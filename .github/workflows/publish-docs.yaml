--- conflicted
+++ resolved
@@ -71,15 +71,12 @@
 
       - name: Create .env.production.local file for examples/supabase
         run: cp examples/supabase/.env.development examples/supabase/.env.production.local
-<<<<<<< HEAD
         
       - name: Put QUETZAL_API_KEY in .env.local for packages/stack
         run: echo "QUETZAL_API_KEY=${{ secrets.QUETZAL_API_KEY }}" >> packages/stack/.env.local
-=======
       
       - name: Create .env.production.local file for packages/stack-proxy
         run: cp packages/stack-proxy/.env.development packages/stack-proxy/.env.production.local
->>>>>>> 89696a40
 
       - name: Build
         run: pnpm build
