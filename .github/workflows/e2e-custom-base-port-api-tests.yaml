name: Runs E2E API Tests with custom port prefix

on:
  push:
    branches:
      - main
      - dev
  pull_request:

concurrency:
  group: ${{ github.workflow }}-${{ github.ref }}
  cancel-in-progress: ${{ github.ref != 'refs/heads/main' && github.ref != 'refs/heads/dev' }}

jobs:
  build:
    runs-on: ubicloud-standard-8
    env:
      NODE_ENV: test
      STACK_ENABLE_HARDCODED_PASSKEY_CHALLENGE_FOR_TESTING: yes
      STACK_DIRECT_DATABASE_CONNECTION_STRING: "postgres://postgres:PASSWORD-PLACEHOLDER--uqfEC1hmmv@localhost:6728/stackframe"
      NEXT_PUBLIC_STACK_PORT_PREFIX: "67"

    strategy:
      matrix:
        node-version: [22.x]

    steps:
      - uses: actions/checkout@v6

      - name: Setup Node.js ${{ matrix.node-version }}
        uses: actions/setup-node@v6
        with:
          node-version: ${{ matrix.node-version }}

      - name: Setup pnpm
        uses: pnpm/action-setup@v4

      # Even just starting the Docker Compose as a daemon is slow because we have to download and build the images
      # so, we run it in the background
      - name: Start Docker Compose in background
        uses: JarvusInnovations/background-action@v1.0.7
        with:
          run: docker compose -f docker/dependencies/docker.compose.yaml up -d &
          # we don't need to wait on anything, just need to start the daemon
          wait-on: /dev/null
          tail: true
          wait-for: 3s
          log-output-if: true

      - name: Install dependencies
        run: pnpm install --frozen-lockfile

      - name: Create .env.test.local file for apps/backend
        run: cp apps/backend/.env.development apps/backend/.env.test.local

      - name: Create .env.test.local file for apps/dashboard
        run: cp apps/dashboard/.env.development apps/dashboard/.env.test.local
      
      - name: Create .env.test.local file for apps/e2e
        run: cp apps/e2e/.env.development apps/e2e/.env.test.local

      - name: Create .env.test.local file for docs
        run: cp docs/.env.development docs/.env.test.local

      - name: Create .env.test.local file for examples/cjs-test
        run: cp examples/cjs-test/.env.development examples/cjs-test/.env.test.local
      
      - name: Create .env.test.local file for examples/demo
        run: cp examples/demo/.env.development examples/demo/.env.test.local

      - name: Create .env.test.local file for examples/docs-examples
        run: cp examples/docs-examples/.env.development examples/docs-examples/.env.test.local

      - name: Create .env.test.local file for examples/e-commerce
        run: cp examples/e-commerce/.env.development examples/e-commerce/.env.test.local

      - name: Create .env.test.local file for examples/middleware
        run: cp examples/middleware/.env.development examples/middleware/.env.test.local

      - name: Create .env.test.local file for examples/supabase
        run: cp examples/supabase/.env.development examples/supabase/.env.test.local

      - name: Create .env.test.local file for examples/convex
        run: cp examples/convex/.env.development examples/convex/.env.test.local

      - name: Build
        run: pnpm build

      - name: Wait on Postgres
        run: pnpm run wait-until-postgres-is-ready:pg_isready

      - name: Wait on Inbucket
        run: pnpx wait-on tcp:localhost:6729

      - name: Wait on Svix
        run: pnpx wait-on tcp:localhost:6713

      - name: Initialize database
        run: pnpm run db:init

      - name: Start stack-backend in background
        uses: JarvusInnovations/background-action@v1.0.7
        with:
          run: pnpm run start:backend --log-order=stream &
          wait-on: |
            http://localhost:8102
          tail: true
          wait-for: 30s
          log-output-if: true
      - name: Start stack-dashboard in background
        uses: JarvusInnovations/background-action@v1.0.7
        with:
          run: pnpm run start:dashboard --log-order=stream &
          wait-on: |
<<<<<<< HEAD
            http://localhost:8101
=======
            http://localhost:6701
>>>>>>> dd9938fe
          tail: true
          wait-for: 30s
          log-output-if: true
      - name: Start mock-oauth-server in background
        uses: JarvusInnovations/background-action@v1.0.7
        with:
          run: pnpm run start:mock-oauth-server --log-order=stream &
          wait-on: |
            http://localhost:8102
          tail: true
          wait-for: 30s
          log-output-if: true
      - name: Start run-email-queue in background
        uses: JarvusInnovations/background-action@v1.0.7
        with:
          run: pnpm -C apps/backend run run-email-queue --log-order=stream &
          wait-on: |
            http://localhost:6702
          tail: true
          wait-for: 30s
          log-output-if: true

      - name: Wait 10 seconds
        run: sleep 10

      - name: Run tests
        run: pnpm test

      - name: Run tests again, to make sure they are stable (attempt 1)
        if: github.ref == 'refs/heads/main' || github.ref == 'refs/heads/dev'
        run: pnpm test

      - name: Run tests again, to make sure they are stable (attempt 2)
        if: github.ref == 'refs/heads/main' || github.ref == 'refs/heads/dev'
        run: pnpm test

      - name: Verify data integrity
        run: pnpm run verify-data-integrity

      - name: Print Docker Compose logs
        if: always()
        run: docker compose -f docker/dependencies/docker.compose.yaml logs<|MERGE_RESOLUTION|>--- conflicted
+++ resolved
@@ -103,7 +103,7 @@
         with:
           run: pnpm run start:backend --log-order=stream &
           wait-on: |
-            http://localhost:8102
+            http://localhost:6702
           tail: true
           wait-for: 30s
           log-output-if: true
@@ -112,11 +112,7 @@
         with:
           run: pnpm run start:dashboard --log-order=stream &
           wait-on: |
-<<<<<<< HEAD
-            http://localhost:8101
-=======
             http://localhost:6701
->>>>>>> dd9938fe
           tail: true
           wait-for: 30s
           log-output-if: true
@@ -125,7 +121,7 @@
         with:
           run: pnpm run start:mock-oauth-server --log-order=stream &
           wait-on: |
-            http://localhost:8102
+            http://localhost:6702
           tail: true
           wait-for: 30s
           log-output-if: true
