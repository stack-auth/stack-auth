--- conflicted
+++ resolved
@@ -59,15 +59,5 @@
       - name: Initialize database
         run: pnpm run db:init
 
-<<<<<<< HEAD
-=======
-      - name: Remove auto-migration metadata
-        run: |
-          cd apps/backend
-          pnpm run prisma db execute --url postgres://postgres:PASSWORD-PLACEHOLDER--uqfEC1hmmv@localhost:8128/stackframe --stdin <<'SQL'
-          DROP TABLE IF EXISTS "SchemaMigration";
-          SQL
-
->>>>>>> 3d4c6081
       - name: Check for differences in Prisma schema and current DB
         run: cd apps/backend && pnpm run prisma migrate diff --from-url postgres://postgres:PASSWORD-PLACEHOLDER--uqfEC1hmmv@localhost:8128/stackframe --to-schema-datamodel ./prisma/schema.prisma --shadow-database-url postgres://postgres:PASSWORD-PLACEHOLDER--uqfEC1hmmv@localhost:8128/shadow_db --exit-code