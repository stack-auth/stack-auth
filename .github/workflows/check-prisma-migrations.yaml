--- conflicted
+++ resolved
@@ -53,13 +53,8 @@
       - name: Build packages
         run: pnpm run build:packages
 
-<<<<<<< HEAD
-      - name: Generate Prisma client
-        run: pnpm run --filter=@stackframe/stack-backend codegen
-=======
       - name: Codegen
         run: pnpm run codegen
->>>>>>> c4a646f7
 
       - name: Initialize database
         run: pnpm run db:init
