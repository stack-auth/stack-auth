![Stack Logo](/.github/assets/logo.png)

<h3 align="center">
  <a href="https://docs.stack-auth.com">📘 Docs</a>
  | <a href="https://stack-auth.com/">☁️ Hosted Version</a>
  | <a href="https://demo.stack-auth.com/">✨ Demo</a>
  | <a href="https://discord.stack-auth.com">🎮 Discord</a>
</h4>

# Stack Auth: Open-source Clerk/Auth0 alternative

Stack Auth is a managed user authentication solution. It is developer-friendly and fully open-source (licensed under MIT and AGPL).

Stack gets you started in just five minutes, after which you'll be ready to use all of its features as you grow your project. Our managed service is completely optional and you can export your user data and self-host, for free, at any time.

We support Next.js frontends, along with any backend that can use our [REST API](https://docs.stack-auth.com/rest-api/auth). Check out our [setup guide](https://docs.stack-auth.com/getting-started/setup) to get started.

![Stack Setup](/.github/assets/create-project.gif)

## ✨ Features

<<<<<<< HEAD
| | |
|-|-|
| <h3>`<SignIn/>` and `<SignUp/>`</h3> Authentication components that support OAuth, password credentials, and magic links. All customizable on the dashboard, with shared development keys avoiding extra setup. | ![Sign-in component](/.github/assets/dark-light-mode.png) |
| <h3>Idiomatic Next.js APIs</h3> We build on server components, React hooks, and route handlers. | ![Dark/light mode](/.github/assets/components.webp) |
| <h3>User dashboard</h3> Dashboard to filter, analyze, and edit users. Replaces the first internal tool you would've had to build. | ![User dashboard](/.github/assets/dashboard.png) |
| <h3>Account settings</h3> Let users update their profile, verify their e-mail, or change their password with zero setup. | ![Account settings component](/.github/assets/account-settings.png) |
| <h3>Multi-tenancy & teams</h3> Manage your B2B customers with an organization structure that makes sense and scales to millions. | ![Selected team switcher component](/.github/assets/team-switcher.png) |
| <h3>Role-based access control</h3> Define an arbitrary permission graph and assign it to users. Fetching whether permissions exist is just a single line of code. | ![RBAC](/.github/assets/permissions.png) |
| <h3>OAuth Providers</h3>Stack not only supports OAuth login but also provides access tokens management for third-party APIs such as Outlook and Google Calendar. We handle token refreshes and scope control for you and you can call an simple API to get the access token | ![OAuth tokens](/.github/assets/connected-accounts.png) |
| <h3>Impersonation</h3> Impersonate users for debugging and support, logging into their account as if you were them. | ![Webhooks](/.github/assets/impersonate.png) |
| <h3>Webhooks</h3> Get notified when users use your product, built on Svix. | ![Webhooks](/.github/assets/stack-webhooks.png) |
| <h3>Automatic emails</h3> Send customizable emails on triggers such as sign-up, password reset, and email verification, editable with a WYSIWYG editor. | ![Email templates](/.github/assets/email-editor.png) |
| <h3>User session & JWT handling</h3> Stack handles all the refresh/access token, JWTs, and cookies, so you can get the best performance at no implementation cost. | ![User button](/.github/assets/user-button.png) |
=======
<!-- - Composable React components & hooks
- OAuth (Google, Facebook, GitHub, etc.)
- Magic link and email password authentication (with email verification and password reset)
- Easy to set up with proxied providers (no need to sign up and create OAuth endpoints yourself on all the providers)
- User management & analytics
- Teams & permissions
- User-associated metadata with client-/server-specific permissions
- Out-of-the-box dark/light mode support
- Fully customizable UI, or build your own UI with our functions like `signInWithOAuth`
- **100% open-source!** -->

|  | |
|-|-|
| <h3>`<SignIn/>` and `<SignUp/>`</h3> Authentication components that support OAuth, password credentials, and magic links. All customizable on the dashboard, with shared development keys avoiding extra setup. | <img src=".github/assets/dark-light-mode.png" alt="Sign-in component" height="200"> |
| <h3>Idiomatic Next.js APIs</h3> We build on server components, React hooks, and route handlers. | <img src=".github/assets/components.webp" alt="Dark/light mode" height="250"> |
| <h3>User dashboard</h3> Dashboard to filter, analyze, and edit users. Replaces the first internal tool you would've had to build. | <img src=".github/assets/dashboard.png" alt="User dashboard" height="250"> |
| <h3>Account settings</h3> Let users update their profile, verify their e-mail, or change their password with zero setup. | <img src=".github/assets/account-settings.png" alt="Account settings component" height="250"> |
| <h3>Multi-tenancy & teams</h3> Manage your B2B customers with an organization structure that makes sense and scales to millions. | <img src=".github/assets/team-switcher.png" alt="Selected team switcher component" height="250"> |
| <h3>Role-based access control</h3> Define an arbitrary permission graph and assign it to users. Fetching whether permissions exist is just a single line of code. | <img src=".github/assets/permissions.png" alt="RBAC" height="250"> |
| <h3>Connected accounts</h3> Let your users connect any number of OAuth services with their accounts, and we will automatically refresh access tokens for you. | <img src=".github/assets/oauth-refresh.png" alt="OAuth refresh" height="250"> |
| <h3>Impersonation</h3> Impersonate users for debugging and support, logging into their account as if you were them. | <img src=".github/assets/impersonate.png" alt="Webhooks" height="250"> |
| <h3>Webhooks</h3> Get notified when users use your product, built on Svix. | <img src=".github/assets/stack-webhooks.png" alt="Webhooks" height="250"> |
| <h3>Automatic emails</h3> Send customizable emails on triggers such as sign-up, password reset, and email verification, editable with a WYSIWYG editor. | <img src=".github/assets/email-editor.png" alt="Email templates" height="250"> |
| <h3>User session & JWT handling</h3> Stack refreshes access tokens for you, so you can get the best performance at no implementation cost. | <img src=".github/assets/user-button.png" alt="Dark/light mode" height="250"> |
| <h3>M2M authentication</h3> Use short-lived access tokens to authenticate your machines to other machines. | <img src=".github/assets/m2m-auth.png" alt="M2M authentication" height="250"> |
>>>>>>> 04f7a887


## 📦 Installation & Setup

Refer to [our documentation](https://docs.stack-auth.com/getting-started/setup) on how to set up Stack Auth in your Next.js project.

## 🌱 Some community projects built with Stack

- [Next SaaSkit by wolfgunblood](https://github.com/wolfgunblood/nextjs-saaskit)
- [Stack Example by career-tokens](https://github.com/career-tokens/StackYCAuth)

## 🏗️ Development & Contribution

This is for you if you want to contribute to the Stack project or run the Stack dashboard locally.

<details>
  <summary>Local setup</summary>

Please read the [contribution guidelines](CONTRIBUTING.md) before contributing.

### Requirements

- Node v20
- pnpm v9
- Docker

### Setup

Pre-populated .env files for the setup below are available and used by default in `.env.development` in each of the packages. You should copy all the `.env.development` files to `.env.local` in the respective packages for local development.

In a terminal, start the dependencies (Postgres and Inbucket) as Docker containers:

```sh
docker compose -f dependencies.compose.yaml up
```

Then open a new terminal:

```sh
pnpm install

# Run build to build everything once
pnpm run build

# initialize the database and seed it with some data
pnpm prisma db push
pnpm prisma db seed

# Run code generation (repeat this after eg. changing the Prisma schema). This is part of the build script, but faster
pnpm run codegen

# Start the dev server
pnpm run dev

# In a different terminal, run tests in watch mode
pnpm run test
```

You can now open the dashboard at [http://localhost:8101](http://localhost:8101), API on port 8102, demo on port 8103, docs on port 8104, Inbucket (e-mails) on port 8105, and Prisma Studio on port 8106.

Your IDE may show an error on all `@stackframe/XYZ` imports. To fix this, simply restart the TypeScript language server; for example, in VSCode you can open the command palette (Ctrl+Shift+P) and run `Developer: Reload Window` or `TypeScript: Restart TS server`.

You can also open Prisma Studio to see the database interface and edit data directly:

```sh
pnpm run prisma studio
```

### Database migrations

If you make changes to the Prisma schema, you need to run the following command to create a migration:

```sh
pnpm run prisma migrate dev
```
</details>

## Contributors

**Important**: Please read the [contribution guidelines](CONTRIBUTING.md) carefully and join [our Discord](https://discord.stack-auth.com) if you'd like to help.

Thanks to the amazing community who built Stack:

<a href="https://github.com/stack-auth/stack/graphs/contributors">
  <img src="https://api.dev.stack-auth.com/api/v1/contributors" />
</a><|MERGE_RESOLUTION|>--- conflicted
+++ resolved
@@ -19,7 +19,6 @@
 
 ## ✨ Features
 
-<<<<<<< HEAD
 | | |
 |-|-|
 | <h3>`<SignIn/>` and `<SignUp/>`</h3> Authentication components that support OAuth, password credentials, and magic links. All customizable on the dashboard, with shared development keys avoiding extra setup. | ![Sign-in component](/.github/assets/dark-light-mode.png) |
@@ -33,34 +32,6 @@
 | <h3>Webhooks</h3> Get notified when users use your product, built on Svix. | ![Webhooks](/.github/assets/stack-webhooks.png) |
 | <h3>Automatic emails</h3> Send customizable emails on triggers such as sign-up, password reset, and email verification, editable with a WYSIWYG editor. | ![Email templates](/.github/assets/email-editor.png) |
 | <h3>User session & JWT handling</h3> Stack handles all the refresh/access token, JWTs, and cookies, so you can get the best performance at no implementation cost. | ![User button](/.github/assets/user-button.png) |
-=======
-<!-- - Composable React components & hooks
-- OAuth (Google, Facebook, GitHub, etc.)
-- Magic link and email password authentication (with email verification and password reset)
-- Easy to set up with proxied providers (no need to sign up and create OAuth endpoints yourself on all the providers)
-- User management & analytics
-- Teams & permissions
-- User-associated metadata with client-/server-specific permissions
-- Out-of-the-box dark/light mode support
-- Fully customizable UI, or build your own UI with our functions like `signInWithOAuth`
-- **100% open-source!** -->
-
-|  | |
-|-|-|
-| <h3>`<SignIn/>` and `<SignUp/>`</h3> Authentication components that support OAuth, password credentials, and magic links. All customizable on the dashboard, with shared development keys avoiding extra setup. | <img src=".github/assets/dark-light-mode.png" alt="Sign-in component" height="200"> |
-| <h3>Idiomatic Next.js APIs</h3> We build on server components, React hooks, and route handlers. | <img src=".github/assets/components.webp" alt="Dark/light mode" height="250"> |
-| <h3>User dashboard</h3> Dashboard to filter, analyze, and edit users. Replaces the first internal tool you would've had to build. | <img src=".github/assets/dashboard.png" alt="User dashboard" height="250"> |
-| <h3>Account settings</h3> Let users update their profile, verify their e-mail, or change their password with zero setup. | <img src=".github/assets/account-settings.png" alt="Account settings component" height="250"> |
-| <h3>Multi-tenancy & teams</h3> Manage your B2B customers with an organization structure that makes sense and scales to millions. | <img src=".github/assets/team-switcher.png" alt="Selected team switcher component" height="250"> |
-| <h3>Role-based access control</h3> Define an arbitrary permission graph and assign it to users. Fetching whether permissions exist is just a single line of code. | <img src=".github/assets/permissions.png" alt="RBAC" height="250"> |
-| <h3>Connected accounts</h3> Let your users connect any number of OAuth services with their accounts, and we will automatically refresh access tokens for you. | <img src=".github/assets/oauth-refresh.png" alt="OAuth refresh" height="250"> |
-| <h3>Impersonation</h3> Impersonate users for debugging and support, logging into their account as if you were them. | <img src=".github/assets/impersonate.png" alt="Webhooks" height="250"> |
-| <h3>Webhooks</h3> Get notified when users use your product, built on Svix. | <img src=".github/assets/stack-webhooks.png" alt="Webhooks" height="250"> |
-| <h3>Automatic emails</h3> Send customizable emails on triggers such as sign-up, password reset, and email verification, editable with a WYSIWYG editor. | <img src=".github/assets/email-editor.png" alt="Email templates" height="250"> |
-| <h3>User session & JWT handling</h3> Stack refreshes access tokens for you, so you can get the best performance at no implementation cost. | <img src=".github/assets/user-button.png" alt="Dark/light mode" height="250"> |
-| <h3>M2M authentication</h3> Use short-lived access tokens to authenticate your machines to other machines. | <img src=".github/assets/m2m-auth.png" alt="M2M authentication" height="250"> |
->>>>>>> 04f7a887
-
 
 ## 📦 Installation & Setup
 
