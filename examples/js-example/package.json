{
  "name": "@stackframe/js-example",
<<<<<<< HEAD
  "version": "2.8.26",
=======
  "version": "2.8.27",
>>>>>>> ffb720dd
  "private": true,
  "description": "",
  "main": "index.js",
  "scripts": {
    "dev": "dotenv -e .env.development -e .env.local -- vite --port 8119 --force",
    "clean": "rimraf dist && rimraf node_modules"
  },
  "keywords": [],
  "author": "",
  "license": "ISC",
  "dependencies": {
    "@stackframe/js": "workspace:*",
    "dotenv-cli": "^7.4.1",
    "typescript": "5.3.3",
    "vite": "^6.1.0"
  }
}<|MERGE_RESOLUTION|>--- conflicted
+++ resolved
@@ -1,10 +1,6 @@
 {
   "name": "@stackframe/js-example",
-<<<<<<< HEAD
-  "version": "2.8.26",
-=======
   "version": "2.8.27",
->>>>>>> ffb720dd
   "private": true,
   "description": "",
   "main": "index.js",
