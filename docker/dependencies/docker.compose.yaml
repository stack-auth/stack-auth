--- conflicted
+++ resolved
@@ -206,8 +206,6 @@
     environment:
       HOST_ON_HOST: host.docker.internal
 
-<<<<<<< HEAD
-=======
   # ================= MCPJam Inspector =================
 
   mcpjam-inspector:
@@ -244,7 +242,6 @@
         hard: 262144
 
 
->>>>>>> 20b597ff
 # ================= volumes =================
 
 volumes:
