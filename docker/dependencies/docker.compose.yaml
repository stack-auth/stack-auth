services:

  # ================= PostgreSQL =================

  db:
    build: ../postgres-with-extensions
    environment:
      POSTGRES_USER: postgres
      POSTGRES_PASSWORD: PASSWORD-PLACEHOLDER--uqfEC1hmmv
      POSTGRES_DB: stackframe
      POSTGRES_DELAY_MS: ${POSTGRES_DELAY_MS:-0}
    ports:
      - 5432:5432
    volumes:
      - postgres-data:/var/lib/postgresql/data
    cap_add:
      - NET_ADMIN  # required for the fake latency during dev

  # ================= PgHero =================

  pghero:
    image: ankane/pghero:latest
    environment:
      DATABASE_URL: postgres://postgres:PASSWORD-PLACEHOLDER--uqfEC1hmmv@db:5432/stackframe
    ports:
      - 8116:8080

  # ================= PgAdmin =================

  pgadmin:
    image: dpage/pgadmin4
    environment:
      PGADMIN_DEFAULT_EMAIL: admin@example.com
      PGADMIN_DEFAULT_PASSWORD: PASSWORD-PLACEHOLDER--vu9p2iy3f
      PGADMIN_CONFIG_SERVER_MODE: "False"
      PGADMIN_CONFIG_MASTER_PASSWORD_REQUIRED: "False"
    configs:
      - source: pgadmin_servers
        target: /pgadmin4/servers.json
    ports:
      - 8117:80

  # ================= Supabase Studio =================

  supabase-studio:
    image: supabase/studio:20241202-71e5240
    restart: unless-stopped
    healthcheck:
      test:
        [
          "CMD",
          "node",
          "-e",
          "fetch('http://studio:3000/api/profile').then((r) => {if (r.status !== 200) throw new Error(r.status)})"
        ]
      timeout: 10s
      interval: 5s
      retries: 3
    environment:
      STUDIO_PG_META_URL: http://supabase-meta:8080
      POSTGRES_PASSWORD: PASSWORD-PLACEHOLDER--uqfEC1hmmv

      OPENAI_API_KEY: ${OPENAI_API_KEY:-}

      NEXT_PUBLIC_ENABLE_LOGS: true
      NEXT_ANALYTICS_BACKEND_PROVIDER: postgres
    ports:
      - 8118:3000
  
  supabase-meta:
    image: supabase/postgres-meta:v0.84.2
    restart: unless-stopped
    environment:
      PG_META_PORT: 8080
      PG_META_DB_HOST: db
      PG_META_DB_PORT: 5432
      PG_META_DB_NAME: stackframe
      PG_META_DB_USER: postgres
      PG_META_DB_PASSWORD: PASSWORD-PLACEHOLDER--uqfEC1hmmv


  # ================= Inbucket =================

  inbucket:
    image: inbucket/inbucket:3.1.0
    ports:
      - 2500:2500
      - 8105:9000
      - 1100:1100
    volumes:
      - inbucket-data:/data

  # ================= OpenTelemetry & Jaeger =================

  jaeger:
    image: jaegertracing/all-in-one:latest
    environment:
      - COLLECTOR_OTLP_ENABLED=true
    ports:
      - 8107:16686  # Jaeger UI
      - 4318:4318    # OTLP Endpoint
    restart: always

  # ================= svix =================

  svix-db:
    image: "docker.io/postgres:16.1"
    environment:
      POSTGRES_USER: postgres
      POSTGRES_PASSWORD: PASSWORD-PLACEHOLDER--KsoIMcchtp
      POSTGRES_DB: svix
    volumes:
      - svix-postgres-data:/var/lib/postgresql/data
    
  svix-redis:
    image: docker.io/redis:7-alpine
    command: --save 60 500 --appendonly yes --appendfsync everysec --requirepass PASSWORD-PLACEHOLDER--oVn8GSD6b9
    volumes:
      - svix-redis-data:/data

  svix-server:
    image: svix/svix-server
    environment:
      WAIT_FOR: 'true'
      SVIX_REDIS_DSN: redis://:PASSWORD-PLACEHOLDER--oVn8GSD6b9@svix-redis:6379
      SVIX_DB_DSN: postgres://postgres:PASSWORD-PLACEHOLDER--KsoIMcchtp@svix-db:5432/svix
      SVIX_CACHE_TYPE: memory
      SVIX_JWT_SECRET: secret
      SVIX_LOG_LEVEL: trace
      SVIX_QUEUE_TYPE: redis
    ports:
      - 8113:8071
    depends_on:
    - svix-redis
    - svix-db

<<<<<<< HEAD
  # ================= Adobe S3 Mock =================
  
  s3mock:
    image: adobe/s3mock:latest
    ports:
      - 8120:9090
    environment:
      - initialBuckets=stack-storage
      - root=s3mockroot
      - debug=false
    volumes:
      - s3mock-data:/tmp/s3mock
    healthcheck:
      test: ["CMD", "wget", "--quiet", "--tries=1", "--spider", "http://localhost:9090/"]
      interval: 30s
      timeout: 10s
      retries: 3
=======
  # ================= Freestyle mock =================

  freestyle-mock:
    build:
      context: ./freestyle-mock
      dockerfile: Dockerfile
    image: freestyle-mock
    container_name: freestyle-mock
    ports:
      - "8119:8080"       # POST http://localhost:8119/execute/v1/script
    environment:
      DENO_DIR: /deno-cache
    volumes:
      - deno-cache:/deno-cache

>>>>>>> e1c5018b

# ================= volumes =================

volumes:
  postgres-data:
  inbucket-data:
  svix-redis-data:
  svix-postgres-data:
<<<<<<< HEAD
  s3mock-data:
  
=======
  deno-cache:

>>>>>>> e1c5018b
# ================= configs =================

configs:
  pgadmin_servers:
    content: |
      {
        "Servers": {
          "1": {
            "Name": "Local Postgres DB",
            "Group": "Servers",
            "Host": "db",
            "Port": 5432,
            "Username": "postgres",
            "PasswordExecCommand": "echo 'PASSWORD-PLACEHOLDER--uqfEC1hmmv'",
            "MaintenanceDB": "stackframe"
          }
        }
      }<|MERGE_RESOLUTION|>--- conflicted
+++ resolved
@@ -134,7 +134,6 @@
     - svix-redis
     - svix-db
 
-<<<<<<< HEAD
   # ================= Adobe S3 Mock =================
   
   s3mock:
@@ -152,7 +151,6 @@
       interval: 30s
       timeout: 10s
       retries: 3
-=======
   # ================= Freestyle mock =================
 
   freestyle-mock:
@@ -168,7 +166,6 @@
     volumes:
       - deno-cache:/deno-cache
 
->>>>>>> e1c5018b
 
 # ================= volumes =================
 
@@ -177,13 +174,9 @@
   inbucket-data:
   svix-redis-data:
   svix-postgres-data:
-<<<<<<< HEAD
   s3mock-data:
-  
-=======
   deno-cache:
 
->>>>>>> e1c5018b
 # ================= configs =================
 
 configs:
