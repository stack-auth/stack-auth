services:

  # ================= PostgreSQL =================

  db:
    build: ../postgres-with-extensions
    environment:
      POSTGRES_USER: postgres
      POSTGRES_PASSWORD: PASSWORD-PLACEHOLDER--uqfEC1hmmv
      POSTGRES_DB: stackframe
      POSTGRES_DELAY_MS: ${POSTGRES_DELAY_MS:-0}
      POSTGRES_INITDB_ARGS: --nosync
    ports:
      - "${NEXT_PUBLIC_STACK_PORT_PREFIX:-81}28:5432"
    volumes:
      - postgres-data:/var/lib/postgresql/data
    cap_add:
      - NET_ADMIN  # required for the fake latency during dev

  # ================= PgHero =================

  pghero:
    image: ankane/pghero:latest
    environment:
      DATABASE_URL: postgres://postgres:PASSWORD-PLACEHOLDER--uqfEC1hmmv@db:5432/stackframe
    ports:
      - "${NEXT_PUBLIC_STACK_PORT_PREFIX:-81}16:8080"

  # ================= PgAdmin =================

  pgadmin:
    image: dpage/pgadmin4
    environment:
      PGADMIN_DEFAULT_EMAIL: admin@example.com
      PGADMIN_DEFAULT_PASSWORD: PASSWORD-PLACEHOLDER--vu9p2iy3f
      PGADMIN_CONFIG_SERVER_MODE: "False"
      PGADMIN_CONFIG_MASTER_PASSWORD_REQUIRED: "False"
    configs:
      - source: pgadmin_servers
        target: /pgadmin4/servers.json
    ports:
      - "${NEXT_PUBLIC_STACK_PORT_PREFIX:-81}17:80"

  # ================= Supabase Studio =================

  supabase-studio:
    image: supabase/studio:20241202-71e5240
    restart: unless-stopped
    healthcheck:
      test:
        [
          "CMD",
          "node",
          "-e",
          "fetch('http://studio:3000/api/profile').then((r) => {if (r.status !== 200) throw new Error(r.status)})"
        ]
      timeout: 10s
      interval: 5s
      retries: 3
    environment:
      STUDIO_PG_META_URL: http://supabase-meta:8080
      POSTGRES_PASSWORD: PASSWORD-PLACEHOLDER--uqfEC1hmmv

      OPENAI_API_KEY: ${OPENAI_API_KEY:-}

      NEXT_PUBLIC_ENABLE_LOGS: true
      NEXT_ANALYTICS_BACKEND_PROVIDER: postgres
    ports:
      - "${NEXT_PUBLIC_STACK_PORT_PREFIX:-81}18:3000"
  
  supabase-meta:
    image: supabase/postgres-meta:v0.84.2
    restart: unless-stopped
    environment:
      PG_META_PORT: 8080
      PG_META_DB_HOST: db
      PG_META_DB_PORT: 5432
      PG_META_DB_NAME: stackframe
      PG_META_DB_USER: postgres
      PG_META_DB_PASSWORD: PASSWORD-PLACEHOLDER--uqfEC1hmmv


  # ================= Inbucket =================

  inbucket:
    image: inbucket/inbucket:3.1.0
    ports:
      - "${NEXT_PUBLIC_STACK_PORT_PREFIX:-81}29:2500"
      - "${NEXT_PUBLIC_STACK_PORT_PREFIX:-81}05:9000"
      - "${NEXT_PUBLIC_STACK_PORT_PREFIX:-81}30:1100"
    volumes:
      - inbucket-data:/data

  # ================= OpenTelemetry & Jaeger =================

  jaeger:
    image: jaegertracing/all-in-one:latest
    environment:
      - COLLECTOR_OTLP_ENABLED=true
    ports:
      - "${NEXT_PUBLIC_STACK_PORT_PREFIX:-81}07:16686"  # Jaeger UI
      - "${NEXT_PUBLIC_STACK_PORT_PREFIX:-81}31:4318"    # OTLP Endpoint
    restart: always

  # ================= svix =================

  svix-db:
    image: "docker.io/postgres:16.1"
    environment:
      POSTGRES_USER: postgres
      POSTGRES_PASSWORD: PASSWORD-PLACEHOLDER--KsoIMcchtp
      POSTGRES_DB: svix
    volumes:
      - svix-postgres-data:/var/lib/postgresql/data
    
  svix-redis:
    image: docker.io/redis:7-alpine
    command: --save 60 500 --appendonly yes --appendfsync everysec --requirepass PASSWORD-PLACEHOLDER--oVn8GSD6b9
    volumes:
      - svix-redis-data:/data

  svix-server:
    image: svix/svix-server
    environment:
      WAIT_FOR: 'true'
      SVIX_REDIS_DSN: redis://:PASSWORD-PLACEHOLDER--oVn8GSD6b9@svix-redis:6379
      SVIX_DB_DSN: postgres://postgres:PASSWORD-PLACEHOLDER--KsoIMcchtp@svix-db:5432/svix
      SVIX_CACHE_TYPE: memory
      SVIX_JWT_SECRET: secret
      SVIX_LOG_LEVEL: trace
      SVIX_QUEUE_TYPE: redis
    ports:
      - "${NEXT_PUBLIC_STACK_PORT_PREFIX:-81}13:8071"
    depends_on:
    - svix-redis
    - svix-db

  # ================= Adobe S3 Mock =================
  
  s3mock:
    image: adobe/s3mock:latest
    ports:
      - "${NEXT_PUBLIC_STACK_PORT_PREFIX:-81}21:9090"
    environment:
      - initialBuckets=stack-storage
      - root=s3mockroot
      - debug=false
    volumes:
      - s3mock-data:/tmp/s3mock
    healthcheck:
      test: ["CMD", "wget", "--quiet", "--tries=1", "--spider", "http://localhost:9090/"]
      interval: 30s
      timeout: 10s
      retries: 3


  # ================= LocalStack =================
  localstack:
    image: localstack/localstack:4.7
    ports:
      - "${NEXT_PUBLIC_STACK_PORT_PREFIX:-81}24:4566"            # LocalStack Gateway
      - "${NEXT_PUBLIC_STACK_PORT_PREFIX:-81}50-${NEXT_PUBLIC_STACK_PORT_PREFIX:-81}99:4510-4559"  # external services port range
    environment:
      # LocalStack configuration: https://docs.localstack.cloud/references/configuration/
      - DEBUG=${DEBUG:-0}
    volumes:
      - localstack-data:/var/lib/localstack
      - "/var/run/docker.sock:/var/run/docker.sock"

  # ================= Freestyle mock =================

  freestyle-mock:
    build:
      context: ./freestyle-mock
      dockerfile: Dockerfile
    image: freestyle-mock
    ports:
      - "${NEXT_PUBLIC_STACK_PORT_PREFIX:-81}22:8080"       # POST http://localhost:${NEXT_PUBLIC_STACK_PORT_PREFIX:-81}19/execute/v1/script
    extra_hosts:
      - "host.docker.internal:host-gateway"  # noop on Docker Desktop/Orbstack, enables host.docker.internal on Linux
    environment:
      DENO_DIR: /deno-cache
      HOST_ON_HOST: host.docker.internal
    volumes:
      - deno-cache:/deno-cache

  # ================= Stripe =================
  
  stripe-mock:
    image: stripe/stripe-mock:v0.195.0
    ports:
      - "${NEXT_PUBLIC_STACK_PORT_PREFIX:-81}23:12111"
    environment:
      - STRIPE_API_KEY=sk_test_1234567890

  # ================= QStash =================

  qstash:
    image: bgodil/qstash:latest
    ports:
      - "${NEXT_PUBLIC_STACK_PORT_PREFIX:-81}25:8080"
    command: qstash dev
    extra_hosts:
      - "host.docker.internal:host-gateway"  # noop on Docker Desktop/Orbstack, enables host.docker.internal on Linux
    environment:
      HOST_ON_HOST: host.docker.internal

<<<<<<< HEAD
  # ================= Drizzle Gateway =================

  drizzle-gateway:
    image: ghcr.io/drizzle-team/gateway:latest
    restart: always
    ports:
      - "${NEXT_PUBLIC_STACK_PORT_PREFIX:-81}33:${NEXT_PUBLIC_STACK_PORT_PREFIX:-81}33"
    environment:
      PORT: ${NEXT_PUBLIC_STACK_PORT_PREFIX:-81}33
      STORE_PATH: ./app
    volumes:
      - drizzle-gateway:/app

  # ================= MCPJam Inspector =================

  mcpjam-inspector:
    image: node:20-alpine
    ports:
      - "${NEXT_PUBLIC_STACK_PORT_PREFIX:-81}26:3001"
    command: >
      sh -c "echo '{\"mcpServers\":{\"local-stack-auth-docs\":{\"url\":\"http://host.docker.internal:${NEXT_PUBLIC_STACK_PORT_PREFIX:-81}04/api/internal/mcp\"}}}' > /app/mcp.json && npx -y @mcpjam/inspector@latest --port 3001 --config /app/mcp.json"
    working_dir: /app
    volumes:
      - mcpjam-inspector-data:/root
    extra_hosts:
      - "host.docker.internal:host-gateway"  # noop on Docker Desktop/Orbstack, enables host.docker.internal on Linux
    environment:
      HOST_ON_HOST: host.docker.internal

=======
>>>>>>> 8827c0c0

# ================= volumes =================

volumes:
  postgres-data:
  inbucket-data:
  svix-redis-data:
  svix-postgres-data:
  s3mock-data:
  deno-cache:
  localstack-data:
<<<<<<< HEAD
  mcpjam-inspector-data:
  drizzle-gateway:
=======
>>>>>>> 8827c0c0

# ================= configs =================

configs:
  pgadmin_servers:
    content: |
      {
        "Servers": {
          "1": {
            "Name": "Local Postgres DB",
            "Group": "Servers",
            "Host": "db",
            "Port": 5432,
            "Username": "postgres",
            "PasswordExecCommand": "echo 'PASSWORD-PLACEHOLDER--uqfEC1hmmv'",
            "MaintenanceDB": "stackframe"
          }
        }
      }<|MERGE_RESOLUTION|>--- conflicted
+++ resolved
@@ -205,7 +205,6 @@
     environment:
       HOST_ON_HOST: host.docker.internal
 
-<<<<<<< HEAD
   # ================= Drizzle Gateway =================
 
   drizzle-gateway:
@@ -218,25 +217,6 @@
       STORE_PATH: ./app
     volumes:
       - drizzle-gateway:/app
-
-  # ================= MCPJam Inspector =================
-
-  mcpjam-inspector:
-    image: node:20-alpine
-    ports:
-      - "${NEXT_PUBLIC_STACK_PORT_PREFIX:-81}26:3001"
-    command: >
-      sh -c "echo '{\"mcpServers\":{\"local-stack-auth-docs\":{\"url\":\"http://host.docker.internal:${NEXT_PUBLIC_STACK_PORT_PREFIX:-81}04/api/internal/mcp\"}}}' > /app/mcp.json && npx -y @mcpjam/inspector@latest --port 3001 --config /app/mcp.json"
-    working_dir: /app
-    volumes:
-      - mcpjam-inspector-data:/root
-    extra_hosts:
-      - "host.docker.internal:host-gateway"  # noop on Docker Desktop/Orbstack, enables host.docker.internal on Linux
-    environment:
-      HOST_ON_HOST: host.docker.internal
-
-=======
->>>>>>> 8827c0c0
 
 # ================= volumes =================
 
@@ -248,11 +228,7 @@
   s3mock-data:
   deno-cache:
   localstack-data:
-<<<<<<< HEAD
-  mcpjam-inspector-data:
   drizzle-gateway:
-=======
->>>>>>> 8827c0c0
 
 # ================= configs =================
 
