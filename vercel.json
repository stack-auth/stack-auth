--- conflicted
+++ resolved
@@ -4,16 +4,13 @@
       "maxDuration": 300
     }
   },
-<<<<<<< HEAD
   "crons": [
     {
       "path": "/api/v1/cron/send-email-digest",
       "schedule": "0 0 * * *"
     }
-  ]
-=======
+  ],
   "github": {
     "autoJobCancelation": false
   }
->>>>>>> 62aaa6d4
 }