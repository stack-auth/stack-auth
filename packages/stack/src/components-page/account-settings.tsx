'use client';

import { yupResolver } from "@hookform/resolvers/yup";
import { getPasswordError } from '@stackframe/stack-shared/dist/helpers/password';
import { useAsyncCallback } from '@stackframe/stack-shared/dist/hooks/use-async-callback';
import { yupObject, yupString } from '@stackframe/stack-shared/dist/schema-fields';
import { generateRandomValues } from '@stackframe/stack-shared/dist/utils/crypto';
import { throwErr } from '@stackframe/stack-shared/dist/utils/errors';
import { runAsynchronously, runAsynchronouslyWithAlert } from '@stackframe/stack-shared/dist/utils/promises';
import { Accordion, AccordionContent, AccordionItem, AccordionTrigger, Button, EditableText, Input, Label, PasswordInput, Separator, Table, TableBody, TableCell, TableHead, TableHeader, TableRow, Typography } from '@stackframe/stack-ui';
import { CirclePlus, Contact, LucideIcon, Settings, ShieldCheck } from 'lucide-react';
import { useRouter } from "next/navigation";
import { TOTPController, createTOTPKeyURI } from "oslo/otp";
import * as QRCode from 'qrcode';
import React, { useEffect, useState } from "react";
import { useForm } from 'react-hook-form';
import * as yup from "yup";
import { CurrentUser, MessageCard, Project, Team, useStackApp, useUser } from '..';
import { FormWarningText } from '../components/elements/form-warning';
import { MaybeFullPage } from "../components/elements/maybe-full-page";
import { SidebarLayout } from '../components/elements/sidebar-layout';
import { UserAvatar } from '../components/elements/user-avatar';
<<<<<<< HEAD
import { TeamIcon } from '../components/team-icon';


export function AccountSettings({ fullPage=false }: { fullPage?: boolean }) {
=======
import { ProfileImageEditor } from "../components/profile-image-editor";
import { TeamIcon } from '../components/team-icon';
import { useTranslation } from "../lib/translations";


export function AccountSettings(props: {
  fullPage?: boolean,
  extraItems?: {
    title: string,
    icon: LucideIcon,
    content: React.ReactNode,
    subpath: string,
  }[],
}) {
  const { t } = useTranslation();
>>>>>>> f5c549a5
  const user = useUser({ or: 'redirect' });
  const teams = user.useTeams();
  const stackApp = useStackApp();
  const project = stackApp.useProject();

  return (
    <MaybeFullPage fullPage={!!props.fullPage}>
      <div style={{ alignSelf: 'stretch', flexGrow: 1 }}>
        <SidebarLayout
          items={([
            {
              title: t('My Profile'),
              type: 'item',
              subpath: '/profile',
              icon: Contact,
              content: <ProfilePage/>,
            },
            {
              title: t('Security'),
              type: 'item',
              subpath: '/security',
              icon: ShieldCheck,
              content: <SecurityPage/>,
            },
            {
              title: t('Settings'),
              type: 'item',
              subpath: '/settings',
              icon: Settings,
              content: <SettingsPage/>,
            },
            ...(props.extraItems?.map(item => ({
              title: item.title,
              type: 'item',
              subpath: item.subpath,
              icon: item.icon,
              content: item.content,
            } as const)) || []),
            ...(teams.length > 0 || project.config.clientTeamCreationEnabled) ? [{
              title: t('Teams'),
              type: 'divider',
            }] as const : [],
            ...teams.map(team => ({
              title: <div className='flex gap-2 items-center'>
                <TeamIcon team={team}/>
                {team.displayName}
              </div>,
              type: 'item',
              subpath: `/teams/${team.id}`,
              content: <TeamPage team={team}/>,
            } as const)),
            ...project.config.clientTeamCreationEnabled ? [{
              title: t('Create a team'),
              icon: CirclePlus,
              type: 'item',
              subpath: '/team-creation',
              content: <TeamCreation />,
            }] as const : [],
          ] as const).filter((p) => p.type === 'divider' || (p as any).content )}
          title={t("Account Settings")}
          basePath={stackApp.urls.accountSettings}
        />
      </div>
    </MaybeFullPage>
  );
}

function Section(props: { title: string, description?: string, children: React.ReactNode }) {
  return (
    <div className='flex flex-col sm:flex-row gap-2'>
      <div className='sm:flex-1 flex flex-col justify-center'>
        <Typography className='font-medium'>
          {props.title}
        </Typography>
        {props.description && <Typography variant='secondary' type='footnote'>
          {props.description}
        </Typography>}
      </div>
      <div className='sm:flex-1 flex flex-col gap-2'>
        {props.children}
      </div>
    </div>
  );
}

function PageLayout(props: { children: React.ReactNode }) {
  return (
    <div className='flex flex-col gap-6'>
      <Separator/>
      {React.Children.map(props.children, (child) => (
        child && (
          <>
            {child}
            <Separator/>
          </>
        )
      ))}
    </div>
  );
}

function ProfilePage() {
  const { t } = useTranslation();
  const user = useUser({ or: 'redirect' });

  return (
<<<<<<< HEAD
    <div>
      <div>
        <Label>Display name</Label>
        <EditableText value={user.displayName || ''} onSave={async (newDisplayName) => {
          await user.update({ displayName: newDisplayName });
        }}/>
      </div>
    </div>
=======
    <PageLayout>
      <Section
        title={t("User name")}
        description={t("This is a display name and is not used for authentication")}
      >
        <EditableText
          value={user.displayName || ''}
          onSave={async (newDisplayName) => {
            await user.update({ displayName: newDisplayName });
          }}/>
      </Section>
      <Section
        title={t("Profile image")}
        description={t("Upload your own image as your avatar")}
      >
        <ProfileImageEditor
          user={user}
          onProfileImageUrlChange={async (profileImageUrl) => {
            await user.update({ profileImageUrl });
          }}
        />
      </Section>
    </PageLayout>
  );
}

function SecurityPage() {
  const emailVerificationSection = useEmailVerificationSection();
  const passwordSection = usePasswordSection();
  const mfaSection = useMfaSection();

  return (
    <PageLayout>
      {emailVerificationSection}
      {passwordSection}
      {mfaSection}
    </PageLayout>
>>>>>>> f5c549a5
  );
}

function SettingsPage() {
  const deleteAccountSection = useDeleteAccountSection();
  const signOutSection = useSignOutSection();

  return (
    <PageLayout>
      {deleteAccountSection}
      {signOutSection}
    </PageLayout>
  );
}

function useEmailVerificationSection() {
  const { t } = useTranslation();
  const user = useUser({ or: 'redirect' });
  const [emailSent, setEmailSent] = useState(false);

  if (!user.primaryEmail) {
    return null;
  }

  return (
    <Section
      title={t("Email Verification")}
      description={t("Verify your email address to secure your account")}
    >
      <div>
        {user.primaryEmailVerified ? (
          <Typography variant='success'>{t("Your email has been verified.")}</Typography>
        ) : (
          <div className='flex'>
            <Button
              disabled={emailSent}
              onClick={async () => {
                await user.sendVerificationEmail();
                  setEmailSent(true);
              }}
            >
              {emailSent ? t("Email sent!") : t("Send Verification Email")}
            </Button>
          </div>
        )}
      </div>
    </Section>
  );
}

function usePasswordSection() {
  const { t } = useTranslation();

  const passwordSchema = yupObject({
    oldPassword: yupString().required(t('Please enter your old password')),
    newPassword: yupString().required(t('Please enter your password')).test({
      name: 'is-valid-password',
      test: (value, ctx) => {
        const error = getPasswordError(value);
        if (error) {
          return ctx.createError({ message: error.message });
        } else {
          return true;
        }
      }
    }),
    newPasswordRepeat: yupString().nullable().oneOf([yup.ref('newPassword'), "", null], t('Passwords do not match')).required(t('Please repeat your password'))
  });

  const user = useUser({ or: "throw" });
  const [changingPassword, setChangingPassword] = useState(false);
  const { register, handleSubmit, setError, formState: { errors }, clearErrors, reset } = useForm({
    resolver: yupResolver(passwordSchema)
  });
  const [alreadyReset, setAlreadyReset] = useState(false);
  const [loading, setLoading] = useState(false);

  const onSubmit = async (data: yup.InferType<typeof passwordSchema>) => {
    setLoading(true);
    try {
      const { oldPassword, newPassword } = data;
      const error = await user.updatePassword({ oldPassword, newPassword });
      if (error) {
        setError('oldPassword', { type: 'manual', message: t('Incorrect password') });
      } else {
        reset();
        setAlreadyReset(true);
      }
    } finally {
      setLoading(false);
    }
  };

  const registerPassword = register('newPassword');
  const registerPasswordRepeat = register('newPasswordRepeat');

  if (!user.hasPassword) {
    return null;
  }

  return (
    <div>
      <Label>{t("Change password")}</Label>
      <div>
        {
          alreadyReset ?
            <Typography variant='success'>{t("Password changed successfully!")}</Typography> :
            !changingPassword ?
              <Button
                variant='secondary'
                onClick={async () => {
                  setChangingPassword(true);
                }}
              >{t("Change Password")}</Button> :
              <form
                onSubmit={e => runAsynchronouslyWithAlert(handleSubmit(onSubmit)(e))}
                noValidate
              >
                <Label htmlFor="old-password" className="mb-1">{t("Old password")}</Label>
                <Input
                  id="old-password"
                  type="password"
                  {...register("oldPassword")}
                />
                <FormWarningText text={errors.oldPassword?.message?.toString()} />

                <Label htmlFor="new-password" className="mt-4 mb-1">{t("Password")}</Label>
                <PasswordInput
                  id="new-password"
                  {...registerPassword}
                  onChange={(e) => {
                    clearErrors('newPassword');
                    clearErrors('newPasswordRepeat');
                    runAsynchronously(registerPassword.onChange(e));
                  }}
                />
                <FormWarningText text={errors.newPassword?.message?.toString()} />

                <Label htmlFor="repeat-password" className="mt-4 mb-1">{t("Repeat password")}</Label>
                <PasswordInput
                  id="repeat-password"
                  {...registerPasswordRepeat}
                  onChange={(e) => {
                    clearErrors('newPassword');
                    clearErrors('newPasswordRepeat');
                    runAsynchronously(registerPasswordRepeat.onChange(e));
                  }}
                />
                <FormWarningText text={errors.newPasswordRepeat?.message?.toString()} />

                <Button type="submit" className="mt-6" loading={loading}>{t("Change Password")}</Button>
              </form>
        }
      </div>
    </div>
  );
}

function useMfaSection() {
  const { t } = useTranslation();
  const project = useStackApp().useProject();
  const user = useUser({ or: "throw" });
  const [generatedSecret, setGeneratedSecret] = useState<Uint8Array | null>(null);
  const [qrCodeUrl, setQrCodeUrl] = useState<string | null>(null);
  const [mfaCode, setMfaCode] = useState<string>("");
  const [isMaybeWrong, setIsMaybeWrong] = useState(false);
  const isEnabled = user.isMultiFactorRequired;

  const [handleSubmit, isLoading] = useAsyncCallback(async () => {
    await user.update({
      totpMultiFactorSecret: generatedSecret,
    });
    setGeneratedSecret(null);
    setQrCodeUrl(null);
    setMfaCode("");
  }, [generatedSecret, user]);

  useEffect(() => {
    setIsMaybeWrong(false);
    runAsynchronouslyWithAlert(async () => {
      if (generatedSecret && await new TOTPController().verify(mfaCode, generatedSecret)) {
        await handleSubmit();
      }
      setIsMaybeWrong(true);
    });
  }, [mfaCode, generatedSecret, handleSubmit]);

  return (
    <Section
      title={t("Multi-factor Authentication")}
      description={isEnabled
        ? t("Multi-factor authentication is currently enabled.")
        : t("Multi-factor authentication is currently disabled.")}
    >
      <div className='flex flex-col gap-4'>
        {!isEnabled && generatedSecret && (
          <>
            <Typography>{t("Scan this QR code with your authenticator app:")}</Typography>
            <img width={200} height={200} src={qrCodeUrl ?? throwErr("TOTP QR code failed to generate")} alt={t("TOTP multi-factor authentication QR code")} />
            <Typography>{t("Then, enter your six-digit MFA code:")}</Typography>
            <Input
              value={mfaCode}
              onChange={(e) => {
                setIsMaybeWrong(false);
                setMfaCode(e.target.value);
              }}
              placeholder="123456"
              maxLength={6}
              disabled={isLoading}
            />
            {isMaybeWrong && mfaCode.length === 6 && (
              <Typography variant="destructive">{t("Incorrect code. Please try again.")}</Typography>
            )}
            <div className='flex'>
              <Button
                variant='secondary'
                onClick={() => {
                  setGeneratedSecret(null);
                  setQrCodeUrl(null);
                  setMfaCode("");
                }}
              >
                {t("Cancel")}
              </Button>
            </div>
          </>
        )}
        <div className='flex gap-2'>
          {isEnabled ? (
            <Button
              variant='secondary'
              onClick={async () => {
                await user.update({
                  totpMultiFactorSecret: null,
                });
              }}
            >
              {t("Disable")}
            </Button>
          ) : !generatedSecret && (
            <Button
              variant='default'
              onClick={async () => {
                const secret = generateRandomValues(new Uint8Array(20));
                setQrCodeUrl(await generateTotpQrCode(project, user, secret));
                setGeneratedSecret(secret);
              }}
            >
              {t("Enable")}
            </Button>
          )}
        </div>
      </div>
    </Section>
  );
}

async function generateTotpQrCode(project: Project, user: CurrentUser, secret: Uint8Array) {
  const uri = createTOTPKeyURI(project.displayName, user.primaryEmail ?? user.id, secret);
  return await QRCode.toDataURL(uri) as any;
}

function useSignOutSection() {
  const { t } = useTranslation();
  const user = useUser({ or: "throw" });

  return (
    <Section
      title={t("Sign out")}
      description={t("End your current session")}
    >
      <div>
        <Button
          variant='secondary'
          onClick={() => user.signOut()}
        >
          {t("Sign out")}
        </Button>
      </div>
    </Section>
  );
}

function TeamPage(props: { team: Team }) {
  const teamUserProfileSection = useTeamUserProfileSection(props);
  const teamProfileImageSection = useTeamProfileImageSection(props);
  const teamDisplayNameSection = useTeamDisplayNameSection(props);
  const leaveTeamSection = useLeaveTeamSection(props);
  const memberInvitationSection = useMemberInvitationSection(props);
  const memberListSection = useMemberListSection(props);

  return (
    <PageLayout>
      {teamUserProfileSection}
      {memberInvitationSection}
      {memberListSection}
      {teamProfileImageSection}
      {teamDisplayNameSection}
      {leaveTeamSection}
    </PageLayout>
  );
}

function useLeaveTeamSection(props: { team: Team }) {
  const { t } = useTranslation();
  const user = useUser({ or: 'redirect' });
  const [leaving, setLeaving] = useState(false);

  return (
    <Section
      title={t("Leave Team")}
      description={t("leave this team and remove your team profile")}
    >
      {!leaving ? (
        <div>
          <Button
            variant='secondary'
            onClick={() => setLeaving(true)}
          >
            {t("Leave team")}
          </Button>
        </div>
      ) : (
        <div className='flex flex-col gap-2'>
          <Typography variant='destructive'>
            {t("Are you sure you want to leave the team?")}
          </Typography>
          <div className='flex gap-2'>
            <Button
              variant='destructive'
              onClick={async () => {
                await user.leaveTeam(props.team);
                window.location.reload();
              }}
            >
              {t("Leave")}
            </Button>
            <Button
              variant='secondary'
              onClick={() => setLeaving(false)}
            >
              {t("Cancel")}
            </Button>
          </div>
        </div>
      )}
    </Section>
  );
}

function useTeamProfileImageSection(props: { team: Team }) {
  const { t } = useTranslation();
  const user = useUser({ or: 'redirect' });
  const updateTeamPermission = user.usePermission(props.team, '$update_team');

  if (!updateTeamPermission) {
    return null;
  }

  return (
    <Section
      title={t("Team profile image")}
      description={t("Upload an image for your team")}
    >
      <ProfileImageEditor
        user={props.team}
        onProfileImageUrlChange={async (profileImageUrl) => {
          await props.team.update({ profileImageUrl });
        }}
      />
    </Section>
  );
}

function useTeamDisplayNameSection(props: { team: Team }) {
  const { t } = useTranslation();
  const user = useUser({ or: 'redirect' });
  const updateTeamPermission = user.usePermission(props.team, '$update_team');

  if (!updateTeamPermission) {
    return null;
  }

  return (
    <Section
      title={t("Team display name")}
      description={t("Change the display name of your team")}
    >
      <EditableText
        value={props.team.displayName}
        onSave={async (newDisplayName) => await props.team.update({ displayName: newDisplayName })}
      />
    </Section>
  );
}

function useTeamUserProfileSection(props: { team: Team }) {
  const { t } = useTranslation();
  const user = useUser({ or: 'redirect' });
  const profile = user.useTeamProfile(props.team);

  return (
    <Section
      title={t("Team user name")}
      description={t("Overwrite your user display name in this team")}
    >
      <EditableText
        value={profile.displayName || ''}
        onSave={async (newDisplayName) => {
          await profile.update({ displayName: newDisplayName });
        }}
      />
    </Section>
  );
}

function useMemberInvitationSection(props: { team: Team }) {
  const { t } = useTranslation();

  const invitationSchema = yupObject({
    email: yupString().email().required(t('Please enter an email address')),
  });

  const user = useUser({ or: 'redirect' });
  const inviteMemberPermission = user.usePermission(props.team, '$invite_members');

  if (!inviteMemberPermission) {
    return null;
  }

  const { register, handleSubmit, formState: { errors }, watch } = useForm({
    resolver: yupResolver(invitationSchema)
  });
  const [loading, setLoading] = useState(false);
  const [invitedEmail, setInvitedEmail] = useState<string | null>(null);

  const onSubmit = async (data: yup.InferType<typeof invitationSchema>) => {
    setLoading(true);

    try {
      await props.team.inviteUser({ email: data.email });
      setInvitedEmail(data.email);
    } finally {
      setLoading(false);
    }
  };

  useEffect(() => {
    setInvitedEmail(null);
  }, [watch('email')]);

  return (
    <Section
      title={t("Invite member")}
      description={t("Invite a user to your team through email")}
    >
      <form
        onSubmit={e => runAsynchronouslyWithAlert(handleSubmit(onSubmit)(e))}
        noValidate
      >
        <div className="flex flex-col gap-4 md:flex-row">
          <Input
            placeholder={t("Email")}
            {...register("email")}
          />
          <Button type="submit" loading={loading}>{t("Invite User")}</Button>
        </div>
        <FormWarningText text={errors.email?.message?.toString()} />
        {invitedEmail && <Typography type='label' variant='secondary'>Invited {invitedEmail}</Typography>}
      </form>
    </Section>
  );
}


function useMemberListSection(props: { team: Team }) {
  const { t } = useTranslation();
  const user = useUser({ or: 'redirect' });
  const readMemberPermission = user.usePermission(props.team, '$read_members');
  const inviteMemberPermission = user.usePermission(props.team, '$invite_members');

  if (!readMemberPermission && !inviteMemberPermission) {
    return null;
  }

  const users = props.team.useUsers();

  if (!readMemberPermission) {
    return null;
  }

  return (
    <div>
      <Typography className='font-medium mb-2'>{t("Members")}</Typography>
      <div className='border rounded-md'>
        <Table>
          <TableHeader>
            <TableRow>
              <TableHead className="w-[100px]">{t("User")}</TableHead>
              <TableHead className="w-[200px]">{t("Name")}</TableHead>
            </TableRow>
          </TableHeader>
          <TableBody>
            {users.map(({ id, teamProfile }, i) => (
              <TableRow key={id}>
                <TableCell>
                  <UserAvatar user={teamProfile}/>
                </TableCell>
                <TableCell>
                  <Typography>{teamProfile.displayName}</Typography>
                </TableCell>
              </TableRow>
            ))}
          </TableBody>
        </Table>
      </div>
    </div>
  );
}

export function TeamCreation() {
  const { t } = useTranslation();

  const teamCreationSchema = yupObject({
    displayName: yupString().required(t("Please enter a team name")),
  });

  const { register, handleSubmit, formState: { errors } } = useForm({
    resolver: yupResolver(teamCreationSchema)
  });
  const app = useStackApp();
  const project = app.useProject();
  const user = useUser({ or: 'redirect' });
  const router = useRouter();
  const [loading, setLoading] = useState(false);

  if (!project.config.clientTeamCreationEnabled) {
    return <MessageCard title={t("Team creation is not enabled")} />;
  }

  const onSubmit = async (data: yup.InferType<typeof teamCreationSchema>) => {
    setLoading(true);

    let team;
    try {
      team = await user.createTeam({ displayName: data.displayName });
    } finally {
      setLoading(false);
    }

    router.push(app.urls.accountSettings + `/teams/${team.id}`);
  };

  return (
    <PageLayout>
      <Section title={t("Create a Team")} description={t("Enter a display name for your new team")}>
        <form
          onSubmit={e => runAsynchronouslyWithAlert(handleSubmit(onSubmit)(e))}
          noValidate
          className='flex gap-2'
        >
          <div className='flex flex-col flex-1'>
            <Input
              id="displayName"
              type="text"
              {...register("displayName")}
            />
            <FormWarningText text={errors.displayName?.message?.toString()} />
          </div>
          <Button type="submit" loading={loading}>{t("Create")}</Button>
        </form>
      </Section>
    </PageLayout>
  );
}

export function useDeleteAccountSection() {
  const { t } = useTranslation();
  const user = useUser({ or: 'redirect' });
  const app = useStackApp();
  const project = app.useProject();
  const [deleting, setDeleting] = useState(false);
  if (!project.config.clientUserDeletionEnabled) {
    return null;
  }

  return (
    <Section
      title={t("Delete Account")}
      description={t("Permanently remove your account and all associated data")}
    >
      <div className='stack-scope flex flex-col items-stretch'>
        <Accordion type="single" collapsible className="w-full">
          <AccordionItem value="item-1">
            <AccordionTrigger>{t("Danger zone")}</AccordionTrigger>
            <AccordionContent>
              {!deleting ? (
                <div>
                  <Button
                    variant='destructive'
                    onClick={() => setDeleting(true)}
                  >
                    {t("Delete account")}
                  </Button>
                </div>
              ) : (
                <div className='flex flex-col gap-2'>
                  <Typography variant='destructive'>
                    {t("Are you sure you want to delete your account? This action is IRREVERSIBLE and will delete ALL associated data.")}
                  </Typography>
                  <div className='flex gap-2'>
                    <Button
                      variant='destructive'
                      onClick={async () => {
                        await user.delete();
                        await app.redirectToHome();
                      }}
                    >
                      {t("Delete Account")}
                    </Button>
                    <Button
                      variant='secondary'
                      onClick={() => setDeleting(false)}
                    >
                      {t("Cancel")}
                    </Button>
                  </div>
                </div>
              )}
            </AccordionContent>
          </AccordionItem>
        </Accordion>
      </div>
    </Section>
  );
}<|MERGE_RESOLUTION|>--- conflicted
+++ resolved
@@ -20,12 +20,6 @@
 import { MaybeFullPage } from "../components/elements/maybe-full-page";
 import { SidebarLayout } from '../components/elements/sidebar-layout';
 import { UserAvatar } from '../components/elements/user-avatar';
-<<<<<<< HEAD
-import { TeamIcon } from '../components/team-icon';
-
-
-export function AccountSettings({ fullPage=false }: { fullPage?: boolean }) {
-=======
 import { ProfileImageEditor } from "../components/profile-image-editor";
 import { TeamIcon } from '../components/team-icon';
 import { useTranslation } from "../lib/translations";
@@ -41,7 +35,6 @@
   }[],
 }) {
   const { t } = useTranslation();
->>>>>>> f5c549a5
   const user = useUser({ or: 'redirect' });
   const teams = user.useTeams();
   const stackApp = useStackApp();
@@ -148,16 +141,6 @@
   const user = useUser({ or: 'redirect' });
 
   return (
-<<<<<<< HEAD
-    <div>
-      <div>
-        <Label>Display name</Label>
-        <EditableText value={user.displayName || ''} onSave={async (newDisplayName) => {
-          await user.update({ displayName: newDisplayName });
-        }}/>
-      </div>
-    </div>
-=======
     <PageLayout>
       <Section
         title={t("User name")}
@@ -195,7 +178,6 @@
       {passwordSection}
       {mfaSection}
     </PageLayout>
->>>>>>> f5c549a5
   );
 }
 
