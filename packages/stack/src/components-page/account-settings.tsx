'use client';

import React from 'react';
import { useUser } from '..';
import { PredefinedMessageCard } from '../components/message-cards/predefined-message-card';
import { UserAvatar } from '../components/elements/user-avatar';
import { useState } from 'react';
import { FormWarningText } from '../components/elements/form-warning';
import { getPasswordError } from '@stackframe/stack-shared/dist/helpers/password';
import { Button, Card, CardContent, CardFooter, CardHeader, Container, Input, Label, PasswordInput, Typography, cn } from '@stackframe/stack-ui';

function SettingSection(props: {
  title: string,
  desc: string,
  buttonText?: string,
  buttonDisabled?: boolean,
  onButtonClick?: React.ComponentProps<typeof Button>["onClick"],
  buttonVariant?: 'default' | 'secondary',
  children?: React.ReactNode,
}) {
  return (
    <Card>
      <CardHeader>
        <div>
          <Typography type='h4'>{props.title}</Typography>
          <Typography type='label' variant='secondary'>{props.desc}</Typography>
        </div>
      </CardHeader>
      {props.children && <CardContent>
        <div className='flex flex-col gap-4'>
          {props.children}
        </div>
      </CardContent>}
      {props.buttonText && <CardFooter>
        <div className='flex justify-end w-full'>
          <Button
            disabled={props.buttonDisabled}
            onClick={props.onButtonClick}
            variant={props.buttonVariant}
          >
            {props.buttonText}
          </Button>
        </div>
      </CardFooter>}
    </Card>
  );
}

function ProfileSection() {
  const user = useUser();
  const [userInfo, setUserInfo] = useState<{ displayName: string }>({ displayName: user?.displayName || '' });
  const [changed, setChanged] = useState(false);

  return (
    <SettingSection
      title='Profile'
      desc='Your profile information'
      buttonDisabled={!changed}
      buttonText='Save'
      onButtonClick={async () => {
        await user?.update(userInfo);
        setChanged(false);
      }}
    >
      <div className='flex gap-4 items-center'>
        <UserAvatar user={user} size={50}/>
        <div className='flex flex-col'>
          <Typography>{user?.displayName}</Typography>
          <Typography variant='secondary' type='label'>{user?.primaryEmail}</Typography>
        </div>
      </div>

      <div className='flex flex-col'>
        <Label htmlFor='display-name' className='mb-1'>Display Name</Label>
        <Input
          id='display-name'
          value={userInfo.displayName}
          onChange={(e) => {
            setUserInfo((i) => ({...i, displayName: e.target.value }));
            setChanged(true);
          }}
        />
      </div>
    </SettingSection>
  );
}

function EmailVerificationSection() {
  const user = useUser();
  const [emailSent, setEmailSent] = useState(false);

  return (
    <SettingSection
      title='Email Verification'
      desc='We want to make sure that you own the email address.'
      buttonDisabled={emailSent}
      buttonText={
        !user?.primaryEmailVerified ?
          emailSent ?
            'Email sent!' :
            'Send Email'
          : undefined
      }
      onButtonClick={async () => {
        await user?.sendVerificationEmail();
        setEmailSent(true);
      }}
    >
      {user?.primaryEmailVerified ?
        <Typography variant='success'>Your email has been verified</Typography> :
        <Typography variant='destructive'>Your email has not been verified</Typography>}
    </SettingSection>
  );
}

function PasswordSection() {
  const user = useUser();
  const [oldPassword, setOldPassword] = useState<string>('');
  const [oldPasswordError, setOldPasswordError] = useState<string>('');
  const [newPassword, setNewPassword] = useState<string>('');
  const [newPasswordError, setNewPasswordError] = useState<string>('');
  const [repeatNewPassword, setRepeatNewPassword] = useState<string>('');
  const [repeatNewPasswordError, setRepeatNewPasswordError] = useState<string>('');
  const [passwordChanged, setPasswordChanged] = useState(false);

  if (!user?.hasPassword) {
    return null;
  }

  return (
    <SettingSection
      title='Password'
      desc='Change your password here.'
      buttonDisabled={passwordChanged}
      buttonText={passwordChanged ? "Password changed!" : 'Update Password'}
      onButtonClick={async () => {
        setOldPasswordError('');
        setNewPasswordError('');
        setRepeatNewPasswordError('');
        if (!oldPassword) {
          setOldPasswordError('Please enter your old password');
          return;
        } else if (!newPassword) {
          setNewPasswordError('Please enter a new password');
          return;
        } else if (!repeatNewPassword) {
            setRepeatNewPasswordError('Please repeat your new password');
            return;
        } else {
          const errorMessage = getPasswordError(newPassword);
          if (errorMessage) {
            setNewPasswordError(errorMessage.message);
          } else {
            if (newPassword !== repeatNewPassword) {
              setRepeatNewPasswordError('Passwords do not match');
              return;
            }
            const errorCode = await user.updatePassword({ oldPassword, newPassword });
            if (errorCode) {
              setOldPasswordError('Incorrect password');
            } else {
              setOldPassword('');
              setNewPassword('');
              setRepeatNewPassword('');
              setPasswordChanged(true);
            }
          }
        }
      }}
    >
      <div className='flex flex-col'>
        <Label htmlFor='old-password' className='mb-1'>Old Password</Label>
        <PasswordInput
          id='old-password'
          value={oldPassword}
          onChange={(e) => {
            setOldPassword(e.target.value);
            setOldPasswordError('');
            setPasswordChanged(false);
          }}
        />
        <FormWarningText text={oldPasswordError} />
      </div>
      <div className='flex flex-col'>
        <Label htmlFor='new-password' className='mb-1'>New Password</Label>
        <PasswordInput
          id='new-password'
          value={newPassword}
          onChange={(e) => {
            setNewPassword(e.target.value);
            setNewPasswordError('');
            setPasswordChanged(false);
          }}
        />
        <FormWarningText text={newPasswordError} />
      </div>
      <div className='flex flex-col'>
        <Label htmlFor='repeat-new-password' className='mb-1'>Repeat New Password</Label>
        <PasswordInput
<<<<<<< HEAD
          id='repeat-new-password' 
          value={repeatNewPassword} 
=======
          id='repeat-new-password'
          value={repeatNewPassword}
>>>>>>> bbfecfe3
          onChange={(e) => {
            setRepeatNewPassword(e.target.value);
            setRepeatNewPasswordError('');
            setPasswordChanged(false);
          }}
        />
        <FormWarningText text={repeatNewPasswordError} />
      </div>
    </SettingSection>
  );
}

function SignOutSection() {
  const user = useUser();
  return (
    <SettingSection
      title='Sign out'
      desc='Sign out of your account on this device.'
      buttonVariant='secondary'
      buttonText='Sign Out'
      onButtonClick={() => user?.signOut()}
    >
    </SettingSection>
  );
}

export function AccountSettings({ fullPage=false }: { fullPage?: boolean }) {
  const user = useUser();
  if (!user) {
    return <PredefinedMessageCard type='signedOut' fullPage={fullPage} />;
  }

  const inner = (
    <div className={cn(fullPage ? 'p-4' : '', 'flex flex-col gap-4')}>
      <div>
        <Typography type='h2'>Account Settings</Typography>
        <Typography variant='secondary' type='label'>Manage your account</Typography>
      </div>

      <ProfileSection />
      <EmailVerificationSection />
      <PasswordSection />
      <SignOutSection />
    </div>
  );

  if (fullPage) {
    return (
      <Container size={600} className='stack-scope'>
        {inner}
      </Container>
    );
  } else {
    return inner;
  }
}<|MERGE_RESOLUTION|>--- conflicted
+++ resolved
@@ -197,13 +197,8 @@
       <div className='flex flex-col'>
         <Label htmlFor='repeat-new-password' className='mb-1'>Repeat New Password</Label>
         <PasswordInput
-<<<<<<< HEAD
-          id='repeat-new-password' 
-          value={repeatNewPassword} 
-=======
           id='repeat-new-password'
           value={repeatNewPassword}
->>>>>>> bbfecfe3
           onChange={(e) => {
             setRepeatNewPassword(e.target.value);
             setRepeatNewPasswordError('');
