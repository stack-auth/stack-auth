--- conflicted
+++ resolved
@@ -320,13 +320,8 @@
         <Label>{t("Multi-factor Authentication")}</Label>
 
         <div>
-<<<<<<< HEAD
           {enabled ? (
-            <Typography variant="success">Multi-factor authentication is currently enabled.</Typography>
-=======
-          {isEnabled ? (
             <Typography variant="success">{t("Multi-factor authentication is currently enabled.")}</Typography>
->>>>>>> b9e2486f
           ) : (
             generatedSecret ? (
               <div className='flex flex-col gap-4 items-center'>
@@ -371,11 +366,7 @@
               }
             }}
           >
-<<<<<<< HEAD
-            {enabled ? 'Disable' : (generatedSecret ? 'Cancel' : 'Enable')}
-=======
-            {isEnabled ? t("Disable") : (generatedSecret ? t("Cancel") : t("Enable"))}
->>>>>>> b9e2486f
+            {enabled ? t("Disable") : (generatedSecret ? t("Cancel") : t("Enable"))}
           </Button>
         </div>
       </div>
