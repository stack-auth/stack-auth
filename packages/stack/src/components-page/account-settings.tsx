--- conflicted
+++ resolved
@@ -365,53 +365,14 @@
   }, [mfaCode, generatedSecret, handleSubmit]);
 
   return (
-<<<<<<< HEAD
-    <div>
-      <div>
-        <Label>{t("Multi-factor Authentication")}</Label>
-
-        <div>
-          {enabled ? (
-            <Typography variant="success">{t("Multi-factor authentication is currently enabled.")}</Typography>
-          ) : (
-            generatedSecret ? (
-              <div className='flex flex-col gap-4 items-center'>
-                <Typography>{t("Scan this QR code with your authenticator app:")}</Typography>
-                <img width={200} height={200} src={qrCodeUrl ?? throwErr("TOTP QR code failed to generate")} alt={t("TOTP multi-factor authentication QR code")} />
-                <Typography>{t("Then, enter your six-digit MFA code:")}</Typography>
-                <Input
-                  value={mfaCode}
-                  onChange={(e) => {
-                setIsMaybeWrong(false);
-                setMfaCode(e.target.value);
-                  }}
-                  placeholder="123456"
-                  maxLength={6}
-                  disabled={isLoading}
-                />
-                {isMaybeWrong && mfaCode.length === 6 && (
-                  <Typography variant="destructive">{t("Incorrect code. Please try again.")}</Typography>
-                )}
-              </div>
-            ) : (
-              <Typography variant="destructive">{t("Multi-factor authentication is currently disabled.")}</Typography>
-            )
-          )}
-
-          <Button
-            className="mt-4"
-            variant={enabled ? 'secondary' : 'default'}
-            onClick={async () => {
-              if (enabled) {
-=======
     <Section
       title={t("Multi-factor Authentication")}
-      description={isEnabled
+      description={enabled
         ? t("Multi-factor authentication is currently enabled.")
         : t("Multi-factor authentication is currently disabled.")}
     >
       <div className='flex flex-col gap-4'>
-        {!isEnabled && generatedSecret && (
+        {!enabled && generatedSecret && (
           <>
             <Typography>{t("Scan this QR code with your authenticator app:")}</Typography>
             <img width={200} height={200} src={qrCodeUrl ?? throwErr("TOTP QR code failed to generate")} alt={t("TOTP multi-factor authentication QR code")} />
@@ -444,11 +405,10 @@
           </>
         )}
         <div className='flex gap-2'>
-          {isEnabled ? (
+          {enabled ? (
             <Button
               variant='secondary'
               onClick={async () => {
->>>>>>> 36a4edd9
                 await user.update({
                   totpMultiFactorSecret: null,
                 });
@@ -463,23 +423,11 @@
                 const secret = generateRandomValues(new Uint8Array(20));
                 setQrCodeUrl(await generateTotpQrCode(project, user, secret));
                 setGeneratedSecret(secret);
-<<<<<<< HEAD
-              } else {
-                setGeneratedSecret(null);
-                setQrCodeUrl(null);
-                setMfaCode("");
-              }
-            }}
-          >
-            {enabled ? t("Disable") : (generatedSecret ? t("Cancel") : t("Enable"))}
-          </Button>
-=======
               }}
             >
               {t("Enable")}
             </Button>
           )}
->>>>>>> 36a4edd9
         </div>
       </div>
     </Section>
