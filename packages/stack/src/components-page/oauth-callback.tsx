"use client";

import { useRef, useEffect, useState } from "react";
import { useStackApp } from "..";
import { runAsynchronously } from "@stackframe/stack-shared/dist/utils/promises";
import { MessageCard } from "../components/message-cards/message-card";
import { StyledLink } from "@stackframe/stack-ui";
import { captureError } from "@stackframe/stack-shared/dist/utils/errors";
import { useTranslation } from "../lib/translations";

export function OAuthCallback(props: { fullPage?: boolean }) {
  const { t } = useTranslation();
  const app = useStackApp();
  const called = useRef(false);
  const [error, setError] = useState<unknown>(null);
  const [showRedirectLink, setShowRedirectLink] = useState(false);

  useEffect(
    () =>
      runAsynchronously(async () => {
        if (called.current) return;
        called.current = true;
        let hasRedirected = false;
        try {
          hasRedirected = await app.callOAuthCallback();
        } catch (e: any) {
          captureError("<OAuthCallback />", e);
          setError(e);
        }
        if (
          !hasRedirected &&
          (!error || process.env.NODE_ENV === "production")
        ) {
          await app.redirectToSignIn({ noRedirectBack: true });
        }
      }),
    []
  );

  useEffect(() => {
    setTimeout(() => setShowRedirectLink(true), 3000);
  }, []);

<<<<<<< HEAD
  return <MessageCard title='Redirecting...' fullPage={props.fullPage}>
    {showRedirectLink ? <p>{t('If you are not redirected automatically, ')}<StyledLink href={app.urls.home}>click here</StyledLink></p> : null}
    {error ? <div>
      <p>{t("Something went wrong while processing the OAuth callback:")}</p>
      <pre>{JSON.stringify(error, null, 2)}</pre>
      <p>{t("This is most likely an error in Stack. Please report it.")}</p>
    </div> : null}
  </MessageCard>;
=======
  return (
    <MessageCard title="Redirecting..." fullPage={props.fullPage}>
      {showRedirectLink ? (
        <p>
          {t("If you are not redirected automatically, ")}
          <StyledLink href={app.urls.home}>click here</StyledLink>
        </p>
      ) : null}
      {error ? (
        <div>
          <p>
            {t("Something went wrong while processing the OAuth callback:")}
          </p>
          <pre>{JSON.stringify(error, null, 2)}</pre>
          <p>{t("This is most likely an error in Stack. Please report it.")}</p>
        </div>
      ) : null}
    </MessageCard>
  );
>>>>>>> 85fb40cd
}<|MERGE_RESOLUTION|>--- conflicted
+++ resolved
@@ -41,7 +41,6 @@
     setTimeout(() => setShowRedirectLink(true), 3000);
   }, []);
 
-<<<<<<< HEAD
   return <MessageCard title='Redirecting...' fullPage={props.fullPage}>
     {showRedirectLink ? <p>{t('If you are not redirected automatically, ')}<StyledLink href={app.urls.home}>click here</StyledLink></p> : null}
     {error ? <div>
@@ -50,25 +49,4 @@
       <p>{t("This is most likely an error in Stack. Please report it.")}</p>
     </div> : null}
   </MessageCard>;
-=======
-  return (
-    <MessageCard title="Redirecting..." fullPage={props.fullPage}>
-      {showRedirectLink ? (
-        <p>
-          {t("If you are not redirected automatically, ")}
-          <StyledLink href={app.urls.home}>click here</StyledLink>
-        </p>
-      ) : null}
-      {error ? (
-        <div>
-          <p>
-            {t("Something went wrong while processing the OAuth callback:")}
-          </p>
-          <pre>{JSON.stringify(error, null, 2)}</pre>
-          <p>{t("This is most likely an error in Stack. Please report it.")}</p>
-        </div>
-      ) : null}
-    </MessageCard>
-  );
->>>>>>> 85fb40cd
 }