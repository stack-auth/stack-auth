--- conflicted
+++ resolved
@@ -9,26 +9,10 @@
 import { MaybeFullPage } from '../components/elements/maybe-full-page';
 import { SeparatorWithText } from '../components/elements/separator-with-text';
 import { MagicLinkSignIn } from '../components/magic-link-sign-in';
-<<<<<<< HEAD
-import { CredentialSignUp } from '../components/credential-sign-up';
-import { StyledLink, Tabs, TabsContent, TabsList, TabsTrigger, Typography } from '@stackframe/stack-ui';
-import { Project } from '../lib/stack-app';
-import { runAsynchronously } from '@stackframe/stack-shared/dist/utils/promises';
-import { useEffect } from 'react';
-import { t } from '../lib/translation';
-
-export function AuthPage({
-  fullPage = false,
-  type,
-  automaticRedirect,
-  mockProject
-}: {
-=======
 import { PredefinedMessageCard } from '../components/message-cards/predefined-message-card';
 import { OAuthButtonGroup } from '../components/oauth-button-group';
 
 export function AuthPage(props: {
->>>>>>> ee68c03d
   fullPage?: boolean,
   type: 'sign-in' | 'sign-up',
   automaticRedirect?: boolean,
@@ -47,26 +31,14 @@
   const stackApp = useStackApp();
   const user = useUser();
   const projectFromHook = stackApp.useProject();
-<<<<<<< HEAD
-  const project = mockProject || projectFromHook;
-=======
   const project = props.mockProject || projectFromHook;
 
->>>>>>> ee68c03d
   useEffect(() => {
     if (props.automaticRedirect) {
       if (user && !props.mockProject) {
         runAsynchronously(props.type === 'sign-in' ? stackApp.redirectToAfterSignIn() : stackApp.redirectToAfterSignUp());
       }
     }
-<<<<<<< HEAD
-  }, [user, mockProject, stackApp, automaticRedirect]);
-  if (user && !mockProject) {
-    return <PredefinedMessageCard type='signedIn' fullPage={fullPage} />;
-  }
-  if (type === 'sign-up' && !project.config.signUpEnabled) {
-    return <PredefinedMessageCard type='signUpDisabled' fullPage={fullPage} />;
-=======
   }, [user, props.mockProject, stackApp, props.automaticRedirect]);
 
   if (user && !props.mockProject) {
@@ -75,33 +47,8 @@
 
   if (props.type === 'sign-up' && !project.config.signUpEnabled) {
     return <PredefinedMessageCard type='signUpDisabled' fullPage={props.fullPage} />;
->>>>>>> ee68c03d
   }
   const enableSeparator = (project.config.credentialEnabled || project.config.magicLinkEnabled) && project.config.oauthProviders.length > 0;
-<<<<<<< HEAD
-  return <MaybeFullPage fullPage={fullPage}>
-    <div className='stack-scope flex flex-col items-stretch' style={{
-      width: '380px',
-      padding: fullPage ? '1rem' : 0
-    }}>
-      <div className="text-center mb-6">
-        <Typography type='h2'>
-          {type === 'sign-in' ? t("Sign in to your account") : t("Create a new account")}
-        </Typography>
-        {type === 'sign-in' ? project.config.signUpEnabled && <Typography>
-          {t("Don't have an account?")}{" "}
-          <StyledLink href={stackApp.urls.signUp} onClick={e => {
-            runAsynchronously(stackApp.redirectToSignUp());
-            e.preventDefault();
-          }}>{t("Sign up")}</StyledLink>
-        </Typography> : <Typography>
-          {t("Already have an account?")}
-          <StyledLink href={stackApp.urls.signIn} onClick={e => {
-            runAsynchronously(stackApp.redirectToSignIn());
-            e.preventDefault();
-          }}>{t("Sign in")}</StyledLink>
-        </Typography>}
-=======
 
   return (
     <MaybeFullPage fullPage={!!props.fullPage}>
@@ -159,7 +106,6 @@
             <p>{props.extraInfo}</p>
           </div>
         )}
->>>>>>> ee68c03d
       </div>
       <OAuthButtonGroup type={type} mockProject={mockProject} />
       {enableSeparator && <SeparatorWithText text={t("Or continue with")} />}
