--- conflicted
+++ resolved
@@ -101,15 +101,9 @@
               {props.type === 'sign-up' ? <CredentialSignUp noPasswordRepeat={props.noPasswordRepeat} /> : <CredentialSignIn/>}
             </TabsContent>
           </Tabs>
-<<<<<<< HEAD
         ) : credentialEnabled ? (
-          props.type === 'sign-up' ? <CredentialSignUp/> : <CredentialSignIn/>
+          props.type === 'sign-up' ? <CredentialSignUp noPasswordRepeat={props.noPasswordRepeat} /> : <CredentialSignIn/>
         ) : magicLinkEnabled ? (
-=======
-        ) : project.config.credentialEnabled ? (
-          props.type === 'sign-up' ? <CredentialSignUp noPasswordRepeat={props.noPasswordRepeat} /> : <CredentialSignIn/>
-        ) : project.config.magicLinkEnabled ? (
->>>>>>> d14804d0
           <MagicLinkSignIn/>
         ) : null}
         {props.extraInfo && (
