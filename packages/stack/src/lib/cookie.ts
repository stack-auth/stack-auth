import { cookies as rscCookies, headers as rscHeaders } from '@stackframe/stack-sc/force-react-server';
import { isBrowserLike } from '@stackframe/stack-shared/dist/utils/env';
import Cookies from "js-cookie";
import { calculatePKCECodeChallenge, generateRandomCodeVerifier, generateRandomState } from "oauth4webapi";

type SetCookieOptions = { maxAge?: number };

function ensureClient() {
  if (!isBrowserLike()) {
    throw new Error("cookieClient functions can only be called in a browser environment, yet window is undefined");
  }
}

export type CookieHelper = {
  get: (name: string) => string | null,
  set: (name: string, value: string, options: SetCookieOptions) => void,
  setOrDelete: (name: string, value: string | null, options: SetCookieOptions) => void,
  delete: (name: string) => void,
};

export async function createCookieHelper(): Promise<CookieHelper> {
  if (isBrowserLike()) {
    return createBrowserCookieHelper();
  } else {
    return createNextCookieHelper(
      await rscCookies(),
      await rscHeaders(),
    );
  }
}

// TODO next-release: don't export this
export function createBrowserCookieHelper(): CookieHelper {
  return {
    get: getCookieClient,
    set: setCookieClient,
    setOrDelete: setOrDeleteCookieClient,
    delete: deleteCookieClient,
  };
}

// TODO next-release: delete this
export function createNextCookieHelperHack() {
  return createNextCookieHelper(
    rscCookies() as any,
    rscHeaders() as any,
  );
}

function createNextCookieHelper(
  rscCookiesAwaited: Awaited<ReturnType<typeof rscCookies>>,
  rscHeadersAwaited: Awaited<ReturnType<typeof rscHeaders>>,
) {
  const cookieHelper = {
    get: (name: string) => {
      // set a helper cookie, see comment in `NextCookieHelper.set` below
      try {
          rscCookiesAwaited.set("stack-is-https", "true", { secure: true });
      } catch (e) {
        if (
          typeof e === 'object'
            && e !== null
            && 'message' in e
            && typeof e.message === 'string'
            && e.message.includes('Cookies can only be modified in a Server Action or Route Handler')
        ) {
          // ignore
        } else {
          throw e;
        }
      }
      return rscCookiesAwaited.get(name)?.value ?? null;
    },
    set: (name: string, value: string, options: SetCookieOptions) => {
      // Whenever the client is on HTTPS, we want to set the Secure flag on the cookie.
      //
      // This is not easy to find out on a Next.js server, so we use the following steps:
      //
      // 1. If we're on the client, we can check window.location.protocol which is the ground-truth
      // 2. Check whether the stack-is-https cookie exists. This cookie is set in various places on
      //      the client if the protocol is known to be HTTPS
      // 3. Check the X-Forwarded-Proto header
      // 4. Otherwise, assume HTTP without the S
      //
      // Note that malicious clients could theoretically manipulate the `stack-is-https` cookie or
      // the `X-Forwarded-Proto` header; that wouldn't cause any trouble except for themselves,
      // though.
      let isSecureCookie = !!rscCookiesAwaited.get("stack-is-https");
      if (rscHeadersAwaited.get("x-forwarded-proto") === "https") {
        isSecureCookie = true;
      }

      rscCookiesAwaited.set(name, value, {
        secure: isSecureCookie,
        maxAge: options.maxAge,
      });
    },
    setOrDelete(name: string, value: string | null, options: SetCookieOptions) {
      if (value === null) {
        this.delete(name);
      } else {
        this.set(name, value, options);
      }
    },
    delete(name: string) {
      rscCookiesAwaited.delete(name);
    },
  };
  return cookieHelper;
}

export function getCookieClient(name: string): string | null {
  ensureClient();
  // set a helper cookie, see comment in `NextCookieHelper.set` above
  Cookies.set("stack-is-https", "true", { secure: true });
  return Cookies.get(name) ?? null;
}

export async function getCookie(name: string): Promise<string | null> {
  const cookieHelper = await createCookieHelper();
  return cookieHelper.get(name);
}

export function setOrDeleteCookieClient(name: string, value: string | null, options: SetCookieOptions = {}) {
  ensureClient();
  if (value === null) {
    deleteCookieClient(name);
  } else {
    setCookieClient(name, value, options);
  }
}

export async function setOrDeleteCookie(name: string, value: string | null, options: SetCookieOptions = {}) {
  const cookieHelper = await createCookieHelper();
  cookieHelper.setOrDelete(name, value, options);
}

<<<<<<< HEAD
export function deleteCookieClient(name: string) {
  ensureClient();
  Cookies.remove(name);
}

export async function deleteCookie(name: string) {
  const cookieHelper = await createCookieHelper();
  cookieHelper.delete(name);
}

export function setCookieClient(name: string, value: string, options: SetCookieOptions = {}) {
  ensureClient();
  Cookies.set(name, value, {
    expires: options.maxAge === undefined ? undefined : new Date(Date.now() + (options.maxAge) * 1000),
    sameSite: "Strict"
  });
}

export async function setCookie(name: string, value: string, options: SetCookieOptions = {}) {
  const cookieHelper = await createCookieHelper();
  cookieHelper.set(name, value, options);
=======
export function setCookie(name: string, value: string, options: SetCookieOptions = {}) {
  // Whenever the client is on HTTPS, we want to set the Secure flag on the cookie.
  //
  // This is not easy to find out on a Next.js server, so we use the following steps:
  //
  // 1. If we're on the client, we can check window.location.protocol which is the ground-truth
  // 2. Check whether the stack-is-https cookie exists. This cookie is set in various places on
  //      the client if the protocol is known to be HTTPS
  // 3. Check the X-Forwarded-Proto header
  // 4. Otherwise, assume HTTP without the S
  //
  // Note that malicious clients could theoretically manipulate the `stack-is-https` cookie or
  // the `X-Forwarded-Proto` header; that wouldn't cause any trouble except for themselves,
  // though.

  if (typeof window !== "undefined") {
    Cookies.set(name, value, {
      secure: window.location.protocol === "https:",
      expires: options.maxAge === undefined ? undefined : new Date(Date.now() + (options.maxAge) * 1000),
    });
  } else {
    let isSecureCookie = !!rscCookies().get("stack-is-https");
    if (rscHeaders().get("x-forwarded-proto") === "https") {
      isSecureCookie = true;
    }

    rscCookies().set(name, value, {
      secure: isSecureCookie,
      maxAge: options.maxAge,
    });
  }
>>>>>>> 6b5a528a
}

export async function saveVerifierAndState() {
  const codeVerifier = generateRandomCodeVerifier();
  const codeChallenge = await calculatePKCECodeChallenge(codeVerifier);
  const state = generateRandomState();

  await setCookie("stack-oauth-outer-" + state, codeVerifier, { maxAge: 60 * 60 });

  return {
    codeChallenge,
    state,
  };
}

export function consumeVerifierAndStateCookie(state: string) {
  ensureClient();
  const cookieName = "stack-oauth-outer-" + state;
  const codeVerifier = getCookieClient(cookieName);
  if (!codeVerifier) {
    return null;
  }
  deleteCookieClient(cookieName);
  return {
    codeVerifier,
  };
}<|MERGE_RESOLUTION|>--- conflicted
+++ resolved
@@ -135,7 +135,6 @@
   cookieHelper.setOrDelete(name, value, options);
 }
 
-<<<<<<< HEAD
 export function deleteCookieClient(name: string) {
   ensureClient();
   Cookies.remove(name);
@@ -150,46 +149,12 @@
   ensureClient();
   Cookies.set(name, value, {
     expires: options.maxAge === undefined ? undefined : new Date(Date.now() + (options.maxAge) * 1000),
-    sameSite: "Strict"
   });
 }
 
 export async function setCookie(name: string, value: string, options: SetCookieOptions = {}) {
   const cookieHelper = await createCookieHelper();
   cookieHelper.set(name, value, options);
-=======
-export function setCookie(name: string, value: string, options: SetCookieOptions = {}) {
-  // Whenever the client is on HTTPS, we want to set the Secure flag on the cookie.
-  //
-  // This is not easy to find out on a Next.js server, so we use the following steps:
-  //
-  // 1. If we're on the client, we can check window.location.protocol which is the ground-truth
-  // 2. Check whether the stack-is-https cookie exists. This cookie is set in various places on
-  //      the client if the protocol is known to be HTTPS
-  // 3. Check the X-Forwarded-Proto header
-  // 4. Otherwise, assume HTTP without the S
-  //
-  // Note that malicious clients could theoretically manipulate the `stack-is-https` cookie or
-  // the `X-Forwarded-Proto` header; that wouldn't cause any trouble except for themselves,
-  // though.
-
-  if (typeof window !== "undefined") {
-    Cookies.set(name, value, {
-      secure: window.location.protocol === "https:",
-      expires: options.maxAge === undefined ? undefined : new Date(Date.now() + (options.maxAge) * 1000),
-    });
-  } else {
-    let isSecureCookie = !!rscCookies().get("stack-is-https");
-    if (rscHeaders().get("x-forwarded-proto") === "https") {
-      isSecureCookie = true;
-    }
-
-    rscCookies().set(name, value, {
-      secure: isSecureCookie,
-      maxAge: options.maxAge,
-    });
-  }
->>>>>>> 6b5a528a
 }
 
 export async function saveVerifierAndState() {
