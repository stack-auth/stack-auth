--- conflicted
+++ resolved
@@ -2524,7 +2524,6 @@
     await this._apiKeysCache.refresh([]);
   }
 
-<<<<<<< HEAD
   async sendAdminRequest(
     path: string,
     requestOptions: RequestInit,
@@ -2539,7 +2538,7 @@
         return useAsyncCache(this._metricsCache, [], "useMetrics()");
       }
     };
-=======
+
   async sendTestEmail(options: {
     recipientEmail: string,
     emailConfig: EmailConfig,
@@ -2558,7 +2557,6 @@
     } else {
       return Result.error({ errorMessage: response.error_message ?? throwErr("Email test error not specified") });
     }
->>>>>>> 534fef5d
   }
 }
 
@@ -3452,15 +3450,12 @@
     deleteTeamPermissionDefinition(permissionId: string): Promise<void>,
 
     useSvixToken(): string,
-<<<<<<< HEAD
     sendAdminRequest(path: string, requestOptions: RequestInit,): ReturnType<StackAdminInterface['sendAdminRequest']>,
-=======
 
     sendTestEmail(options: {
       recipientEmail: string,
       emailConfig: EmailConfig,
     }): Promise<Result<undefined, { errorMessage: string }>>,
->>>>>>> 534fef5d
   }
   & StackServerApp<HasTokenStore, ProjectId>
 );
