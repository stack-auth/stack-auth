import { WebAuthnError, startAuthentication, startRegistration } from "@simplewebauthn/browser";
import { isReactServer } from "@stackframe/stack-sc";
import { KnownErrors, StackAdminInterface, StackClientInterface, StackServerInterface } from "@stackframe/stack-shared";
import { ProductionModeError, getProductionModeErrors } from "@stackframe/stack-shared/dist/helpers/production-mode";
import { ApiKeyCreateCrudRequest, ApiKeyCreateCrudResponse } from "@stackframe/stack-shared/dist/interface/adminInterface";
import { ApiKeysCrud } from "@stackframe/stack-shared/dist/interface/crud/api-keys";
import { ContactChannelsCrud } from "@stackframe/stack-shared/dist/interface/crud/contact-channels";
import { CurrentUserCrud } from "@stackframe/stack-shared/dist/interface/crud/current-user";
import { EmailTemplateCrud, EmailTemplateType } from "@stackframe/stack-shared/dist/interface/crud/email-templates";
import { InternalProjectsCrud, ProjectsCrud } from "@stackframe/stack-shared/dist/interface/crud/projects";
import { TeamMemberProfilesCrud } from "@stackframe/stack-shared/dist/interface/crud/team-member-profiles";
import { TeamPermissionDefinitionsCrud, TeamPermissionsCrud } from "@stackframe/stack-shared/dist/interface/crud/team-permissions";
import { TeamsCrud } from "@stackframe/stack-shared/dist/interface/crud/teams";
import { UsersCrud } from "@stackframe/stack-shared/dist/interface/crud/users";
import { InternalSession } from "@stackframe/stack-shared/dist/sessions";
import { encodeBase64 } from "@stackframe/stack-shared/dist/utils/bytes";
import { AsyncCache } from "@stackframe/stack-shared/dist/utils/caches";
import { scrambleDuringCompileTime } from "@stackframe/stack-shared/dist/utils/compile-time";
import { isBrowserLike } from "@stackframe/stack-shared/dist/utils/env";
import { StackAssertionError, throwErr } from "@stackframe/stack-shared/dist/utils/errors";
import { ReadonlyJson } from "@stackframe/stack-shared/dist/utils/json";
import { DependenciesMap } from "@stackframe/stack-shared/dist/utils/maps";
import { ProviderType } from "@stackframe/stack-shared/dist/utils/oauth";
import { deepPlainEquals, filterUndefined, omit } from "@stackframe/stack-shared/dist/utils/objects";
import { ReactPromise, neverResolve, runAsynchronously, wait } from "@stackframe/stack-shared/dist/utils/promises";
import { suspend, suspendIfSsr } from "@stackframe/stack-shared/dist/utils/react";
import { Result } from "@stackframe/stack-shared/dist/utils/results";
import { Store } from "@stackframe/stack-shared/dist/utils/stores";
import { mergeScopeStrings } from "@stackframe/stack-shared/dist/utils/strings";
import { getRelativePart, isRelative } from "@stackframe/stack-shared/dist/utils/urls";
import { generateUuid } from "@stackframe/stack-shared/dist/utils/uuids";
import * as cookie from "cookie";
import * as NextNavigationUnscrambled from "next/navigation"; // import the entire module to get around some static compiler warnings emitted by Next.js in some cases
import React, { useCallback, useMemo } from "react";
import { constructRedirectUrl } from "../utils/url";
import { addNewOAuthProviderOrScope, callOAuthCallback, signInWithOAuth } from "./auth";
import { CookieHelper, createBrowserCookieHelper, createCookieHelper, deleteCookieClient, getCookieClient, setOrDeleteCookie, setOrDeleteCookieClient } from "./cookie";

// NextNavigation.useRouter does not exist in react-server environments and some bundlers try to be helpful and throw a warning. Ignore the warning.
const NextNavigation = scrambleDuringCompileTime(NextNavigationUnscrambled);

const clientVersion = process.env.STACK_COMPILE_TIME_CLIENT_PACKAGE_VERSION ?? throwErr("Missing STACK_COMPILE_TIME_CLIENT_PACKAGE_VERSION. This should be a compile-time variable set by Stack's build system.");

type RequestLike = {
  headers: {
    get: (name: string) => string | null,
  },
};

export type TokenStoreInit<HasTokenStore extends boolean = boolean> =
  HasTokenStore extends true ? (
    | "cookie"
    | "nextjs-cookie"
    | "memory"
    | RequestLike
    | { accessToken: string, refreshToken: string }
  )
  : HasTokenStore extends false ? null
  : TokenStoreInit<true> | TokenStoreInit<false>;

export type HandlerUrls = {
  handler: string,
  signIn: string,
  signUp: string,
  afterSignIn: string,
  afterSignUp: string,
  signOut: string,
  afterSignOut: string,
  emailVerification: string,
  passwordReset: string,
  forgotPassword: string,
  home: string,
  oauthCallback: string,
  magicLinkCallback: string,
  accountSettings: string,
  teamInvitation: string,
  error: string,
}

export type OAuthScopesOnSignIn = {
  [key in ProviderType]: string[];
};


type ProjectCurrentUser<ProjectId> = ProjectId extends "internal" ? CurrentInternalUser : CurrentUser;
type ProjectCurrentServerUser<ProjectId> = ProjectId extends "internal" ? CurrentInternalServerUser : CurrentServerUser;

function getUrls(partial: Partial<HandlerUrls>): HandlerUrls {
  const handler = partial.handler ?? "/handler";
  const home = partial.home ?? "/";
  const afterSignIn = partial.afterSignIn ?? home;
  return {
    handler,
    signIn: `${handler}/sign-in`,
    afterSignIn: home,
    signUp: `${handler}/sign-up`,
    afterSignUp: afterSignIn,
    signOut: `${handler}/sign-out`,
    afterSignOut: home,
    emailVerification: `${handler}/email-verification`,
    passwordReset: `${handler}/password-reset`,
    forgotPassword: `${handler}/forgot-password`,
    oauthCallback: `${handler}/oauth-callback`,
    magicLinkCallback: `${handler}/magic-link-callback`,
    home: home,
    accountSettings: `${handler}/account-settings`,
    error: `${handler}/error`,
    teamInvitation: `${handler}/team-invitation`,
    ...filterUndefined(partial),
  };
}

async function _redirectTo(url: URL | string, options?: { replace?: boolean }) {
  if (isReactServer) {
    NextNavigation.redirect(url.toString(), options?.replace ? NextNavigation.RedirectType.replace : NextNavigation.RedirectType.push);
  } else {
    if (options?.replace) {
      window.location.replace(url);
    } else {
      window.location.assign(url);
    }
    await wait(2000);
  }
}

function getDefaultProjectId() {
  return process.env.NEXT_PUBLIC_STACK_PROJECT_ID || throwErr(new Error("Welcome to Stack Auth! It seems that you haven't provided a project ID. Please create a project on the Stack dashboard at https://app.stack-auth.com and put it in the NEXT_PUBLIC_STACK_PROJECT_ID environment variable."));
}

function getDefaultPublishableClientKey() {
  return process.env.NEXT_PUBLIC_STACK_PUBLISHABLE_CLIENT_KEY || throwErr(new Error("Welcome to Stack Auth! It seems that you haven't provided a publishable client key. Please create an API key for your project on the Stack dashboard at https://app.stack-auth.com and copy your publishable client key into the NEXT_PUBLIC_STACK_PUBLISHABLE_CLIENT_KEY environment variable."));
}

function getDefaultSecretServerKey() {
  return process.env.STACK_SECRET_SERVER_KEY || throwErr(new Error("No secret server key provided. Please copy your key from the Stack dashboard and put your it in the STACK_SECRET_SERVER_KEY environment variable."));
}

function getDefaultSuperSecretAdminKey() {
  return process.env.STACK_SUPER_SECRET_ADMIN_KEY || throwErr(new Error("No super secret admin key provided. Please copy your key from the Stack dashboard and put it in the STACK_SUPER_SECRET_ADMIN_KEY environment variable."));
}

function getDefaultBaseUrl() {
  return process.env.NEXT_PUBLIC_STACK_URL || defaultBaseUrl;
}

export type StackClientAppConstructorOptions<HasTokenStore extends boolean, ProjectId extends string> = {
  baseUrl?: string,
  projectId?: ProjectId,
  publishableClientKey?: string,
  urls?: Partial<HandlerUrls>,
  oauthScopesOnSignIn?: Partial<OAuthScopesOnSignIn>,
  tokenStore: TokenStoreInit<HasTokenStore>,

  /**
   * By default, the Stack app will automatically prefetch some data from Stack's server when this app is first
   * constructed. This improves the performance of your app, but will create network requests that are unnecessary if
   * the app is never used or disposed of immediately. To disable this behavior, set this option to true.
   */
  noAutomaticPrefetch?: boolean,
};

export type StackServerAppConstructorOptions<HasTokenStore extends boolean, ProjectId extends string> = StackClientAppConstructorOptions<HasTokenStore, ProjectId> & {
  secretServerKey?: string,
};

export type StackAdminAppConstructorOptions<HasTokenStore extends boolean, ProjectId extends string> = (
  | (
    & StackServerAppConstructorOptions<HasTokenStore, ProjectId>
    & {
      superSecretAdminKey?: string,
    }
  )
  | (
    & Omit<StackServerAppConstructorOptions<HasTokenStore, ProjectId>, "publishableClientKey" | "secretServerKey">
    & {
      projectOwnerSession: InternalSession,
    }
  )
);

export type StackClientAppJson<HasTokenStore extends boolean, ProjectId extends string> = StackClientAppConstructorOptions<HasTokenStore, ProjectId> & {
  uniqueIdentifier: string,
  // note: if you add more fields here, make sure to ensure the checkString in the constructor has/doesn't have them
};

const defaultBaseUrl = "https://api.stack-auth.com";

type TokenObject = {
  accessToken: string | null,
  refreshToken: string | null,
};

function createEmptyTokenStore() {
  return new Store<TokenObject>({
    refreshToken: null,
    accessToken: null,
  });
}

const cachePromiseByComponentId = new Map<string, Promise<unknown>>();
function useAsyncCache<D extends any[], T>(cache: AsyncCache<D, T>, dependencies: D, caller: string): T {
  // we explicitly don't want to run this hook in SSR
  suspendIfSsr(caller);

  const id = React.useId();

  const subscribe = useCallback((cb: () => void) => {
    const { unsubscribe } = cache.onStateChange(dependencies, () => {
      cachePromiseByComponentId.delete(id);
      cb();
    });
    return unsubscribe;
  }, [cache, ...dependencies]);
  const getSnapshot = useCallback(() => {
    // React checks whether a promise passed to `use` is still the same as the previous one by comparing the reference.
    // If we didn't cache here, this wouldn't work because the promise would be recreated every time the value changes.
    if (!cachePromiseByComponentId.has(id)) {
      cachePromiseByComponentId.set(id, cache.getOrWait(dependencies, "read-write"));
    }
    return cachePromiseByComponentId.get(id) as ReactPromise<T>;
  }, [cache, ...dependencies]);

  // note: we must use React.useSyncExternalStore instead of importing the function directly, as it will otherwise
  // throw an error ("can't import useSyncExternalStore from the server")
  const promise = React.useSyncExternalStore(
    subscribe,
    getSnapshot,
    () => throwErr(new Error("getServerSnapshot should never be called in useAsyncCache because we restrict to CSR earlier"))
  );

  return React.use(promise);
}

function useStore<T>(store: Store<T>): T {
  const subscribe = useCallback((cb: () => void) => {
    const { unsubscribe } = store.onChange(() => cb());
    return unsubscribe;
  }, [store]);
  const getSnapshot = useCallback(() => store.get(), [store]);

  return React.useSyncExternalStore(subscribe, getSnapshot, getSnapshot);
}

export const stackAppInternalsSymbol = Symbol.for("StackAppInternals");

const allClientApps = new Map<string, [checkString: string, app: StackClientApp<any, any>]>();

const createCache = <D extends any[], T>(fetcher: (dependencies: D) => Promise<T>) => {
  return new AsyncCache<D, T>(
    async (dependencies) => await fetcher(dependencies),
    {},
  );
};

const createCacheBySession = <D extends any[], T>(fetcher: (session: InternalSession, extraDependencies: D) => Promise<T> ) => {
  return new AsyncCache<[InternalSession, ...D], T>(
    async ([session, ...extraDependencies]) => await fetcher(session, extraDependencies),
    {
      onSubscribe: ([session], refresh) => {
        const handler = session.onInvalidate(() => refresh());
        return () => handler.unsubscribe();
      },
    },
  );
};

let numberOfAppsCreated = 0;

class _StackClientAppImpl<HasTokenStore extends boolean, ProjectId extends string = string> {
  protected _uniqueIdentifier: string | undefined = undefined;
  protected _interface: StackClientInterface;
  protected readonly _tokenStoreInit: TokenStoreInit<HasTokenStore>;
  protected readonly _urlOptions: Partial<HandlerUrls>;
  protected readonly _oauthScopesOnSignIn: Partial<OAuthScopesOnSignIn>;

  private __DEMO_ENABLE_SLIGHT_FETCH_DELAY = false;
  private readonly _ownedAdminApps = new DependenciesMap<[InternalSession, string], _StackAdminAppImpl<false, string>>();

  private readonly _currentUserCache = createCacheBySession(async (session) => {
    if (this.__DEMO_ENABLE_SLIGHT_FETCH_DELAY) {
      await wait(2000);
    }
    return await this._interface.getClientUserByToken(session);
  });
  private readonly _currentProjectCache = createCache(async () => {
    return Result.orThrow(await this._interface.getClientProject());
  });
  private readonly _ownedProjectsCache = createCacheBySession(async (session) => {
    return await this._interface.listProjects(session);
  });
  private readonly _currentUserPermissionsCache = createCacheBySession<
    [string, boolean],
    TeamPermissionsCrud['Client']['Read'][]
  >(async (session, [teamId, recursive]) => {
    return await this._interface.listCurrentUserTeamPermissions({ teamId, recursive }, session);
  });
  private readonly _currentUserTeamsCache = createCacheBySession(async (session) => {
    return await this._interface.listCurrentUserTeams(session);
  });
  private readonly _currentUserOAuthConnectionAccessTokensCache = createCacheBySession<[string, string], { accessToken: string } | null>(
    async (session, [providerId, scope]) => {
      try {
        const result = await this._interface.createProviderAccessToken(providerId, scope || "", session);
        return { accessToken: result.access_token };
      } catch (err) {
        if (!(err instanceof KnownErrors.OAuthConnectionDoesNotHaveRequiredScope || err instanceof KnownErrors.OAuthConnectionNotConnectedToUser)) {
          throw err;
        }
      }
      return null;
    }
  );
  private readonly _currentUserOAuthConnectionCache = createCacheBySession<[ProviderType, string, boolean], OAuthConnection | null>(
    async (session, [providerId, scope, redirect]) => {
      return await this._getUserOAuthConnectionCacheFn({
        getUser: async () => await this._currentUserCache.getOrWait([session], "write-only"),
        getOrWaitOAuthToken: async () => await this._currentUserOAuthConnectionAccessTokensCache.getOrWait([session, providerId, scope || ""] as const, "write-only"),
        useOAuthToken: () => useAsyncCache(this._currentUserOAuthConnectionAccessTokensCache, [session, providerId, scope || ""] as const, "useOAuthToken"),
        providerId,
        scope,
        redirect,
        session,
      });
    }
  );
  private readonly _teamMemberProfilesCache = createCacheBySession<[string], TeamMemberProfilesCrud['Client']['Read'][]>(
    async (session, [teamId]) => {
      return await this._interface.listTeamMemberProfiles({ teamId }, session);
    }
  );
  private readonly _currentUserTeamProfileCache = createCacheBySession<[string], TeamMemberProfilesCrud['Client']['Read']>(
    async (session, [teamId]) => {
      return await this._interface.getTeamMemberProfile({ teamId, userId: 'me' }, session);
    }
  );
  private readonly _clientContactChannelsCache = createCacheBySession<[], ContactChannelsCrud['Client']['Read'][]>(
    async (session) => {
      return await this._interface.listClientContactChannels(session);
    }
  );

  protected async _getUserOAuthConnectionCacheFn(options: {
    getUser: () => Promise<CurrentUserCrud['Client']['Read'] | null>,
    getOrWaitOAuthToken: () => Promise<{ accessToken: string } | null>,
    useOAuthToken: () => { accessToken: string } | null,
    providerId: ProviderType,
    scope: string | null,
  } & ({ redirect: true, session: InternalSession | null } | { redirect: false }),) {
    const user = await options.getUser();
    let hasConnection = true;
    if (!user || !user.oauth_providers.find((p) => p.id === options.providerId)) {
      hasConnection = false;
    }

    const token = await options.getOrWaitOAuthToken();
    if (!token) {
      hasConnection = false;
    }

    if (!hasConnection && options.redirect) {
      if (!options.session) {
        throw new Error("No session found. You might be calling getConnectedAccount with redirect without having a user session.");
      }
      await addNewOAuthProviderOrScope(
          this._interface,
          {
            provider: options.providerId,
            redirectUrl: this.urls.oauthCallback,
            errorRedirectUrl: this.urls.error,
            providerScope: mergeScopeStrings(options.scope || "", (this._oauthScopesOnSignIn[options.providerId] ?? []).join(" ")),
          },
          options.session,
        );
      return await neverResolve();
    } else if (!hasConnection) {
      return null;
    }

    const app = this;
    return {
      id: options.providerId,
      async getAccessToken() {
        const result = await options.getOrWaitOAuthToken();
        if (!result) {
          throw new StackAssertionError("No access token available");
        }
        return result;
      },
      useAccessToken() {
        const result = options.useOAuthToken();
        if (!result) {
          throw new StackAssertionError("No access token available");
        }
        return result;
      }
    };
  }

  constructor(protected readonly _options:
    & {
      uniqueIdentifier?: string,
      checkString?: string,
    }
    & (
      | StackClientAppConstructorOptions<HasTokenStore, ProjectId>
      | Pick<StackClientAppConstructorOptions<HasTokenStore, ProjectId>, "tokenStore" | "urls" | "oauthScopesOnSignIn" | "noAutomaticPrefetch"> & {
        interface: StackClientInterface,
      }
    )
  ) {
    if ("interface" in _options) {
      this._interface = _options.interface;
    } else {
      this._interface = new StackClientInterface({
        baseUrl: _options.baseUrl ?? getDefaultBaseUrl(),
        projectId: _options.projectId ?? getDefaultProjectId(),
        clientVersion,
        publishableClientKey: _options.publishableClientKey ?? getDefaultPublishableClientKey(),
      });
    }

    this._tokenStoreInit = _options.tokenStore;
    this._urlOptions = _options.urls ?? {};
    this._oauthScopesOnSignIn = _options.oauthScopesOnSignIn ?? {};

    if (_options.uniqueIdentifier) {
      this._uniqueIdentifier = _options.uniqueIdentifier;
      this._initUniqueIdentifier();
    }

    if (!_options.noAutomaticPrefetch) {
      numberOfAppsCreated++;
      if (numberOfAppsCreated > 10) {
        (process.env.NODE_ENV === "development" ? console.log : console.warn)(`You have created more than 10 Stack apps with automatic pre-fetch enabled (${numberOfAppsCreated}). This is usually a sign of a memory leak, but can sometimes be caused by hot reload of your tech stack. If you are getting this error and it is not caused by hot reload, make sure to minimize the number of Stack apps per page (usually, one per project). (If it is caused by hot reload and does not occur in production, you can safely ignore it.)`);
      }
    }
  }

  protected _initUniqueIdentifier() {
    if (!this._uniqueIdentifier) {
      throw new StackAssertionError("Unique identifier not initialized");
    }
    if (allClientApps.has(this._uniqueIdentifier)) {
      throw new StackAssertionError("A Stack client app with the same unique identifier already exists");
    }
    allClientApps.set(this._uniqueIdentifier, [this._options.checkString ?? "default check string", this]);
  }

  /**
   * Cloudflare workers does not allow use of randomness on the global scope (on which the Stack app is probably
   * initialized). For that reason, we generate the unique identifier lazily when it is first needed instead of in the
   * constructor.
   */
  protected _getUniqueIdentifier() {
    if (!this._uniqueIdentifier) {
      this._uniqueIdentifier = generateUuid();
      this._initUniqueIdentifier();
    }
    return this._uniqueIdentifier!;
  }

  protected async _checkFeatureSupport(name: string, options: any) {
    return await this._interface.checkFeatureSupport({ ...options, name });
  }

  protected _useCheckFeatureSupport(name: string, options: any): never {
    runAsynchronously(this._checkFeatureSupport(name, options));
    throw new StackAssertionError(`${name} is not currently supported. Please reach out to Stack support for more information.`);
  }

  protected _memoryTokenStore = createEmptyTokenStore();
  protected _requestTokenStores = new WeakMap<RequestLike, Store<TokenObject>>();
  protected _storedBrowserCookieTokenStore: Store<TokenObject> | null = null;
  protected get _refreshTokenCookieName() {
    return `stack-refresh-${this.projectId}`;
  }
  protected _getTokensFromCookies(cookies: { refreshTokenCookie: string | null, accessTokenCookie: string | null }): TokenObject {
    const refreshToken = cookies.refreshTokenCookie;
    const accessTokenObject = cookies.accessTokenCookie?.startsWith('[\"') ? JSON.parse(cookies.accessTokenCookie) : null;  // gotta check for validity first for backwards-compat, and also in case someone messes with the cookie value
    const accessToken = accessTokenObject && refreshToken === accessTokenObject[0] ? accessTokenObject[1] : null;  // if the refresh token has changed, the access token is invalid
    return {
      refreshToken,
      accessToken,
    };
  }
  protected get _accessTokenCookieName() {
    // The access token, unlike the refresh token, should not depend on the project ID. We never want to store the
    // access token in cookies more than once because of how big it is (there's a limit of 4096 bytes for all cookies
    // together). This means that, if you have multiple projects on the same domain, some of them will need to refetch
    // the access token on page reload.
    return `stack-access`;
  }
  protected _getBrowserCookieTokenStore(): Store<TokenObject> {
    if (!isBrowserLike()) {
      throw new Error("Cannot use cookie token store on the server!");
    }

    if (this._storedBrowserCookieTokenStore === null) {
      const getCurrentValue = (old: TokenObject | null) => {
        const tokens = this._getTokensFromCookies({
          refreshTokenCookie: getCookieClient(this._refreshTokenCookieName) ?? getCookieClient('stack-refresh'),  // keep old cookie name for backwards-compatibility
          accessTokenCookie: getCookieClient(this._accessTokenCookieName),
        });
        return {
          refreshToken: tokens.refreshToken,
          accessToken: tokens.accessToken ?? (old?.refreshToken === tokens.refreshToken ? old.accessToken : null),
        };
      };
      this._storedBrowserCookieTokenStore = new Store<TokenObject>(getCurrentValue(null));
      let hasSucceededInWriting = true;

      setInterval(() => {
        if (hasSucceededInWriting) {
          const oldValue = this._storedBrowserCookieTokenStore!.get();
          const currentValue = getCurrentValue(oldValue);
          if (!deepPlainEquals(currentValue, oldValue)) {
            this._storedBrowserCookieTokenStore!.set(currentValue);
          }
        }
      }, 100);
      this._storedBrowserCookieTokenStore.onChange((value) => {
        try {
          setOrDeleteCookieClient(this._refreshTokenCookieName, value.refreshToken, { maxAge: 60 * 60 * 24 * 365 });
          setOrDeleteCookieClient(this._accessTokenCookieName, value.accessToken ? JSON.stringify([value.refreshToken, value.accessToken]) : null, { maxAge: 60 * 60 * 24 });
          deleteCookieClient('stack-refresh');  // delete cookie name from previous versions (for backwards-compatibility)
          hasSucceededInWriting = true;
        } catch (e) {
          if (!isBrowserLike()) {
            // Setting cookies inside RSCs is not allowed, so we just ignore it
            hasSucceededInWriting = false;
          } else {
            throw e;
          }
        }
      });
    }

    return this._storedBrowserCookieTokenStore;
  };
  protected _getOrCreateTokenStore(cookieHelper: CookieHelper, overrideTokenStoreInit?: TokenStoreInit): Store<TokenObject> {
    const tokenStoreInit = overrideTokenStoreInit === undefined ? this._tokenStoreInit : overrideTokenStoreInit;

    switch (tokenStoreInit) {
      case "cookie": {
        return this._getBrowserCookieTokenStore();
      }
      case "nextjs-cookie": {
        if (isBrowserLike()) {
          return this._getBrowserCookieTokenStore();
        } else {
          const tokens = this._getTokensFromCookies({
            refreshTokenCookie: cookieHelper.get(this._refreshTokenCookieName) ?? cookieHelper.get('stack-refresh'),  // keep old cookie name for backwards-compatibility
            accessTokenCookie: cookieHelper.get(this._accessTokenCookieName),
          });
          const store = new Store<TokenObject>(tokens);
          store.onChange((value) => {
            runAsynchronously(async () => {
              // TODO HACK this is a bit of a hack; while the order happens to work in practice (because the only actual
              // async operation is waiting for the `cookies()` to resolve which always happens at the same time during
              // the same request), it's not guaranteed to be free of race conditions if there are many updates happening
              // at the same time
              //
              // instead, we should create a per-request cookie helper outside of the store onChange and reuse that
              //
              // but that's kinda hard to do because Next.js doesn't expose a documented way to find out which request
              // we're currently processing, and hence we can't find out which per-request cookie helper to use
              //
              // so hack it is
              await Promise.all([
                setOrDeleteCookie(this._refreshTokenCookieName, value.refreshToken, { maxAge: 60 * 60 * 24 * 365, noOpIfServerComponent: true }),
                setOrDeleteCookie(this._accessTokenCookieName, value.accessToken ? JSON.stringify([value.refreshToken, value.accessToken]) : null, { maxAge: 60 * 60 * 24, noOpIfServerComponent: true }),
              ]);
            });
          });
          return store;
        }
      }
      case "memory": {
        return this._memoryTokenStore;
      }
      default: {
        if (tokenStoreInit === null) {
          return createEmptyTokenStore();
        } else if (typeof tokenStoreInit === "object" && "headers" in tokenStoreInit) {
          if (this._requestTokenStores.has(tokenStoreInit)) return this._requestTokenStores.get(tokenStoreInit)!;

          // x-stack-auth header
          const stackAuthHeader = tokenStoreInit.headers.get("x-stack-auth");
          if (stackAuthHeader) {
            let parsed;
            try {
              parsed = JSON.parse(stackAuthHeader);
              if (typeof parsed !== "object") throw new Error("x-stack-auth header must be a JSON object");
              if (parsed === null) throw new Error("x-stack-auth header must not be null");
            } catch (e) {
              throw new Error(`Invalid x-stack-auth header: ${stackAuthHeader}`, { cause: e });
            }
            return this._getOrCreateTokenStore(cookieHelper, {
              accessToken: parsed.accessToken ?? null,
              refreshToken: parsed.refreshToken ?? null,
            });
          }

          // read from cookies
          const cookieHeader = tokenStoreInit.headers.get("cookie");
          const parsed = cookie.parse(cookieHeader || "");
          const res = new Store<TokenObject>({
            refreshToken: parsed[this._refreshTokenCookieName] || parsed['stack-refresh'] || null,  // keep old cookie name for backwards-compatibility
            accessToken: parsed[this._accessTokenCookieName] || null,
          });
          this._requestTokenStores.set(tokenStoreInit, res);
          return res;
        } else if ("accessToken" in tokenStoreInit || "refreshToken" in tokenStoreInit) {
          return new Store<TokenObject>({
            refreshToken: tokenStoreInit.refreshToken,
            accessToken: tokenStoreInit.accessToken,
          });
        }

        throw new Error(`Invalid token store ${tokenStoreInit}`);
      }
    }
  }

  protected _useTokenStore(overrideTokenStoreInit?: TokenStoreInit): Store<TokenObject> {
    suspendIfSsr();
    const cookieHelper = createBrowserCookieHelper();
    const tokenStore = this._getOrCreateTokenStore(cookieHelper, overrideTokenStoreInit);
    return tokenStore;
  }

  /**
   * A map from token stores and session keys to sessions.
   *
   * This isn't just a map from session keys to sessions for two reasons:
   *
   * - So we can garbage-collect Session objects when the token store is garbage-collected
   * - So different token stores are separated and don't leak information between each other, eg. if the same user sends two requests to the same server they should get a different session object
   */
  private _sessionsByTokenStoreAndSessionKey = new WeakMap<Store<TokenObject>, Map<string, InternalSession>>();
  protected _getSessionFromTokenStore(tokenStore: Store<TokenObject>): InternalSession {
    const tokenObj = tokenStore.get();
    const sessionKey = InternalSession.calculateSessionKey(tokenObj);
    const existing = sessionKey ? this._sessionsByTokenStoreAndSessionKey.get(tokenStore)?.get(sessionKey) : null;
    if (existing) return existing;

    const session = this._interface.createSession({
      refreshToken: tokenObj.refreshToken,
      accessToken: tokenObj.accessToken,
    });
    session.onAccessTokenChange((newAccessToken) => {
      tokenStore.update((old) => ({
        ...old,
        accessToken: newAccessToken?.token ?? null
      }));
    });
    session.onInvalidate(() => {
      tokenStore.update((old) => ({
        ...old,
        accessToken: null,
        refreshToken: null,
      }));
    });

    let sessionsBySessionKey = this._sessionsByTokenStoreAndSessionKey.get(tokenStore) ?? new Map();
    this._sessionsByTokenStoreAndSessionKey.set(tokenStore, sessionsBySessionKey);
    sessionsBySessionKey.set(sessionKey, session);
    return session;
  }
  protected async _getSession(overrideTokenStoreInit?: TokenStoreInit): Promise<InternalSession> {
    const tokenStore = this._getOrCreateTokenStore(await createCookieHelper(), overrideTokenStoreInit);
    return this._getSessionFromTokenStore(tokenStore);
  }
  protected _useSession(overrideTokenStoreInit?: TokenStoreInit): InternalSession {
    const tokenStore = this._useTokenStore(overrideTokenStoreInit);
    const subscribe = useCallback((cb: () => void) => {
      const { unsubscribe } = tokenStore.onChange(() => {
        cb();
      });
      return unsubscribe;
    }, [tokenStore]);
    const getSnapshot = useCallback(() => this._getSessionFromTokenStore(tokenStore), [tokenStore]);
    return React.useSyncExternalStore(subscribe, getSnapshot, getSnapshot);
  }

  protected async _signInToAccountWithTokens(tokens: { accessToken: string | null, refreshToken: string }) {
    if (!("accessToken" in tokens) || !("refreshToken" in tokens)) {
      throw new StackAssertionError("Invalid tokens object; can't sign in with this", { tokens });
    }
    const tokenStore = this._getOrCreateTokenStore(await createCookieHelper());
    tokenStore.set(tokens);
  }

  protected _hasPersistentTokenStore(overrideTokenStoreInit?: TokenStoreInit): this is StackClientApp<true, ProjectId> {
    return (overrideTokenStoreInit !== undefined ? overrideTokenStoreInit : this._tokenStoreInit) !== null;
  }

  protected _ensurePersistentTokenStore(overrideTokenStoreInit?: TokenStoreInit): asserts this is StackClientApp<true, ProjectId>  {
    if (!this._hasPersistentTokenStore(overrideTokenStoreInit)) {
      throw new Error("Cannot call this function on a Stack app without a persistent token store. Make sure the tokenStore option on the constructor is set to a non-null value when initializing Stack.\n\nStack uses token stores to access access tokens of the current user. For example, on web frontends it is commonly the string value 'cookies' for cookie storage.");
    }
  }

  protected _isInternalProject(): this is { projectId: "internal" } {
    return this.projectId === "internal";
  }

  protected _ensureInternalProject(): asserts this is { projectId: "internal" } {
    if (!this._isInternalProject()) {
      throw new Error("Cannot call this function on a Stack app with a project ID other than 'internal'.");
    }
  }

  protected _clientProjectFromCrud(crud: ProjectsCrud['Client']['Read']): Project {
    return {
      id: crud.id,
      displayName: crud.display_name,
      config: {
        signUpEnabled: crud.config.sign_up_enabled,
        credentialEnabled: crud.config.credential_enabled,
        magicLinkEnabled: crud.config.magic_link_enabled,
        passkeyEnabled: crud.config.passkey_enabled,
        clientTeamCreationEnabled: crud.config.client_team_creation_enabled,
        clientUserDeletionEnabled: crud.config.client_user_deletion_enabled,
        oauthProviders: crud.config.enabled_oauth_providers.map((p) => ({
          id: p.id,
        })),
      }
    };
  }

  protected _clientTeamPermissionFromCrud(crud: TeamPermissionsCrud['Client']['Read']): TeamPermission {
    return {
      id: crud.id,
    };
  }

  protected _clientTeamUserFromCrud(crud: TeamMemberProfilesCrud['Client']['Read']): TeamUser {
    return {
      id: crud.user_id,
      teamProfile: {
        displayName: crud.display_name,
        profileImageUrl: crud.profile_image_url,
      }
    };
  }

  protected _clientTeamFromCrud(crud: TeamsCrud['Client']['Read'], session: InternalSession): Team {
    const app = this;
    return {
      id: crud.id,
      displayName: crud.display_name,
      profileImageUrl: crud.profile_image_url,
      clientMetadata: crud.client_metadata,
      clientReadOnlyMetadata: crud.client_read_only_metadata,
      async inviteUser(options: { email: string, callbackUrl?: string }) {
        if (!options.callbackUrl && typeof window === "undefined") {
          throw new Error("Cannot invite user without a callback URL when calling the inviteUser function on the server.");
        }
        await app._interface.sendTeamInvitation({
          teamId: crud.id,
          email: options.email,
<<<<<<< HEAD
          session: app._getSession(),
          callbackUrl: options.callbackUrl ?? constructRedirectUrl(app.urls.teamInvitation),
=======
          session,
          callbackUrl: constructRedirectUrl(app.urls.teamInvitation),
>>>>>>> 057dac1a
        });
      },
      async listUsers() {
        const result = await app._teamMemberProfilesCache.getOrWait([session, crud.id], "write-only");
        return result.map((crud) => app._clientTeamUserFromCrud(crud));
      },
      useUsers() {
        const result = useAsyncCache(app._teamMemberProfilesCache, [session, crud.id] as const, "team.useUsers()");
        return result.map((crud) => app._clientTeamUserFromCrud(crud));
      },
      async update(data: TeamUpdateOptions){
        await app._interface.updateTeam({ data: teamUpdateOptionsToCrud(data), teamId: crud.id }, session);
        await app._currentUserTeamsCache.refresh([session]);
      }
    };
  }

  protected _clientContactChannelFromCrud(crud: ContactChannelsCrud['Client']['Read'], session: InternalSession): ContactChannel {
    const app = this;
    return {
      id: crud.id,
      value: crud.value,
      type: crud.type,
      isVerified: crud.is_verified,
      isPrimary: crud.is_primary,
      usedForAuth: crud.used_for_auth,

      async sendVerificationEmail() {
        await app._interface.sendCurrentUserContactChannelVerificationEmail(crud.id, constructRedirectUrl(app.urls.emailVerification), session);
      },
      async update(data: ContactChannelUpdateOptions) {
        await app._interface.updateClientContactChannel(crud.id, contactChannelUpdateOptionsToCrud(data), session);
        await app._clientContactChannelsCache.refresh([session]);
      },
      async delete() {
        await app._interface.deleteClientContactChannel(crud.id, session);
        await app._clientContactChannelsCache.refresh([session]);
      },
    };
  }
  protected _createAuth(session: InternalSession): Auth {
    const app = this;
    return {
      _internalSession: session,
      currentSession: {
        async getTokens() {
          const tokens = await session.getPotentiallyExpiredTokens();
          return {
            accessToken: tokens?.accessToken.token ?? null,
            refreshToken: tokens?.refreshToken?.token ?? null,
          };
        },
      },
      async getAuthHeaders(): Promise<{ "x-stack-auth": string }> {
        return {
          "x-stack-auth": JSON.stringify(await this.getAuthJson()),
        };
      },
      async getAuthJson(): Promise<{ accessToken: string | null, refreshToken: string | null }> {
        const tokens = await this.currentSession.getTokens();
        return tokens;
      },
      async registerPasskey(): Promise<Result<undefined, KnownErrors["PasskeyRegistrationFailed"] | KnownErrors["PasskeyWebAuthnError"]>> {

        const initiationResult = await app._interface.initiatePasskeyRegistration({}, session);

        if (initiationResult.status !== "ok") {
          return Result.error(new KnownErrors.PasskeyRegistrationFailed("Failed to get initiation options for passkey registration"));
        }

        const {options_json, code} = initiationResult.data;

        // HACK: Override the rpID to be the actual domain
        if (options_json.rp.id !== "THIS_VALUE_WILL_BE_REPLACED.example.com") {
          throw new StackAssertionError(`Expected returned RP ID from server to equal sentinel, but found ${options_json.rp.id}`);
        }
        options_json.rp.id = window.location.hostname;

        let attResp;
        try {
          attResp = await startRegistration({ optionsJSON: options_json });
          debugger;
        } catch (error: any) {
          if (error instanceof WebAuthnError) {
            return Result.error(new KnownErrors.PasskeyWebAuthnError(error.message, error.name));
          } else {
            // This should never happen
            return Result.error(new KnownErrors.PasskeyRegistrationFailed("Failed to start passkey registration"));
          }
        }


        const registrationResult = await app._interface.registerPasskey({ credential: attResp, code }, session);

        await app._refreshUser(session);
        return registrationResult;
      },
      signOut() {
        return app._signOut(session);
      },
    };
  }

  protected _editableTeamProfileFromCrud(crud: TeamMemberProfilesCrud['Client']['Read'], session: InternalSession): EditableTeamMemberProfile {
    const app = this;
    return {
      displayName: crud.display_name,
      profileImageUrl: crud.profile_image_url,
      async update(update: { displayName?: string, profileImageUrl?: string }) {
        await app._interface.updateTeamMemberProfile({
          teamId: crud.team_id,
          userId: crud.user_id,
          profile: {
            display_name: update.displayName,
            profile_image_url: update.profileImageUrl,
          },
        }, session);
        await app._currentUserTeamProfileCache.refresh([session, crud.team_id]);
      }
    };
  }

  protected _createBaseUser(crud: NonNullable<CurrentUserCrud['Client']['Read']> | UsersCrud['Server']['Read']): BaseUser {
    return {
      id: crud.id,
      displayName: crud.display_name,
      primaryEmail: crud.primary_email,
      primaryEmailVerified: crud.primary_email_verified,
      profileImageUrl: crud.profile_image_url,
      signedUpAt: new Date(crud.signed_up_at_millis),
      clientMetadata: crud.client_metadata,
      clientReadOnlyMetadata: crud.client_read_only_metadata,
      hasPassword: crud.has_password,
      emailAuthEnabled: crud.auth_with_email,
      otpAuthEnabled: crud.otp_auth_enabled,
      oauthProviders: crud.oauth_providers,
      passkeyAuthEnabled: crud.passkey_auth_enabled,
      isMultiFactorRequired: crud.requires_totp_mfa,
      toClientJson(): CurrentUserCrud['Client']['Read'] {
        return crud;
      }
    };
  }

  protected _createUserExtraFromCurrent(crud: NonNullable<CurrentUserCrud['Client']['Read']>, session: InternalSession): UserExtra {
    const app = this;
    async function getConnectedAccount(id: ProviderType, options?: { scopes?: string[] }): Promise<OAuthConnection | null>;
    async function getConnectedAccount(id: ProviderType, options: { or: 'redirect', scopes?: string[] }): Promise<OAuthConnection>;
    async function getConnectedAccount(id: ProviderType, options?: { or?: 'redirect', scopes?: string[] }): Promise<OAuthConnection | null> {
      const scopeString = options?.scopes?.join(" ");
      return await app._currentUserOAuthConnectionCache.getOrWait([session, id, scopeString || "", options?.or === 'redirect'], "write-only");
    }

    function useConnectedAccount(id: ProviderType, options?: { scopes?: string[] }): OAuthConnection | null;
    function useConnectedAccount(id: ProviderType, options: { or: 'redirect', scopes?: string[] }): OAuthConnection;
    function useConnectedAccount(id: ProviderType, options?: { or?: 'redirect', scopes?: string[] }): OAuthConnection | null {
      const scopeString = options?.scopes?.join(" ");
      return useAsyncCache(app._currentUserOAuthConnectionCache, [session, id, scopeString || "", options?.or === 'redirect'] as const, "user.useConnectedAccount()");
    }

    return {
      setDisplayName(displayName: string) {
        return this.update({ displayName });
      },
      setClientMetadata(metadata: Record<string, any>) {
        return this.update({ clientMetadata: metadata });
      },
      async setSelectedTeam(team: Team | null) {
        await this.update({ selectedTeamId: team?.id ?? null });
      },
      getConnectedAccount,
      useConnectedAccount,
      async getTeam(teamId: string) {
        const teams = await this.listTeams();
        return teams.find((t) => t.id === teamId) ?? null;
      },
      useTeam(teamId: string) {
        const teams = this.useTeams();
        return useMemo(() => {
          return teams.find((t) => t.id === teamId) ?? null;
        }, [teams, teamId]);
      },
      async listTeams() {
        const teams = await app._currentUserTeamsCache.getOrWait([session], "write-only");
        return teams.map((crud) => app._clientTeamFromCrud(crud, session));
      },
      useTeams() {
        const teams = useAsyncCache(app._currentUserTeamsCache, [session], "user.useTeams()");
        return useMemo(() => teams.map((crud) => app._clientTeamFromCrud(crud, session)), [teams]);
      },
      async createTeam(data: TeamCreateOptions) {
        const crud = await app._interface.createClientTeam({
          ...teamCreateOptionsToCrud(data),
          creator_user_id: 'me',
        }, session);
        await app._currentUserTeamsCache.refresh([session]);
        return app._clientTeamFromCrud(crud, session);
      },
      async leaveTeam(team: Team) {
        await app._interface.leaveTeam(team.id, session);
        // TODO: refresh cache
      },
      async listPermissions(scope: Team, options?: { recursive?: boolean }): Promise<TeamPermission[]> {
        const recursive = options?.recursive ?? true;
        const permissions = await app._currentUserPermissionsCache.getOrWait([session, scope.id, recursive], "write-only");
        return permissions.map((crud) => app._clientTeamPermissionFromCrud(crud));
      },
      usePermissions(scope: Team, options?: { recursive?: boolean }): TeamPermission[] {
        const recursive = options?.recursive ?? true;
        const permissions = useAsyncCache(app._currentUserPermissionsCache, [session, scope.id, recursive] as const, "user.usePermissions()");
        return useMemo(() => permissions.map((crud) => app._clientTeamPermissionFromCrud(crud)), [permissions]);
      },
      usePermission(scope: Team, permissionId: string): TeamPermission | null {
        const permissions = this.usePermissions(scope);
        return useMemo(() => permissions.find((p) => p.id === permissionId) ?? null, [permissions, permissionId]);
      },
      async getPermission(scope: Team, permissionId: string): Promise<TeamPermission | null> {
        const permissions = await this.listPermissions(scope);
        return permissions.find((p) => p.id === permissionId) ?? null;
      },
      async hasPermission(scope: Team, permissionId: string): Promise<boolean> {
        return (await this.getPermission(scope, permissionId)) !== null;
      },
      async update(update) {
        return await app._updateClientUser(update, session);
      },
      async sendVerificationEmail() {
        if (!crud.primary_email) {
          throw new StackAssertionError("User does not have a primary email");
        }
        return await app._sendVerificationEmail(crud.primary_email, session);
      },
      async updatePassword(options: { oldPassword: string, newPassword: string}) {
        const result = await app._interface.updatePassword(options, session);
        await app._currentUserCache.refresh([session]);
        return result;
      },
      async setPassword(options: { password: string }) {
        const result = await app._interface.setPassword(options, session);
        await app._currentUserCache.refresh([session]);
        return result;
      },
      selectedTeam: crud.selected_team && this._clientTeamFromCrud(crud.selected_team, session),
      async getTeamProfile(team: Team) {
        const result = await app._currentUserTeamProfileCache.getOrWait([session, team.id], "write-only");
        return app._editableTeamProfileFromCrud(result, session);
      },
      useTeamProfile(team: Team) {
        const result = useAsyncCache(app._currentUserTeamProfileCache, [session, team.id] as const, "user.useTeamProfile()");
        return app._editableTeamProfileFromCrud(result, session);
      },
      async delete() {
        await app._interface.deleteCurrentUser(session);
        session.markInvalid();
      },
      async listContactChannels() {
        const result = await app._clientContactChannelsCache.getOrWait([session], "write-only");
        return result.map((crud) => app._clientContactChannelFromCrud(crud, session));
      },
      useContactChannels() {
        const result = useAsyncCache(app._clientContactChannelsCache, [session] as const, "user.useContactChannels()");
        return result.map((crud) => app._clientContactChannelFromCrud(crud, session));
      },
      async createContactChannel(data: ContactChannelCreateOptions) {
        const crud = await app._interface.createClientContactChannel(contactChannelCreateOptionsToCrud('me', data), session);
        await app._clientContactChannelsCache.refresh([session]);
        return app._clientContactChannelFromCrud(crud, session);
      },
    };
  }

  protected _createInternalUserExtra(session: InternalSession): InternalUserExtra {
    const app = this;
    this._ensureInternalProject();
    return {
      createProject(newProject: AdminProjectUpdateOptions & { displayName: string }) {
        return app._createProject(session, newProject);
      },
      listOwnedProjects() {
        return app._listOwnedProjects(session);
      },
      useOwnedProjects() {
        return app._useOwnedProjects(session);
      },
    };
  }

  protected _currentUserFromCrud(crud: NonNullable<CurrentUserCrud['Client']['Read']>, session: InternalSession): ProjectCurrentUser<ProjectId> {
    const currentUser = {
      ...this._createBaseUser(crud),
      ...this._createAuth(session),
      ...this._createUserExtraFromCurrent(crud, session),
      ...this._isInternalProject() ? this._createInternalUserExtra(session) : {},
    } satisfies CurrentUser;

    Object.freeze(currentUser);
    return currentUser as ProjectCurrentUser<ProjectId>;
  }

  protected _getOwnedAdminApp(forProjectId: string, session: InternalSession): _StackAdminAppImpl<false, string> {
    if (!this._ownedAdminApps.has([session, forProjectId])) {
      this._ownedAdminApps.set([session, forProjectId], new _StackAdminAppImpl({
        baseUrl: this._interface.options.baseUrl,
        projectId: forProjectId,
        tokenStore: null,
        projectOwnerSession: session,
        noAutomaticPrefetch: true,
      }));
    }
    return this._ownedAdminApps.get([session, forProjectId])!;
  }

  get projectId(): ProjectId {
    return this._interface.projectId as ProjectId;
  }

  protected async _isTrusted(url: string): Promise<boolean> {
    return isRelative(url);
  }

  get urls(): Readonly<HandlerUrls> {
    return getUrls(this._urlOptions);
  }

  protected async _redirectIfTrusted(url: string, options?: RedirectToOptions) {
    if (!await this._isTrusted(url)) {
      throw new Error(`Redirect URL ${url} is not trusted; should be relative.`);
    }
    return await _redirectTo(url, options);
  }

  protected async _redirectToHandler(handlerName: keyof HandlerUrls, options?: RedirectToOptions) {
    let url = this.urls[handlerName];
    if (!url) {
      throw new Error(`No URL for handler name ${handlerName}`);
    }

    if (!options?.noRedirectBack) {
      if (handlerName === "afterSignIn" || handlerName === "afterSignUp") {
        if (isReactServer || typeof window === "undefined") {
          try {
            await this._checkFeatureSupport("rsc-handler-" + handlerName, {});
          } catch (e) {}
        } else {
          const queryParams = new URLSearchParams(window.location.search);
          url = queryParams.get("after_auth_return_to") || url;
        }
      } else if (handlerName === "signIn" || handlerName === "signUp") {
        if (isReactServer || typeof window === "undefined") {
          try {
            await this._checkFeatureSupport("rsc-handler-" + handlerName, {});
          } catch (e) {}
        } else {
          const currentUrl = new URL(window.location.href);
          const nextUrl = new URL(url, currentUrl);
          if (currentUrl.searchParams.has("after_auth_return_to")) {
            nextUrl.searchParams.set("after_auth_return_to", currentUrl.searchParams.get("after_auth_return_to")!);
          } else if (currentUrl.protocol === nextUrl.protocol && currentUrl.host === nextUrl.host) {
            nextUrl.searchParams.set("after_auth_return_to", getRelativePart(currentUrl));
          }
          url = getRelativePart(nextUrl);
        }
      }
    }

    await this._redirectIfTrusted(url, options);
  }

  async redirectToSignIn(options?: RedirectToOptions) { return await this._redirectToHandler("signIn", options); }
  async redirectToSignUp(options?: RedirectToOptions) { return await this._redirectToHandler("signUp", options); }
  async redirectToSignOut(options?: RedirectToOptions) { return await this._redirectToHandler("signOut", options); }
  async redirectToEmailVerification(options?: RedirectToOptions) { return await this._redirectToHandler("emailVerification", options); }
  async redirectToPasswordReset(options?: RedirectToOptions) { return await this._redirectToHandler("passwordReset", options); }
  async redirectToForgotPassword(options?: RedirectToOptions) { return await this._redirectToHandler("forgotPassword", options); }
  async redirectToHome(options?: RedirectToOptions) { return await this._redirectToHandler("home", options); }
  async redirectToOAuthCallback(options?: RedirectToOptions) { return await this._redirectToHandler("oauthCallback", options); }
  async redirectToMagicLinkCallback(options?: RedirectToOptions) { return await this._redirectToHandler("magicLinkCallback", options); }
  async redirectToAfterSignIn(options?: RedirectToOptions) { return await this._redirectToHandler("afterSignIn", options); }
  async redirectToAfterSignUp(options?: RedirectToOptions) { return await this._redirectToHandler("afterSignUp", options); }
  async redirectToAfterSignOut(options?: RedirectToOptions) { return await this._redirectToHandler("afterSignOut", options); }
  async redirectToAccountSettings(options?: RedirectToOptions) { return await this._redirectToHandler("accountSettings", options); }
  async redirectToError(options?: RedirectToOptions) { return await this._redirectToHandler("error", options); }
  async redirectToTeamInvitation(options?: RedirectToOptions) { return await this._redirectToHandler("teamInvitation", options); }

  async sendForgotPasswordEmail(email: string): Promise<Result<undefined, KnownErrors["UserNotFound"]>> {
    const redirectUrl = constructRedirectUrl(this.urls.passwordReset);
    return await this._interface.sendForgotPasswordEmail(email, redirectUrl);
  }

  async sendMagicLinkEmail(email: string): Promise<Result<{ nonce: string }, KnownErrors["RedirectUrlNotWhitelisted"]>> {
    const magicLinkRedirectUrl = constructRedirectUrl(this.urls.magicLinkCallback);
    return await this._interface.sendMagicLinkEmail(email, magicLinkRedirectUrl);
  }

  async resetPassword(options: { password: string, code: string }): Promise<Result<undefined, KnownErrors["VerificationCodeError"]>> {
    return await this._interface.resetPassword(options);
  }

  async verifyPasswordResetCode(code: string): Promise<Result<undefined, KnownErrors["VerificationCodeError"]>> {
    return await this._interface.verifyPasswordResetCode(code);
  }

  async verifyTeamInvitationCode(code: string): Promise<Result<undefined, KnownErrors["VerificationCodeError"]>> {
    return await this._interface.acceptTeamInvitation({
      type: 'check',
      code,
      session: await this._getSession(),
    });
  }

  async acceptTeamInvitation(code: string): Promise<Result<undefined, KnownErrors["VerificationCodeError"]>> {
    const result = await this._interface.acceptTeamInvitation({
      type: 'use',
      code,
      session: await this._getSession(),
    });

    if (result.status === 'ok') {
      return Result.ok(undefined);
    } else {
      return Result.error(result.error);
    }
  }

  async getTeamInvitationDetails(code: string): Promise<Result<{ teamDisplayName: string }, KnownErrors["VerificationCodeError"]>> {
    const result = await this._interface.acceptTeamInvitation({
      type: 'details',
      code,
      session: await this._getSession(),
    });

    if (result.status === 'ok') {
      return Result.ok({ teamDisplayName: result.data.team_display_name });
    } else {
      return Result.error(result.error);
    }
  }

  async verifyEmail(code: string): Promise<Result<undefined, KnownErrors["VerificationCodeError"]>> {
    const result = await this._interface.verifyEmail(code);
    await this._currentUserCache.refresh([await this._getSession()]);
    await this._clientContactChannelsCache.refresh([await this._getSession()]);
    return result;
  }

  async getUser(options: GetUserOptions<HasTokenStore> & { or: 'redirect' }): Promise<ProjectCurrentUser<ProjectId>>;
  async getUser(options: GetUserOptions<HasTokenStore> & { or: 'throw' }): Promise<ProjectCurrentUser<ProjectId>>;
  async getUser(options?: GetUserOptions<HasTokenStore>): Promise<ProjectCurrentUser<ProjectId> | null>;
  async getUser(options?: GetUserOptions<HasTokenStore>): Promise<ProjectCurrentUser<ProjectId> | null> {
    this._ensurePersistentTokenStore(options?.tokenStore);
    const session = await this._getSession(options?.tokenStore);
    const crud = await this._currentUserCache.getOrWait([session], "write-only");

    if (crud === null) {
      switch (options?.or) {
        case 'redirect': {
          await this.redirectToSignIn({ replace: true });
          break;
        }
        case 'throw': {
          throw new Error("User is not signed in but getUser was called with { or: 'throw' }");
        }
        default: {
          return null;
        }
      }
    }

    return crud && this._currentUserFromCrud(crud, session);
  }

  useUser(options: GetUserOptions<HasTokenStore> & { or: 'redirect' }): ProjectCurrentUser<ProjectId>;
  useUser(options: GetUserOptions<HasTokenStore> & { or: 'throw' }): ProjectCurrentUser<ProjectId>;
  useUser(options?: GetUserOptions<HasTokenStore>): ProjectCurrentUser<ProjectId> | null;
  useUser(options?: GetUserOptions<HasTokenStore>): ProjectCurrentUser<ProjectId> | null {
    this._ensurePersistentTokenStore(options?.tokenStore);

    const router = NextNavigation.useRouter();
    const session = this._useSession(options?.tokenStore);
    const crud = useAsyncCache(this._currentUserCache, [session], "useUser()");

    if (crud === null) {
      switch (options?.or) {
        case 'redirect': {
          runAsynchronously(this.redirectToSignIn({ replace: true }));
          suspend();
          throw new StackAssertionError("suspend should never return");
        }
        case 'throw': {
          throw new Error("User is not signed in but useUser was called with { or: 'throw' }");
        }
        case undefined:
        case "return-null": {
          // do nothing
        }
      }
    }

    return useMemo(() => {
      return crud && this._currentUserFromCrud(crud, session);
    }, [crud, session, options?.or]);
  }

  protected async _updateClientUser(update: UserUpdateOptions, session: InternalSession) {
    const res = await this._interface.updateClientUser(userUpdateOptionsToCrud(update), session);
    await this._refreshUser(session);
    return res;
  }

  async signInWithOAuth(provider: ProviderType) {
    this._ensurePersistentTokenStore();
    await signInWithOAuth(
      this._interface, {
        provider,
        redirectUrl: this.urls.oauthCallback,
        errorRedirectUrl: this.urls.error,
        providerScope: this._oauthScopesOnSignIn[provider]?.join(" "),
      }
    );
  }

  /**
   * @deprecated
   * TODO remove
   */
  protected async _experimentalMfa(error: KnownErrors['MultiFactorAuthenticationRequired'], session: InternalSession) {
    const otp = prompt('Please enter the six-digit TOTP code from your authenticator app.');
    if (!otp) {
      throw new KnownErrors.InvalidTotpCode();
    }

    return await this._interface.totpMfa(
      (error.details as any)?.attempt_code ?? throwErr("attempt code missing"),
      otp,
      session
    );
  }

  /**
   * @deprecated
   * TODO remove
   */
  protected async _catchMfaRequiredError<T, E>(callback: () => Promise<Result<T, E>>): Promise<Result<T | { accessToken: string, refreshToken: string, newUser: boolean }, E>> {
    try {
      return await callback();
    } catch (e) {
      if (e instanceof KnownErrors.MultiFactorAuthenticationRequired) {
        return Result.ok(await this._experimentalMfa(e, await this._getSession()));
      }
      throw e;
    }
  }

  async signInWithCredential(options: {
    email: string,
    password: string,
    noRedirect?: boolean,
  }): Promise<Result<undefined, KnownErrors["EmailPasswordMismatch"] | KnownErrors["InvalidTotpCode"]>> {
    this._ensurePersistentTokenStore();
    const session = await this._getSession();
    let result;
    try {
      result = await this._catchMfaRequiredError(async () => {
        return await this._interface.signInWithCredential(options.email, options.password, session);
      });
    } catch (e) {
      if (e instanceof KnownErrors.InvalidTotpCode) {
        return Result.error(e);
      }
      throw e;
    }

    if (result.status === 'ok') {
      await this._signInToAccountWithTokens(result.data);
      if (!options.noRedirect) {
        await this.redirectToAfterSignIn({ replace: true });
      }
      return Result.ok(undefined);
    } else {
      return Result.error(result.error);
    }
  }

  async signUpWithCredential(options: {
    email: string,
    password: string,
    noRedirect?: boolean,
  }): Promise<Result<undefined, KnownErrors["UserEmailAlreadyExists"] | KnownErrors['PasswordRequirementsNotMet']>> {
    this._ensurePersistentTokenStore();
    const session = await this._getSession();
    const emailVerificationRedirectUrl = constructRedirectUrl(this.urls.emailVerification);
    const result = await this._interface.signUpWithCredential(
      options.email,
      options.password,
      emailVerificationRedirectUrl,
      session
    );
    if (result.status === 'ok') {
      await this._signInToAccountWithTokens(result.data);
      if (!options.noRedirect) {
        await this.redirectToAfterSignUp({ replace: true });
      }
      return Result.ok(undefined);
    } else {
      return Result.error(result.error);
    }
  }

  async signInWithMagicLink(code: string): Promise<Result<undefined, KnownErrors["VerificationCodeError"] | KnownErrors["InvalidTotpCode"]>> {
    this._ensurePersistentTokenStore();
    let result;
    try {
      result = await this._catchMfaRequiredError(async () => {
        return await this._interface.signInWithMagicLink(code);
      });
    } catch (e) {
      if (e instanceof KnownErrors.InvalidTotpCode) {
        return Result.error(e);
      }
      throw e;
    }

    if (result.status === 'ok') {
      await this._signInToAccountWithTokens(result.data);
      if (result.data.newUser) {
        await this.redirectToAfterSignUp({ replace: true });
      } else {
        await this.redirectToAfterSignIn({ replace: true });
      }
      return Result.ok(undefined);
    } else {
      return Result.error(result.error);
    }
  }

  async signInWithPasskey(): Promise<Result<undefined, KnownErrors["PasskeyAuthenticationFailed"] | KnownErrors["InvalidTotpCode"] | KnownErrors["PasskeyWebAuthnError"]>> {
    this._ensurePersistentTokenStore();
    const session = await this._getSession();
    let result;
    try {
      result = await this._catchMfaRequiredError(async () => {
        const initiationResult = await this._interface.initiatePasskeyAuthentication({}, session);
        if (initiationResult.status !== "ok") {
          return Result.error(new KnownErrors.PasskeyAuthenticationFailed("Failed to get initiation options for passkey authentication"));
        }

        const {options_json, code} = initiationResult.data;

        // HACK: Override the rpID to be the actual domain
        if (options_json.rpId !== "THIS_VALUE_WILL_BE_REPLACED.example.com") {
          throw new StackAssertionError(`Expected returned RP ID from server to equal sentinel, but found ${options_json.rpId}`);
        }
        options_json.rpId = window.location.hostname;

        const authentication_response = await startAuthentication({ optionsJSON: options_json });
        return await this._interface.signInWithPasskey({ authentication_response, code });
      });
    } catch (error) {
      if (error instanceof WebAuthnError) {
        return Result.error(new KnownErrors.PasskeyWebAuthnError(error.message, error.name));
      } else {
        // This should never happen
        return Result.error(new KnownErrors.PasskeyAuthenticationFailed("Failed to sign in with passkey"));
      }
    }

    if (result.status === 'ok') {
      await this._signInToAccountWithTokens(result.data);
      await this.redirectToAfterSignIn({ replace: true });
      return Result.ok(undefined);
    } else {
      return Result.error(result.error);
    }
  }


  async callOAuthCallback() {
    this._ensurePersistentTokenStore();
    let result;
    try {
      result = await this._catchMfaRequiredError(async () => {
        return await callOAuthCallback(this._interface, this.urls.oauthCallback);
      });
    } catch (e) {
      if (e instanceof KnownErrors.InvalidTotpCode) {
        alert("Invalid TOTP code. Please try signing in again.");
      }
      throw e;
    }
    if (result.status === 'ok' && result.data) {
      await this._signInToAccountWithTokens(result.data);
      // TODO fix afterCallbackRedirectUrl for MFA (currently not passed because /mfa/sign-in doesn't return it)
      // or just get rid of afterCallbackRedirectUrl entirely tbh
      if ("afterCallbackRedirectUrl" in result.data && result.data.afterCallbackRedirectUrl) {
        await _redirectTo(result.data.afterCallbackRedirectUrl, { replace: true });
        return true;
      } else if (result.data.newUser) {
        await this.redirectToAfterSignUp({ replace: true });
        return true;
      } else {
        await this.redirectToAfterSignIn({ replace: true });
        return true;
      }
    }
    return false;
  }

  protected async _signOut(session: InternalSession): Promise<void> {
    await this._interface.signOut(session);
    await this.redirectToAfterSignOut();
  }

  protected async _sendVerificationEmail(email: string, session: InternalSession): Promise<KnownErrors["EmailAlreadyVerified"] | void> {
    const emailVerificationRedirectUrl = constructRedirectUrl(this.urls.emailVerification);
    return await this._interface.sendVerificationEmail(email, emailVerificationRedirectUrl, session);
  }

  async signOut(): Promise<void> {
    const user = await this.getUser();
    if (user) {
      await user.signOut();
    }
  }

  async getProject(): Promise<Project> {
    const crud = await this._currentProjectCache.getOrWait([], "write-only");
    return this._clientProjectFromCrud(crud);
  }

  useProject(): Project {
    const crud = useAsyncCache(this._currentProjectCache, [], "useProject()");
    return useMemo(() => this._clientProjectFromCrud(crud), [crud]);
  }

  protected async _listOwnedProjects(session: InternalSession): Promise<AdminOwnedProject[]> {
    this._ensureInternalProject();
    const crud = await this._ownedProjectsCache.getOrWait([session], "write-only");
    return crud.map((j) => this._getOwnedAdminApp(j.id, session)._adminOwnedProjectFromCrud(
      j,
      () => this._refreshOwnedProjects(session),
    ));
  }

  protected _useOwnedProjects(session: InternalSession): AdminOwnedProject[] {
    this._ensureInternalProject();
    const projects = useAsyncCache(this._ownedProjectsCache, [session], "useOwnedProjects()");
    return useMemo(() => projects.map((j) => this._getOwnedAdminApp(j.id, session)._adminOwnedProjectFromCrud(
      j,
      () => this._refreshOwnedProjects(session),
    )), [projects]);
  }

  protected async _createProject(session: InternalSession, newProject: AdminProjectUpdateOptions & { displayName: string }): Promise<AdminOwnedProject> {
    this._ensureInternalProject();
    const crud = await this._interface.createProject(adminProjectCreateOptionsToCrud(newProject), session);
    const res = this._getOwnedAdminApp(crud.id, session)._adminOwnedProjectFromCrud(
      crud,
      () => this._refreshOwnedProjects(session),
    );
    await this._refreshOwnedProjects(session);
    return res;
  }

  protected async _refreshUser(session: InternalSession) {
    // TODO this should take a user ID instead of a session, and automatically refresh all sessions with that user ID
    await this._refreshSession(session);
  }

  protected async _refreshSession(session: InternalSession) {
    await this._currentUserCache.refresh([session]);
  }

  protected async _refreshUsers() {
    // nothing yet
  }

  protected async _refreshProject() {
    await this._currentProjectCache.refresh([]);
  }

  protected async _refreshOwnedProjects(session: InternalSession) {
    await this._ownedProjectsCache.refresh([session]);
  }

  static get [stackAppInternalsSymbol]() {
    return {
      fromClientJson: <HasTokenStore extends boolean, ProjectId extends string>(
        json: StackClientAppJson<HasTokenStore, ProjectId>
      ): StackClientApp<HasTokenStore, ProjectId> => {
        const providedCheckString = JSON.stringify(omit(json, [/* none currently */]));
        const existing = allClientApps.get(json.uniqueIdentifier);
        if (existing) {
          const [existingCheckString, clientApp] = existing;
          if (existingCheckString !== providedCheckString) {
            throw new StackAssertionError("The provided app JSON does not match the configuration of the existing client app with the same unique identifier", { providedObj: json, existingString: existingCheckString });
          }
          return clientApp as any;
        }

        return new _StackClientAppImpl<HasTokenStore, ProjectId>({
          ...json,
          checkString: providedCheckString,
        });
      }
    };
  }

  get [stackAppInternalsSymbol]() {
    return {
      toClientJson: (): StackClientAppJson<HasTokenStore, ProjectId> => {
        if (!("publishableClientKey" in this._interface.options)) {
          // TODO find a way to do this
          throw Error("Cannot serialize to JSON from an application without a publishable client key");
        }

        return {
          baseUrl: this._interface.options.baseUrl,
          projectId: this.projectId,
          publishableClientKey: this._interface.options.publishableClientKey,
          tokenStore: this._tokenStoreInit,
          urls: this._urlOptions,
          oauthScopesOnSignIn: this._oauthScopesOnSignIn,
          uniqueIdentifier: this._getUniqueIdentifier(),
        };
      },
      setCurrentUser: (userJsonPromise: Promise<CurrentUserCrud['Client']['Read'] | null>) => {
        runAsynchronously(async () => {
          await this._currentUserCache.forceSetCachedValueAsync([await this._getSession()], userJsonPromise);
        });
      },
    };
  };
}

class _StackServerAppImpl<HasTokenStore extends boolean, ProjectId extends string> extends _StackClientAppImpl<HasTokenStore, ProjectId>
{
  declare protected _interface: StackServerInterface;

  // TODO override the client user cache to use the server user cache, so we save some requests
  private readonly _currentServerUserCache = createCacheBySession(async (session) => {
    return await this._interface.getServerUserByToken(session);
  });
  private readonly _serverUsersCache = createCache<[
    cursor?: string,
    limit?: number,
    orderBy?: 'signedUpAt',
    desc?: boolean,
    query?: string,
  ], UsersCrud['Server']['List']>(async ([cursor, limit, orderBy, desc, query]) => {
    return await this._interface.listServerUsers({ cursor, limit, orderBy, desc, query });
  });
  private readonly _serverUserCache = createCache<string[], UsersCrud['Server']['Read'] | null>(async ([userId]) => {
    const user = await this._interface.getServerUserById(userId);
    return Result.or(user, null);
  });
  private readonly _serverTeamsCache = createCache<[string | undefined], TeamsCrud['Server']['Read'][]>(async ([userId]) => {
    return await this._interface.listServerTeams({ userId });
  });
  private readonly _serverTeamUserPermissionsCache = createCache<
    [string, string, boolean],
    TeamPermissionsCrud['Server']['Read'][]
  >(async ([teamId, userId, recursive]) => {
    return await this._interface.listServerTeamPermissions({ teamId, userId, recursive }, null);
  });
  private readonly _serverUserOAuthConnectionAccessTokensCache = createCache<[string, string, string], { accessToken: string } | null>(
    async ([userId, providerId, scope]) => {
      try {
        const result = await this._interface.createServerProviderAccessToken(userId, providerId, scope || "");
        return { accessToken: result.access_token };
      } catch (err) {
        if (!(err instanceof KnownErrors.OAuthConnectionDoesNotHaveRequiredScope || err instanceof KnownErrors.OAuthConnectionNotConnectedToUser)) {
          throw err;
        }
      }
      return null;
    }
  );
  private readonly _serverUserOAuthConnectionCache = createCache<[string, ProviderType, string, boolean], OAuthConnection | null>(
    async ([userId, providerId, scope, redirect]) => {
      return await this._getUserOAuthConnectionCacheFn({
        getUser: async () => await this._serverUserCache.getOrWait([userId], "write-only"),
        getOrWaitOAuthToken: async () => await this._serverUserOAuthConnectionAccessTokensCache.getOrWait([userId, providerId, scope || ""] as const, "write-only"),
        useOAuthToken: () => useAsyncCache(this._serverUserOAuthConnectionAccessTokensCache, [userId, providerId, scope || ""] as const, "user.useConnectedAccount()"),
        providerId,
        scope,
        redirect,
        session: null,
      });
    }
  );
  private readonly _serverTeamMemberProfilesCache = createCache<[string], TeamMemberProfilesCrud['Server']['Read'][]>(
    async ([teamId]) => {
      return await this._interface.listServerTeamMemberProfiles({ teamId });
    }
  );
  private readonly _serverUserTeamProfileCache = createCache<[string, string], TeamMemberProfilesCrud['Client']['Read']>(
    async ([teamId, userId]) => {
      return await this._interface.getServerTeamMemberProfile({ teamId, userId });
    }
  );
  private readonly _serverContactChannelsCache = createCache<[string], ContactChannelsCrud['Server']['Read'][]>(
    async ([userId]) => {
      return await this._interface.listServerContactChannels(userId);
    }
  );

  private async _updateServerUser(userId: string, update: ServerUserUpdateOptions): Promise<UsersCrud['Server']['Read']> {
    const result = await this._interface.updateServerUser(userId, serverUserUpdateOptionsToCrud(update));
    await this._refreshUsers();
    return result;
  }

  protected _serverEditableTeamProfileFromCrud(crud: TeamMemberProfilesCrud['Client']['Read']): EditableTeamMemberProfile {
    const app = this;
    return {
      displayName: crud.display_name,
      profileImageUrl: crud.profile_image_url,
      async update(update: { displayName?: string, profileImageUrl?: string }) {
        await app._interface.updateServerTeamMemberProfile({
          teamId: crud.team_id,
          userId: crud.user_id,
          profile: {
            display_name: update.displayName,
            profile_image_url: update.profileImageUrl,
          },
        });
        await app._serverUserTeamProfileCache.refresh([crud.team_id, crud.user_id]);
      }
    };
  }

  protected _serverContactChannelFromCrud(userId: string, crud: ContactChannelsCrud['Server']['Read']): ServerContactChannel {
    const app = this;
    return {
      id: crud.id,
      value: crud.value,
      type: crud.type,
      isVerified: crud.is_verified,
      isPrimary: crud.is_primary,
      usedForAuth: crud.used_for_auth,
      async sendVerificationEmail() {
        await app._interface.sendServerContactChannelVerificationEmail(userId, crud.id, constructRedirectUrl(app.urls.emailVerification));
      },
      async update(data: ServerContactChannelUpdateOptions) {
        await app._interface.updateServerContactChannel(userId, crud.id, serverContactChannelUpdateOptionsToCrud(data));
      },
      async delete() {
        await app._interface.deleteServerContactChannel(userId, crud.id);
      },
    };
  }

  constructor(options:
    | StackServerAppConstructorOptions<HasTokenStore, ProjectId>
    | {
      interface: StackServerInterface,
      tokenStore: TokenStoreInit<HasTokenStore>,
      urls: Partial<HandlerUrls> | undefined,
      oauthScopesOnSignIn?: Partial<OAuthScopesOnSignIn> | undefined,
    }
  ) {
    super("interface" in options ? {
      interface: options.interface,
      tokenStore: options.tokenStore,
      urls: options.urls,
      oauthScopesOnSignIn: options.oauthScopesOnSignIn,
    } : {
      interface: new StackServerInterface({
        baseUrl: options.baseUrl ?? getDefaultBaseUrl(),
        projectId: options.projectId ?? getDefaultProjectId(),
        clientVersion,
        publishableClientKey: options.publishableClientKey ?? getDefaultPublishableClientKey(),
        secretServerKey: options.secretServerKey ?? getDefaultSecretServerKey(),
      }),
      tokenStore: options.tokenStore,
      urls: options.urls ?? {},
      oauthScopesOnSignIn: options.oauthScopesOnSignIn ?? {},
    });
  }

  protected _serverUserFromCrud(crud: UsersCrud['Server']['Read']): ServerUser {
    const app = this;

    async function getConnectedAccount(id: ProviderType, options?: { scopes?: string[] }): Promise<OAuthConnection | null>;
    async function getConnectedAccount(id: ProviderType, options: { or: 'redirect', scopes?: string[] }): Promise<OAuthConnection>;
    async function getConnectedAccount(id: ProviderType, options?: { or?: 'redirect', scopes?: string[] }): Promise<OAuthConnection | null> {
      const scopeString = options?.scopes?.join(" ");
      return await app._serverUserOAuthConnectionCache.getOrWait([crud.id, id, scopeString || "", options?.or === 'redirect'], "write-only");
    }

    function useConnectedAccount(id: ProviderType, options?: { scopes?: string[] }): OAuthConnection | null;
    function useConnectedAccount(id: ProviderType, options: { or: 'redirect', scopes?: string[] }): OAuthConnection;
    function useConnectedAccount(id: ProviderType, options?: { or?: 'redirect', scopes?: string[] }): OAuthConnection | null {
      const scopeString = options?.scopes?.join(" ");
      return useAsyncCache(app._serverUserOAuthConnectionCache, [crud.id, id, scopeString || "", options?.or === 'redirect'] as const, "user.useConnectedAccount()");
    }

    return {
      ...super._createBaseUser(crud),
      lastActiveAt: new Date(crud.last_active_at_millis),
      serverMetadata: crud.server_metadata,
      async setPrimaryEmail(email: string, options?: { verified?: boolean }) {
        await app._updateServerUser(crud.id, { primaryEmail: email, primaryEmailVerified: options?.verified });
      },
      async grantPermission(scope: Team, permissionId: string): Promise<void> {
        await app._interface.grantServerTeamUserPermission(scope.id, crud.id, permissionId);
        for (const recursive of [true, false]) {
          await app._serverTeamUserPermissionsCache.refresh([scope.id, crud.id, recursive]);
        }
      },
      async revokePermission(scope: Team, permissionId: string): Promise<void> {
        await app._interface.revokeServerTeamUserPermission(scope.id, crud.id, permissionId);
        for (const recursive of [true, false]) {
          await app._serverTeamUserPermissionsCache.refresh([scope.id, crud.id, recursive]);
        }
      },
      async delete() {
        const res = await app._interface.deleteServerServerUser(crud.id);
        await app._refreshUsers();
        return res;
      },
      async createSession(options: { expiresInMillis?: number }) {
        const tokens = await app._interface.createServerUserSession(crud.id, options.expiresInMillis ?? 1000 * 60 * 60 * 24 * 365);
        return {
          async getTokens() {
            return tokens;
          },
        };
      },
      async setDisplayName(displayName: string) {
        return await this.update({ displayName });
      },
      async setClientMetadata(metadata: Record<string, any>) {
        return await this.update({ clientMetadata: metadata });
      },
      async setClientReadOnlyMetadata(metadata: Record<string, any>) {
        return await this.update({ clientReadOnlyMetadata: metadata });
      },
      async setServerMetadata(metadata: Record<string, any>) {
        return await this.update({ serverMetadata: metadata });
      },
      async setSelectedTeam(team: Team | null) {
        return await this.update({ selectedTeamId: team?.id ?? null });
      },
      getConnectedAccount,
      useConnectedAccount,
      selectedTeam: crud.selected_team ? app._serverTeamFromCrud(crud.selected_team) : null,
      async getTeam(teamId: string) {
        const teams = await this.listTeams();
        return teams.find((t) => t.id === teamId) ?? null;
      },
      useTeam(teamId: string) {
        const teams = this.useTeams();
        return useMemo(() => {
          return teams.find((t) => t.id === teamId) ?? null;
        }, [teams, teamId]);
      },
      async listTeams() {
        const teams = await app._serverTeamsCache.getOrWait([crud.id], "write-only");
        return teams.map((t) => app._serverTeamFromCrud(t));
      },
      useTeams() {
        const teams = useAsyncCache(app._serverTeamsCache, [crud.id], "user.useTeams()");
        return useMemo(() => teams.map((t) => app._serverTeamFromCrud(t)), [teams]);
      },
      createTeam: async (data: ServerTeamCreateOptions) => {
        const team =  await app._interface.createServerTeam({
          ...serverTeamCreateOptionsToCrud(data),
          creator_user_id: crud.id,
        });
        await app._serverTeamsCache.refresh([undefined]);
        return app._serverTeamFromCrud(team);
      },
      leaveTeam: async (team: Team) => {
        await app._interface.leaveServerTeam({ teamId: team.id, userId: crud.id });
        // TODO: refresh cache
      },
      async listPermissions(scope: Team, options?: { recursive?: boolean }): Promise<AdminTeamPermission[]> {
        const recursive = options?.recursive ?? true;
        const permissions = await app._serverTeamUserPermissionsCache.getOrWait([scope.id, crud.id, recursive], "write-only");
        return permissions.map((crud) => app._serverPermissionFromCrud(crud));
      },
      usePermissions(scope: Team, options?: { recursive?: boolean }): AdminTeamPermission[] {
        const recursive = options?.recursive ?? true;
        const permissions = useAsyncCache(app._serverTeamUserPermissionsCache, [scope.id, crud.id, recursive] as const, "user.usePermissions()");
        return useMemo(() => permissions.map((crud) => app._serverPermissionFromCrud(crud)), [permissions]);
      },
      async getPermission(scope: Team, permissionId: string): Promise<AdminTeamPermission | null> {
        const permissions = await this.listPermissions(scope);
        return permissions.find((p) => p.id === permissionId) ?? null;
      },
      usePermission(scope: Team, permissionId: string): AdminTeamPermission | null {
        const permissions = this.usePermissions(scope);
        return useMemo(() => permissions.find((p) => p.id === permissionId) ?? null, [permissions, permissionId]);
      },
      async hasPermission(scope: Team, permissionId: string): Promise<boolean> {
        return await this.getPermission(scope, permissionId) !== null;
      },
      async update(update: ServerUserUpdateOptions) {
        await app._updateServerUser(crud.id, update);
      },
      async sendVerificationEmail() {
        return await app._checkFeatureSupport("sendVerificationEmail() on ServerUser", {});
      },
      async updatePassword(options: { oldPassword?: string, newPassword: string}) {
        const result = await this.update({ password: options.newPassword });
        await app._serverUserCache.refresh([crud.id]);
        return result;
      },
      async setPassword(options: { password: string }) {
        const result = await this.update(options);
        await app._serverUserCache.refresh([crud.id]);
        return result;
      },
      async getTeamProfile(team: Team) {
        const result = await app._serverUserTeamProfileCache.getOrWait([team.id, crud.id], "write-only");
        return app._serverEditableTeamProfileFromCrud(result);
      },
      useTeamProfile(team: Team) {
        const result = useAsyncCache(app._serverUserTeamProfileCache, [team.id, crud.id] as const, "user.useTeamProfile()");
        return useMemo(() => app._serverEditableTeamProfileFromCrud(result), [result]);
      },
      async listContactChannels() {
        const result = await app._serverContactChannelsCache.getOrWait([crud.id], "write-only");
        return result.map((data) => app._serverContactChannelFromCrud(crud.id, data));
      },
      useContactChannels() {
        const result = useAsyncCache(app._serverContactChannelsCache, [crud.id] as const, "user.useContactChannels()");
        return useMemo(() => result.map((data) => app._serverContactChannelFromCrud(crud.id, data)), [result]);
      },
      createContactChannel: async (data: ServerContactChannelCreateOptions) => {
        const contactChannel = await app._interface.createServerContactChannel(serverContactChannelCreateOptionsToCrud(crud.id, data));
        await app._serverContactChannelsCache.refresh([crud.id]);
        return app._serverContactChannelFromCrud(crud.id, contactChannel);
      },
    };
  }

  protected _serverTeamUserFromCrud(crud: TeamMemberProfilesCrud["Server"]["Read"]): ServerTeamUser {
    return {
      ...this._serverUserFromCrud(crud.user),
      teamProfile: {
        displayName: crud.display_name,
        profileImageUrl: crud.profile_image_url,
      },
    };
  }

  protected override _currentUserFromCrud(crud: UsersCrud['Server']['Read'], session: InternalSession): ProjectCurrentServerUser<ProjectId> {
    const app = this;
    const currentUser = {
      ...this._serverUserFromCrud(crud),
      ...this._createAuth(session),
      ...this._isInternalProject() ? this._createInternalUserExtra(session) : {},
    } satisfies ServerUser;

    Object.freeze(currentUser);
    return currentUser as ProjectCurrentServerUser<ProjectId>;
  }

  protected _serverTeamFromCrud(crud: TeamsCrud['Server']['Read']): ServerTeam {
    const app = this;
    return {
      id: crud.id,
      displayName: crud.display_name,
      profileImageUrl: crud.profile_image_url,
      createdAt: new Date(crud.created_at_millis),
      clientMetadata: crud.client_metadata,
      clientReadOnlyMetadata: crud.client_read_only_metadata,
      serverMetadata: crud.server_metadata,
      async update(update: Partial<ServerTeamUpdateOptions>) {
        await app._interface.updateServerTeam(crud.id, serverTeamUpdateOptionsToCrud(update));
        await app._serverTeamsCache.refresh([undefined]);
      },
      async delete() {
        await app._interface.deleteServerTeam(crud.id);
        await app._serverTeamsCache.refresh([undefined]);
      },
      async listUsers() {
        const result = await app._serverTeamMemberProfilesCache.getOrWait([crud.id], "write-only");
        return result.map(u => app._serverTeamUserFromCrud(u));
      },
      useUsers() {
        const result = useAsyncCache(app._serverTeamMemberProfilesCache, [crud.id] as const, "team.useUsers()");
        return useMemo(() => result.map(u => app._serverTeamUserFromCrud(u)), [result]);
      },
      async addUser(userId) {
        await app._interface.addServerUserToTeam({
          teamId: crud.id,
          userId,
        });
        await app._serverTeamMemberProfilesCache.refresh([crud.id]);
      },
      async removeUser(userId) {
        await app._interface.removeServerUserFromTeam({
          teamId: crud.id,
          userId,
        });
        await app._serverTeamMemberProfilesCache.refresh([crud.id]);
      },
      async inviteUser(options: { email: string, callbackUrl?: string }) {
        if (!options.callbackUrl && typeof window === "undefined") {
          throw new Error("Cannot invite user without a callback URL when calling the inviteUser function on the server.");
        }

        await app._interface.sendTeamInvitation({
          teamId: crud.id,
          email: options.email,
          session: null,
          callbackUrl: options.callbackUrl ?? constructRedirectUrl(app.urls.teamInvitation),
        });
      },
    };
  }

  async createUser(options: ServerUserCreateOptions): Promise<ServerUser> {
    const crud = await this._interface.createServerUser(serverUserCreateOptionsToCrud(options));
    await this._refreshUsers();
    return this._serverUserFromCrud(crud);
  }


  async getUser(options: GetUserOptions<HasTokenStore> & { or: 'redirect' }): Promise<ProjectCurrentServerUser<ProjectId>>;
  async getUser(options: GetUserOptions<HasTokenStore> & { or: 'throw' }): Promise<ProjectCurrentServerUser<ProjectId>>;
  async getUser(options?: GetUserOptions<HasTokenStore>): Promise<ProjectCurrentServerUser<ProjectId> | null>;
  async getUser(id: string): Promise<ServerUser | null>;
  async getUser(options?: string | GetUserOptions<HasTokenStore>): Promise<ProjectCurrentServerUser<ProjectId> | ServerUser | null> {
    if (typeof options === "string") {
      return await this.getServerUserById(options);
    } else {
      // TODO this code is duplicated from the client app; fix that
      this._ensurePersistentTokenStore(options?.tokenStore);
      const session = await this._getSession(options?.tokenStore);
      const crud = await this._currentServerUserCache.getOrWait([session], "write-only");

      if (crud === null) {
        switch (options?.or) {
          case 'redirect': {
            await this.redirectToSignIn({ replace: true });
            break;
          }
          case 'throw': {
            throw new Error("User is not signed in but getUser was called with { or: 'throw' }");
          }
          default: {
            return null;
          }
        }
      }

      return crud && this._currentUserFromCrud(crud, session);
    }
  }

  async getServerUser(): Promise<ProjectCurrentServerUser<ProjectId> | null> {
    console.warn("stackServerApp.getServerUser is deprecated; use stackServerApp.getUser instead");
    return await this.getUser();
  }

  async getServerUserById(userId: string): Promise<ServerUser | null> {
    const crud = await this._serverUserCache.getOrWait([userId], "write-only");
    return crud && this._serverUserFromCrud(crud);
  }

  useUser(options: GetUserOptions<HasTokenStore> & { or: 'redirect' }): ProjectCurrentServerUser<ProjectId>;
  useUser(options: GetUserOptions<HasTokenStore> & { or: 'throw' }): ProjectCurrentServerUser<ProjectId>;
  useUser(options?: GetUserOptions<HasTokenStore>): ProjectCurrentServerUser<ProjectId> | null;
  useUser(id: string): ServerUser | null;
  useUser(options?: GetUserOptions<HasTokenStore> | string): ProjectCurrentServerUser<ProjectId> | ServerUser | null {
    if (typeof options === "string") {
      return this.useUserById(options);
    } else {
      // TODO this code is duplicated from the client app; fix that
      this._ensurePersistentTokenStore(options?.tokenStore);

      const router = NextNavigation.useRouter();
      const session = this._useSession(options?.tokenStore);
      const crud = useAsyncCache(this._currentServerUserCache, [session], "useUser()");

      if (crud === null) {
        switch (options?.or) {
          case 'redirect': {
            runAsynchronously(this.redirectToSignIn({ replace: true }));
            suspend();
            throw new StackAssertionError("suspend should never return");
          }
          case 'throw': {
            throw new Error("User is not signed in but useUser was called with { or: 'throw' }");
          }
          case undefined:
          case "return-null": {
            // do nothing
          }
        }
      }

      return useMemo(() => {
        return crud && this._currentUserFromCrud(crud, session);
      }, [crud, session, options?.or]);
    }
  }

  useUserById(userId: string): ServerUser | null {
    const crud = useAsyncCache(this._serverUserCache, [userId], "useUserById()");
    return useMemo(() => {
      return crud && this._serverUserFromCrud(crud);
    }, [crud]);
  }

  async listUsers(options?: ServerListUsersOptions): Promise<ServerUser[] & { nextCursor: string | null }> {
    const crud = await this._serverUsersCache.getOrWait([options?.cursor, options?.limit, options?.orderBy, options?.desc, options?.query], "write-only");
    const result: any = crud.items.map((j) => this._serverUserFromCrud(j));
    result.nextCursor = crud.pagination?.next_cursor ?? null;
    return result as any;
  }

  useUsers(options?: ServerListUsersOptions): ServerUser[] & { nextCursor: string | null } {
    const crud = useAsyncCache(this._serverUsersCache, [options?.cursor, options?.limit, options?.orderBy, options?.desc, options?.query] as const, "useServerUsers()");
    const result: any = crud.items.map((j) => this._serverUserFromCrud(j));
    result.nextCursor = crud.pagination?.next_cursor ?? null;
    return result as any;
  }

  _serverPermissionFromCrud(crud: TeamPermissionsCrud['Server']['Read']): AdminTeamPermission {
    return {
      id: crud.id,
    };
  }

  _serverTeamPermissionDefinitionFromCrud(crud: TeamPermissionDefinitionsCrud['Admin']['Read']): AdminTeamPermissionDefinition {
    return {
      id: crud.id,
      description: crud.description,
      containedPermissionIds: crud.contained_permission_ids,
    };
  }

  async listTeams(): Promise<ServerTeam[]> {
    const teams = await this._serverTeamsCache.getOrWait([undefined], "write-only");
    return teams.map((t) => this._serverTeamFromCrud(t));
  }

  async createTeam(data: ServerTeamCreateOptions) : Promise<ServerTeam> {
    const team = await this._interface.createServerTeam(serverTeamCreateOptionsToCrud(data));
    await this._serverTeamsCache.refresh([undefined]);
    return this._serverTeamFromCrud(team);
  }

  useTeams(): ServerTeam[] {
    const teams = useAsyncCache(this._serverTeamsCache, [undefined], "useServerTeams()");
    return useMemo(() => {
      return teams.map((t) => this._serverTeamFromCrud(t));
    }, [teams]);
  }

  async getTeam(teamId: string): Promise<ServerTeam | null> {
    const teams = await this.listTeams();
    return teams.find((t) => t.id === teamId) ?? null;
  }

  useTeam(teamId: string): ServerTeam | null {
    const teams = this.useTeams();
    return useMemo(() => {
      return teams.find((t) => t.id === teamId) ?? null;
    }, [teams, teamId]);
  }

  protected override async _refreshSession(session: InternalSession) {
    await Promise.all([
      super._refreshUser(session),
      this._currentServerUserCache.refresh([session]),
    ]);
  }

  protected override async _refreshUsers() {
    await Promise.all([
      super._refreshUsers(),
      this._serverUsersCache.refreshWhere(() => true),
    ]);
  }
}

class _StackAdminAppImpl<HasTokenStore extends boolean, ProjectId extends string> extends _StackServerAppImpl<HasTokenStore, ProjectId>
{
  declare protected _interface: StackAdminInterface;

  private readonly _adminProjectCache = createCache(async () => {
    return await this._interface.getProject();
  });
  private readonly _apiKeysCache = createCache(async () => {
    return await this._interface.listApiKeys();
  });
  private readonly _adminEmailTemplatesCache = createCache(async () => {
    return await this._interface.listEmailTemplates();
  });
  private readonly _adminTeamPermissionDefinitionsCache = createCache(async () => {
    return await this._interface.listPermissionDefinitions();
  });
  private readonly _svixTokenCache = createCache(async () => {
    return await this._interface.getSvixToken();
  });

  constructor(options: StackAdminAppConstructorOptions<HasTokenStore, ProjectId>) {
    super({
      interface: new StackAdminInterface({
        baseUrl: options.baseUrl ?? getDefaultBaseUrl(),
        projectId: options.projectId ?? getDefaultProjectId(),
        clientVersion,
        ..."projectOwnerSession" in options ? {
          projectOwnerSession: options.projectOwnerSession,
        } : {
          publishableClientKey: options.publishableClientKey ?? getDefaultPublishableClientKey(),
          secretServerKey: options.secretServerKey ?? getDefaultSecretServerKey(),
          superSecretAdminKey: options.superSecretAdminKey ?? getDefaultSuperSecretAdminKey(),
        },
      }),
      tokenStore: options.tokenStore,
      urls: options.urls,
      oauthScopesOnSignIn: options.oauthScopesOnSignIn,
    });
  }

  _adminOwnedProjectFromCrud(data: InternalProjectsCrud['Admin']['Read'], onRefresh: () => Promise<void>): AdminOwnedProject {
    if (this._tokenStoreInit !== null) {
      throw new StackAssertionError("Owned apps must always have tokenStore === null — did you not create this project with app._createOwnedApp()?");;
    }
    return {
      ...this._adminProjectFromCrud(data, onRefresh),
      app: this as StackAdminApp<false>,
    };
  }

  _adminProjectFromCrud(data: InternalProjectsCrud['Admin']['Read'], onRefresh: () => Promise<void>): AdminProject {
    if (data.id !== this.projectId) {
      throw new StackAssertionError(`The project ID of the provided project JSON (${data.id}) does not match the project ID of the app (${this.projectId})!`);
    }

    const app = this;
    return {
      id: data.id,
      displayName: data.display_name,
      description: data.description,
      createdAt: new Date(data.created_at_millis),
      userCount: data.user_count,
      isProductionMode: data.is_production_mode,
      config: {
        id: data.config.id,
        signUpEnabled: data.config.sign_up_enabled,
        credentialEnabled: data.config.credential_enabled,
        magicLinkEnabled: data.config.magic_link_enabled,
        passkeyEnabled: data.config.passkey_enabled,
        legacyGlobalJwtSigning: data.config.legacy_global_jwt_signing,
        clientTeamCreationEnabled: data.config.client_team_creation_enabled,
        clientUserDeletionEnabled: data.config.client_user_deletion_enabled,
        allowLocalhost: data.config.allow_localhost,
        oauthProviders: data.config.oauth_providers.map((p) => ((p.type === 'shared' ? {
          id: p.id,
          enabled: p.enabled,
          type: 'shared',
        } as const : {
          id: p.id,
          enabled: p.enabled,
          type: 'standard',
          clientId: p.client_id ?? throwErr("Client ID is missing"),
          clientSecret: p.client_secret ?? throwErr("Client secret is missing"),
          facebookConfigId: p.facebook_config_id,
          microsoftTenantId: p.microsoft_tenant_id,
        } as const))),
        emailConfig: data.config.email_config.type === 'shared' ? {
          type: 'shared'
        } : {
          type: 'standard',
          host: data.config.email_config.host ?? throwErr("Email host is missing"),
          port: data.config.email_config.port ?? throwErr("Email port is missing"),
          username: data.config.email_config.username ?? throwErr("Email username is missing"),
          password: data.config.email_config.password ?? throwErr("Email password is missing"),
          senderName: data.config.email_config.sender_name ?? throwErr("Email sender name is missing"),
          senderEmail: data.config.email_config.sender_email ?? throwErr("Email sender email is missing"),
        },
        domains: data.config.domains.map((d) => ({
          domain: d.domain,
          handlerPath: d.handler_path,
        })),
        createTeamOnSignUp: data.config.create_team_on_sign_up,
        teamCreatorDefaultPermissions: data.config.team_creator_default_permissions,
        teamMemberDefaultPermissions: data.config.team_member_default_permissions,
      },

      async update(update: AdminProjectUpdateOptions) {
        await app._interface.updateProject(adminProjectUpdateOptionsToCrud(update));
        await onRefresh();
      },
      async delete() {
        await app._interface.deleteProject();
      },
      async getProductionModeErrors() {
        return getProductionModeErrors(data);
      },
      useProductionModeErrors() {
        return getProductionModeErrors(data);
      },
    };
  }

  _adminEmailTemplateFromCrud(data: EmailTemplateCrud['Admin']['Read']): AdminEmailTemplate {
    return {
      type: data.type,
      subject: data.subject,
      content: data.content,
      isDefault: data.is_default,
    };
  }

  override async getProject(): Promise<AdminProject> {
    return this._adminProjectFromCrud(
      await this._adminProjectCache.getOrWait([], "write-only"),
      () => this._refreshProject()
    );
  }

  override useProject(): AdminProject {
    const crud = useAsyncCache(this._adminProjectCache, [], "useProjectAdmin()");
    return useMemo(() => this._adminProjectFromCrud(
      crud,
      () => this._refreshProject()
    ), [crud]);
  }

  protected _createApiKeyBaseFromCrud(data: ApiKeyBaseCrudRead): ApiKeyBase {
    const app = this;
    return {
      id: data.id,
      description: data.description,
      expiresAt: new Date(data.expires_at_millis),
      manuallyRevokedAt: data.manually_revoked_at_millis ? new Date(data.manually_revoked_at_millis) : null,
      createdAt: new Date(data.created_at_millis),
      isValid() {
        return this.whyInvalid() === null;
      },
      whyInvalid() {
        if (this.expiresAt.getTime() < Date.now()) return "expired";
        if (this.manuallyRevokedAt) return "manually-revoked";
        return null;
      },
      async revoke() {
        const res = await app._interface.revokeApiKeyById(data.id);
        await app._refreshApiKeys();
        return res;
      }
    };
  }

  protected _createApiKeyFromCrud(data: ApiKeysCrud["Admin"]["Read"]): ApiKey {
    return {
      ...this._createApiKeyBaseFromCrud(data),
      publishableClientKey: data.publishable_client_key ? { lastFour: data.publishable_client_key.last_four } : null,
      secretServerKey: data.secret_server_key ? { lastFour: data.secret_server_key.last_four } : null,
      superSecretAdminKey: data.super_secret_admin_key ? { lastFour: data.super_secret_admin_key.last_four } : null,
    };
  }

  protected _createApiKeyFirstViewFromCrud(data: ApiKeyCreateCrudResponse): ApiKeyFirstView {
    return {
      ...this._createApiKeyBaseFromCrud(data),
      publishableClientKey: data.publishable_client_key,
      secretServerKey: data.secret_server_key,
      superSecretAdminKey: data.super_secret_admin_key,
    };
  }

  async listApiKeys(): Promise<ApiKey[]> {
    const crud = await this._apiKeysCache.getOrWait([], "write-only");
    return crud.map((j) => this._createApiKeyFromCrud(j));
  }

  useApiKeys(): ApiKey[] {
    const crud = useAsyncCache(this._apiKeysCache, [], "useApiKeys()");
    return useMemo(() => {
      return crud.map((j) => this._createApiKeyFromCrud(j));
    }, [crud]);
  }

  async createApiKey(options: ApiKeyCreateOptions): Promise<ApiKeyFirstView> {
    const crud = await this._interface.createApiKey(apiKeyCreateOptionsToCrud(options));
    await this._refreshApiKeys();
    return this._createApiKeyFirstViewFromCrud(crud);
  }

  useEmailTemplates(): AdminEmailTemplate[] {
    const crud = useAsyncCache(this._adminEmailTemplatesCache, [], "useEmailTemplates()");
    return useMemo(() => {
      return crud.map((j) => this._adminEmailTemplateFromCrud(j));
    }, [crud]);
  }

  async listEmailTemplates(): Promise<AdminEmailTemplate[]> {
    const crud = await this._adminEmailTemplatesCache.getOrWait([], "write-only");
    return crud.map((j) => this._adminEmailTemplateFromCrud(j));
  }

  async updateEmailTemplate(type: EmailTemplateType, data: AdminEmailTemplateUpdateOptions): Promise<void> {
    await this._interface.updateEmailTemplate(type, adminEmailTemplateUpdateOptionsToCrud(data));
    await this._adminEmailTemplatesCache.refresh([]);
  }

  async resetEmailTemplate(type: EmailTemplateType) {
    await this._interface.resetEmailTemplate(type);
    await this._adminEmailTemplatesCache.refresh([]);
  }

  async createTeamPermissionDefinition(data: AdminTeamPermissionDefinitionCreateOptions): Promise<AdminTeamPermission>{
    const crud = await this._interface.createPermissionDefinition(serverTeamPermissionDefinitionCreateOptionsToCrud(data));
    await this._adminTeamPermissionDefinitionsCache.refresh([]);
    return this._serverTeamPermissionDefinitionFromCrud(crud);
  }

  async updateTeamPermissionDefinition(permissionId: string, data: AdminTeamPermissionDefinitionUpdateOptions) {
    await this._interface.updatePermissionDefinition(permissionId, serverTeamPermissionDefinitionUpdateOptionsToCrud(data));
    await this._adminTeamPermissionDefinitionsCache.refresh([]);
  }

  async deleteTeamPermissionDefinition(permissionId: string): Promise<void> {
    await this._interface.deletePermissionDefinition(permissionId);
    await this._adminTeamPermissionDefinitionsCache.refresh([]);
  }

  async listTeamPermissionDefinitions(): Promise<AdminTeamPermissionDefinition[]> {
    const crud = await this._adminTeamPermissionDefinitionsCache.getOrWait([], "write-only");
    return crud.map((p) => this._serverTeamPermissionDefinitionFromCrud(p));
  }

  useTeamPermissionDefinitions(): AdminTeamPermissionDefinition[] {
    const crud = useAsyncCache(this._adminTeamPermissionDefinitionsCache, [], "usePermissions()");
    return useMemo(() => {
      return crud.map((p) => this._serverTeamPermissionDefinitionFromCrud(p));
    }, [crud]);
  }

  useSvixToken(): string {
    const crud = useAsyncCache(this._svixTokenCache, [], "useSvixToken()");
    return crud.token;
  }

  protected override async _refreshProject() {
    await Promise.all([
      super._refreshProject(),
      this._adminProjectCache.refresh([]),
    ]);
  }

  protected async _refreshApiKeys() {
    await this._apiKeysCache.refresh([]);
  }
}

type _______________CONTACT_CHANNEL_______________ = never;  // this is a marker for VSCode's outline view

type ContactChannel = {
  id: string,
  value: string,
  type: 'email',
  isPrimary: boolean,
  isVerified: boolean,
  usedForAuth: boolean,

  sendVerificationEmail(): Promise<void>,
  update(data: ContactChannelUpdateOptions): Promise<void>,
  delete(): Promise<void>,
}

type ContactChannelCreateOptions = {
  value: string,
  type: 'email',
  usedForAuth: boolean,
}

function contactChannelCreateOptionsToCrud(userId: string, options: ContactChannelCreateOptions): ContactChannelsCrud["Client"]["Create"] {
  return {
    value: options.value,
    type: options.type,
    used_for_auth: options.usedForAuth,
    user_id: userId,
  };
}

type ContactChannelUpdateOptions = {
  usedForAuth?: boolean,
  value?: string,
  isPrimary?: boolean,
}

function contactChannelUpdateOptionsToCrud(options: ContactChannelUpdateOptions): ContactChannelsCrud["Client"]["Update"] {
  return {
    value: options.value,
    used_for_auth: options.usedForAuth,
    is_primary: options.isPrimary,
  };
}

type ServerContactChannel = ContactChannel & {
  update(data: ServerContactChannelUpdateOptions): Promise<void>,
}
type ServerContactChannelUpdateOptions = ContactChannelUpdateOptions & {
  isVerified?: boolean,
}

function serverContactChannelUpdateOptionsToCrud(options: ServerContactChannelUpdateOptions): ContactChannelsCrud["Server"]["Update"] {
  return {
    value: options.value,
    is_verified: options.isVerified,
    used_for_auth: options.usedForAuth,
  };
}

type ServerContactChannelCreateOptions = ContactChannelCreateOptions & {
  isVerified?: boolean,
}
function serverContactChannelCreateOptionsToCrud(userId: string, options: ServerContactChannelCreateOptions): ContactChannelsCrud["Server"]["Create"] {
  return {
    type: options.type,
    value: options.value,
    is_verified: options.isVerified,
    user_id: userId,
    used_for_auth: options.usedForAuth,
  };
}

type _______________USER_______________ = never;  // this is a marker for VSCode's outline view
type ___________client_user = never;  // this is a marker for VSCode's outline view

type Session = {
  getTokens(): Promise<{ accessToken: string | null, refreshToken: string | null }>,
};

/**
 * Contains everything related to the current user session.
 */
type Auth = {
  readonly _internalSession: InternalSession,
  readonly currentSession: Session,
  signOut(): Promise<void>,

  /**
   * Returns headers for sending authenticated HTTP requests to external servers. Most commonly used in cross-origin
   * requests. Similar to `getAuthJson`, but specifically for HTTP requests.
   *
   * If you are using `tokenStore: "cookie"`, you don't need this for same-origin requests. However, most
   * browsers now disable third-party cookies by default, so we must pass authentication tokens by header instead
   * if the client and server are on different hostnames.
   *
   * This function returns a header object that can be used with `fetch` or other HTTP request libraries to send
   * authenticated requests.
   *
   * On the server, you can then pass in the `Request` object to the `tokenStore` option
   * of your Stack app. Please note that CORS does not allow most headers by default, so you
   * must include `x-stack-auth` in the [`Access-Control-Allow-Headers` header](https://developer.mozilla.org/en-US/docs/Web/HTTP/Headers/Access-Control-Allow-Headers)
   * of the CORS preflight response.
   *
   * If you are not using HTTP (and hence cannot set headers), you will need to use the `getAuthJson()` function
   * instead.
   *
   * Example:
   *
   * ```ts
   * // client
   * const res = await fetch("https://api.example.com", {
   *   headers: {
   *     ...await stackApp.getAuthHeaders()
   *     // you can also add your own headers here
   *   },
   * });
   *
   * // server
   * function handleRequest(req: Request) {
   *   const user = await stackServerApp.getUser({ tokenStore: req });
   *   return new Response("Welcome, " + user.displayName);
   * }
   * ```
   */
  getAuthHeaders(): Promise<{ "x-stack-auth": string }>,

  /**
   * Creates a JSON-serializable object containing the information to authenticate a user on an external server.
   * Similar to `getAuthHeaders`, but returns an object that can be sent over any protocol instead of just
   * HTTP headers.
   *
   * While `getAuthHeaders` is the recommended way to send authentication tokens over HTTP, your app may use
   * a different protocol, for example WebSockets or gRPC. This function returns a token object that can be JSON-serialized and sent to the server in any way you like.
   *
   * On the server, you can pass in this token object into the `tokenStore` option to fetch user details.
   *
   * Example:
   *
   * ```ts
   * // client
   * const res = await rpcCall(rpcEndpoint, {
   *   data: {
   *     auth: await stackApp.getAuthJson(),
   *   },
   * });
   *
   * // server
   * function handleRequest(data) {
   *   const user = await stackServerApp.getUser({ tokenStore: data.auth });
   *   return new Response("Welcome, " + user.displayName);
   * }
   * ```
   */
  getAuthJson(): Promise<{ accessToken: string | null, refreshToken: string | null }>,
  registerPasskey(): Promise<Result<undefined, KnownErrors["PasskeyRegistrationFailed"] | KnownErrors["PasskeyWebAuthnError"]>>,
};

/**
 * ```
 * +----------+-------------+-------------------+
 * |    \     |   !Server   |      Server       |
 * +----------+-------------+-------------------+
 * | !Session | User        | ServerUser        |
 * | Session  | CurrentUser | CurrentServerUser |
 * +----------+-------------+-------------------+
 * ```
 *
 * The fields on each of these types are available iff:
 * BaseUser: true
 * Auth: Session
 * ServerBaseUser: Server
 * UserExtra: Session OR Server
 *
 * The types are defined as follows (in the typescript manner):
 * User = BaseUser
 * CurrentUser = BaseUser & Auth & UserExtra
 * ServerUser = BaseUser & ServerBaseUser & UserExtra
 * CurrentServerUser = BaseUser & ServerBaseUser & Auth & UserExtra
 **/

type BaseUser = {
  readonly id: string,

  readonly displayName: string | null,

  /**
   * The user's email address.
   *
   * Note: This might NOT be unique across multiple users, so always use `id` for unique identification.
   */
  readonly primaryEmail: string | null,
  readonly primaryEmailVerified: boolean,
  readonly profileImageUrl: string | null,

  readonly signedUpAt: Date,

  readonly clientMetadata: any,
  readonly clientReadOnlyMetadata: any,

  /**
   * Whether the user has a password set.
   */
  readonly hasPassword: boolean,
  readonly otpAuthEnabled: boolean,
  readonly passkeyAuthEnabled: boolean,

  readonly isMultiFactorRequired: boolean,
  toClientJson(): CurrentUserCrud["Client"]["Read"],

  /**
   * @deprecated, use contact channel's usedForAuth instead
   */
  readonly emailAuthEnabled: boolean,
  /**
   * @deprecated
   */
  readonly oauthProviders: readonly { id: string }[],
}

type UserExtra = {
  setDisplayName(displayName: string): Promise<void>,
  /** @deprecated Use contact channel's sendVerificationEmail instead */
  sendVerificationEmail(): Promise<KnownErrors["EmailAlreadyVerified"] | void>,
  setClientMetadata(metadata: any): Promise<void>,
  updatePassword(options: { oldPassword: string, newPassword: string}): Promise<KnownErrors["PasswordConfirmationMismatch"] | KnownErrors["PasswordRequirementsNotMet"] | void>,
  setPassword(options: { password: string }): Promise<KnownErrors["PasswordRequirementsNotMet"] | void>,

  /**
   * A shorthand method to update multiple fields of the user at once.
   */
  update(update: UserUpdateOptions): Promise<void>,

  useContactChannels(): ContactChannel[],
  listContactChannels(): Promise<ContactChannel[]>,
  createContactChannel(data: ContactChannelCreateOptions): Promise<ContactChannel>,

  delete(): Promise<void>,

  getConnectedAccount(id: ProviderType, options: { or: 'redirect', scopes?: string[] }): Promise<OAuthConnection>,
  getConnectedAccount(id: ProviderType, options?: { or?: 'redirect' | 'throw' | 'return-null', scopes?: string[] }): Promise<OAuthConnection | null>,
  useConnectedAccount(id: ProviderType, options: { or: 'redirect', scopes?: string[] }): OAuthConnection,
  useConnectedAccount(id: ProviderType, options?: { or?: 'redirect' | 'throw' | 'return-null', scopes?: string[] }): OAuthConnection | null,

  hasPermission(scope: Team, permissionId: string): Promise<boolean>,

  readonly selectedTeam: Team | null,
  setSelectedTeam(team: Team | null): Promise<void>,
  createTeam(data: TeamCreateOptions): Promise<Team>,
  leaveTeam(team: Team): Promise<void>,

  getTeamProfile(team: Team): Promise<EditableTeamMemberProfile>,
  useTeamProfile(team: Team): EditableTeamMemberProfile,
}
& AsyncStoreProperty<"team", [id: string], Team | null, false>
& AsyncStoreProperty<"teams", [], Team[], true>
& AsyncStoreProperty<"permission", [scope: Team, permissionId: string, options?: { recursive?: boolean }], TeamPermission | null, false>
& AsyncStoreProperty<"permissions", [scope: Team, options?: { recursive?: boolean }], TeamPermission[], true>;

type InternalUserExtra =
  & {
    createProject(newProject: AdminProjectUpdateOptions & { displayName: string }): Promise<AdminProject>,
  }
  & AsyncStoreProperty<"ownedProjects", [], AdminOwnedProject[], true>

export type User = BaseUser;

export type CurrentUser = BaseUser & Auth & UserExtra;

export type CurrentInternalUser = CurrentUser & InternalUserExtra;

type UserUpdateOptions = {
  displayName?: string,
  clientMetadata?: ReadonlyJson,
  selectedTeamId?: string | null,
  totpMultiFactorSecret?: Uint8Array | null,
  profileImageUrl?: string | null,
  otpAuthEnabled?: boolean,
  passkeyAuthEnabled?:boolean,
}
function userUpdateOptionsToCrud(options: UserUpdateOptions): CurrentUserCrud["Client"]["Update"] {
  return {
    display_name: options.displayName,
    client_metadata: options.clientMetadata,
    selected_team_id: options.selectedTeamId,
    totp_secret_base64: options.totpMultiFactorSecret != null ? encodeBase64(options.totpMultiFactorSecret) : options.totpMultiFactorSecret,
    profile_image_url: options.profileImageUrl,
    otp_auth_enabled: options.otpAuthEnabled,
    passkey_auth_enabled: options.passkeyAuthEnabled,
  };
}


type ___________server_user = never;  // this is a marker for VSCode's outline view

type ServerBaseUser = {
  setPrimaryEmail(email: string, options?: { verified?: boolean | undefined }): Promise<void>,

  readonly lastActiveAt: Date,

  readonly serverMetadata: any,
  setServerMetadata(metadata: any): Promise<void>,
  setClientReadOnlyMetadata(metadata: any): Promise<void>,

  useContactChannels(): ServerContactChannel[],
  listContactChannels(): Promise<ServerContactChannel[]>,
  createContactChannel(data: ServerContactChannelCreateOptions): Promise<ServerContactChannel>,

  update(user: ServerUserUpdateOptions): Promise<void>,

  grantPermission(scope: Team, permissionId: string): Promise<void>,
  revokePermission(scope: Team, permissionId: string): Promise<void>,

  /**
   * Creates a new session object with a refresh token for this user. Can be used to impersonate them.
   */
  createSession(options?: { expiresInMillis?: number }): Promise<Session>,
}
& AsyncStoreProperty<"team", [id: string], ServerTeam | null, false>
& AsyncStoreProperty<"teams", [], ServerTeam[], true>
& AsyncStoreProperty<"permission", [scope: Team, permissionId: string, options?: { direct?: boolean }], AdminTeamPermission | null, false>
& AsyncStoreProperty<"permissions", [scope: Team, options?: { direct?: boolean }], AdminTeamPermission[], true>;

/**
 * A user including sensitive fields that should only be used on the server, never sent to the client
 * (such as sensitive information and serverMetadata).
 */
export type ServerUser = ServerBaseUser & BaseUser & UserExtra;

export type CurrentServerUser = Auth & ServerUser;

export type CurrentInternalServerUser = CurrentServerUser & InternalUserExtra;

type ServerUserUpdateOptions = {
  primaryEmail?: string,
  primaryEmailVerified?: boolean,
  primaryEmailAuthEnabled?: boolean,
  clientReadOnlyMetadata?: ReadonlyJson,
  serverMetadata?: ReadonlyJson,
  password?: string,
} & UserUpdateOptions;
function serverUserUpdateOptionsToCrud(options: ServerUserUpdateOptions): CurrentUserCrud["Server"]["Update"] {
  return {
    display_name: options.displayName,
    primary_email: options.primaryEmail,
    client_metadata: options.clientMetadata,
    client_read_only_metadata: options.clientReadOnlyMetadata,
    server_metadata: options.serverMetadata,
    selected_team_id: options.selectedTeamId,
    primary_email_auth_enabled: options.primaryEmailAuthEnabled,
    primary_email_verified: options.primaryEmailVerified,
    password: options.password,
    profile_image_url: options.profileImageUrl,
    totp_secret_base64: options.totpMultiFactorSecret != null ? encodeBase64(options.totpMultiFactorSecret) : options.totpMultiFactorSecret,
  };
}


type ServerUserCreateOptions = {
  primaryEmail?: string,
  primaryEmailAuthEnabled?: boolean,
  password?: string,
  otpAuthEnabled?: boolean,
  displayName?: string,
  primaryEmailVerified?: boolean,
}
function serverUserCreateOptionsToCrud(options: ServerUserCreateOptions): UsersCrud["Server"]["Create"] {
  return {
    primary_email: options.primaryEmail,
    password: options.password,
    otp_auth_enabled: options.otpAuthEnabled,
    primary_email_auth_enabled: options.primaryEmailAuthEnabled,
    display_name: options.displayName,
    primary_email_verified: options.primaryEmailVerified,
  };
}


type _______________PROJECT_______________ = never;  // this is a marker for VSCode's outline view

export type Project = {
  readonly id: string,
  readonly displayName: string,
  readonly config: ProjectConfig,
};

export type AdminProject = {
  readonly id: string,
  readonly displayName: string,
  readonly description: string | null,
  readonly createdAt: Date,
  readonly userCount: number,
  readonly isProductionMode: boolean,
  readonly config: AdminProjectConfig,

  update(this: AdminProject, update: AdminProjectUpdateOptions): Promise<void>,
  delete(this: AdminProject): Promise<void>,

  getProductionModeErrors(this: AdminProject): Promise<ProductionModeError[]>,
  useProductionModeErrors(this: AdminProject): ProductionModeError[],
} & Project;

export type AdminOwnedProject = {
  readonly app: StackAdminApp<false>,
} & AdminProject;

export type AdminProjectUpdateOptions = {
  displayName?: string,
  description?: string,
  isProductionMode?: boolean,
  config?: AdminProjectConfigUpdateOptions,
};
function adminProjectUpdateOptionsToCrud(options: AdminProjectUpdateOptions): ProjectsCrud["Admin"]["Update"] {
  return {
    display_name: options.displayName,
    description: options.description,
    is_production_mode: options.isProductionMode,
    config: {
      domains: options.config?.domains?.map((d) => ({
        domain: d.domain,
        handler_path: d.handlerPath
      })),
      oauth_providers: options.config?.oauthProviders?.map((p) => ({
        id: p.id as any,
        enabled: p.enabled,
        type: p.type,
        ...(p.type === 'standard' && {
          client_id: p.clientId,
          client_secret: p.clientSecret,
          facebook_config_id: p.facebookConfigId,
          microsoft_tenant_id: p.microsoftTenantId,
        }),
      })),
      email_config: options.config?.emailConfig && (
        options.config.emailConfig.type === 'shared' ? {
          type: 'shared',
        } : {
          type: 'standard',
          host: options.config.emailConfig.host,
          port: options.config.emailConfig.port,
          username: options.config.emailConfig.username,
          password: options.config.emailConfig.password,
          sender_name: options.config.emailConfig.senderName,
          sender_email: options.config.emailConfig.senderEmail,
        }
      ),
      sign_up_enabled: options.config?.signUpEnabled,
      credential_enabled: options.config?.credentialEnabled,
      magic_link_enabled: options.config?.magicLinkEnabled,
      passkey_enabled: options.config?.passkeyEnabled,
      allow_localhost: options.config?.allowLocalhost,
      create_team_on_sign_up: options.config?.createTeamOnSignUp,
      client_team_creation_enabled: options.config?.clientTeamCreationEnabled,
      client_user_deletion_enabled: options.config?.clientUserDeletionEnabled,
      team_creator_default_permissions: options.config?.teamCreatorDefaultPermissions,
      team_member_default_permissions: options.config?.teamMemberDefaultPermissions,
      legacy_global_jwt_signing: options.config?.legacyGlobalJwtSigning,
    },
  };
}

export type AdminProjectCreateOptions = Omit<AdminProjectUpdateOptions, 'displayName'> & {
  displayName: string,
};
function adminProjectCreateOptionsToCrud(options: AdminProjectCreateOptions): InternalProjectsCrud["Server"]["Create"] {
  return {
    ...adminProjectUpdateOptionsToCrud(options),
    display_name: options.displayName,
  };
}

type _______________PROJECT_CONFIG_______________ = never;  // this is a marker for VSCode's outline view

export type ProjectConfig = {
  readonly signUpEnabled: boolean,
  readonly credentialEnabled: boolean,
  readonly magicLinkEnabled: boolean,
  readonly passkeyEnabled: boolean,
  readonly clientTeamCreationEnabled: boolean,
  readonly clientUserDeletionEnabled: boolean,
  readonly oauthProviders: OAuthProviderConfig[],
};

export type OAuthProviderConfig = {
  readonly id: string,
};

export type AdminProjectConfig = {
  readonly id: string,
  readonly signUpEnabled: boolean,
  readonly credentialEnabled: boolean,
  readonly magicLinkEnabled: boolean,
  readonly passkeyEnabled: boolean,
  readonly clientTeamCreationEnabled: boolean,
  readonly clientUserDeletionEnabled: boolean,
  readonly legacyGlobalJwtSigning: boolean,
  readonly allowLocalhost: boolean,
  readonly oauthProviders: AdminOAuthProviderConfig[],
  readonly emailConfig?: AdminEmailConfig,
  readonly domains: AdminDomainConfig[],
  readonly createTeamOnSignUp: boolean,
  readonly teamCreatorDefaultPermissions: AdminTeamPermission[],
  readonly teamMemberDefaultPermissions: AdminTeamPermission[],
};

export type AdminEmailConfig = (
  {
    type: "standard",
    senderName: string,
    senderEmail: string,
    host: string,
    port: number,
    username: string,
    password: string,
  }
  | {
    type: "shared",
  }
);

export type AdminDomainConfig = {
  domain: string,
  handlerPath: string,
};

export type AdminOAuthProviderConfig = {
  id: string,
  enabled: boolean,
} & (
  | { type: 'shared' }
  | {
    type: 'standard',
    clientId: string,
    clientSecret: string,
    facebookConfigId?: string,
    microsoftTenantId?: string,
  }
) & OAuthProviderConfig;

export type AdminProjectConfigUpdateOptions = {
  domains?: {
    domain: string,
    handlerPath: string,
  }[],
  oauthProviders?: AdminOAuthProviderConfig[],
  signUpEnabled?: boolean,
  credentialEnabled?: boolean,
  magicLinkEnabled?: boolean,
  passkeyEnabled?: boolean,
  clientTeamCreationEnabled?: boolean,
  clientUserDeletionEnabled?: boolean,
  allowLocalhost?: boolean,
  createTeamOnSignUp?: boolean,
  emailConfig?: AdminEmailConfig,
  legacyGlobalJwtSigning?: false,
  teamCreatorDefaultPermissions?: { id: string }[],
  teamMemberDefaultPermissions?: { id: string }[],
};

type _______________API_KEYS_______________ = never;  // this is a marker for VSCode's outline view

export type ApiKeyBase = {
  id: string,
  description: string,
  expiresAt: Date,
  manuallyRevokedAt: Date | null,
  createdAt: Date,
  isValid(): boolean,
  whyInvalid(): "expired" | "manually-revoked" | null,
  revoke(): Promise<void>,
};

export type ApiKeyBaseCrudRead = Pick<ApiKeysCrud["Admin"]["Read"], "id" | "created_at_millis" | "description" | "expires_at_millis" | "manually_revoked_at_millis">;

export type ApiKeyFirstView = {
  publishableClientKey?: string,
  secretServerKey?: string,
  superSecretAdminKey?: string,
} & ApiKeyBase;

export type ApiKey = {
  publishableClientKey: null | {
    lastFour: string,
  },
  secretServerKey: null | {
    lastFour: string,
  },
  superSecretAdminKey: null | {
    lastFour: string,
  },
} & ApiKeyBase;

export type ApiKeyCreateOptions = {
  description: string,
  expiresAt: Date,
  hasPublishableClientKey: boolean,
  hasSecretServerKey: boolean,
  hasSuperSecretAdminKey: boolean,
};
function apiKeyCreateOptionsToCrud(options: ApiKeyCreateOptions): ApiKeyCreateCrudRequest {
  return {
    description: options.description,
    expires_at_millis: options.expiresAt.getTime(),
    has_publishable_client_key: options.hasPublishableClientKey,
    has_secret_server_key: options.hasSecretServerKey,
    has_super_secret_admin_key: options.hasSuperSecretAdminKey,
  };
}

type _______________TEAM_______________ = never;  // this is a marker for VSCode's outline view
type ___________client_team = never;  // this is a marker for VSCode's outline view

export type TeamMemberProfile = {
  displayName: string | null,
  profileImageUrl: string | null,
}

type TeamMemberProfileUpdateOptions = {
  displayName?: string,
  profileImageUrl?: string | null,
};

export type EditableTeamMemberProfile = TeamMemberProfile & {
  update(update: TeamMemberProfileUpdateOptions): Promise<void>,
}

export type TeamUser = {
  id: string,
  teamProfile: TeamMemberProfile,
}

export type Team = {
  id: string,
  displayName: string,
  profileImageUrl: string | null,
  clientMetadata: any,
  clientReadOnlyMetadata: any,
  inviteUser(options: { email: string, callbackUrl?: string }): Promise<void>,
  listUsers(): Promise<TeamUser[]>,
  useUsers(): TeamUser[],
  update(update: TeamUpdateOptions): Promise<void>,
};

export type TeamUpdateOptions = {
  displayName?: string,
  profileImageUrl?: string | null,
  clientMetadata?: ReadonlyJson,
};
function teamUpdateOptionsToCrud(options: TeamUpdateOptions): TeamsCrud["Client"]["Update"] {
  return {
    display_name: options.displayName,
    profile_image_url: options.profileImageUrl,
    client_metadata: options.clientMetadata,
  };
}

export type TeamCreateOptions = {
  displayName: string,
  profileImageUrl?: string,
}
function teamCreateOptionsToCrud(options: TeamCreateOptions): TeamsCrud["Client"]["Create"] {
  return {
    display_name: options.displayName,
    profile_image_url: options.profileImageUrl,
  };
}

type ___________server_team = never;  // this is a marker for VSCode's outline view

export type ServerTeamMemberProfile = TeamMemberProfile;

export type ServerTeamUser = ServerUser & {
  teamProfile: ServerTeamMemberProfile,
}

export type ServerTeam = {
  createdAt: Date,
  serverMetadata: any,
  listUsers(): Promise<ServerTeamUser[]>,
  useUsers(): ServerUser[],
  update(update: ServerTeamUpdateOptions): Promise<void>,
  delete(): Promise<void>,
  addUser(userId: string): Promise<void>,
  inviteUser(options: { email: string, callbackUrl?: string }): Promise<void>,
  removeUser(userId: string): Promise<void>,
} & Team;

export type ServerListUsersOptions = {
  cursor?: string,
  limit?: number,
  orderBy?: 'signedUpAt',
  desc?: boolean,
  query?: string,
};

export type ServerTeamCreateOptions = TeamCreateOptions;
function serverTeamCreateOptionsToCrud(options: ServerTeamCreateOptions): TeamsCrud["Server"]["Create"] {
  return teamCreateOptionsToCrud(options);
}

export type ServerTeamUpdateOptions = TeamUpdateOptions & {
  clientReadOnlyMetadata?: ReadonlyJson,
  serverMetadata?: ReadonlyJson,
};
function serverTeamUpdateOptionsToCrud(options: ServerTeamUpdateOptions): TeamsCrud["Server"]["Update"] {
  return {
    display_name: options.displayName,
    profile_image_url: options.profileImageUrl,
    client_metadata: options.clientMetadata,
    client_read_only_metadata: options.clientReadOnlyMetadata,
    server_metadata: options.serverMetadata,
  };
}

type _______________PERMISSION_______________ = never;  // this is a marker for VSCode's outline view


export type TeamPermission = {
  id: string,
};

export type AdminTeamPermission = TeamPermission;

export type AdminTeamPermissionDefinition = {
  id: string,
  description?: string,
  containedPermissionIds: string[],
};

export type AdminTeamPermissionDefinitionCreateOptions = {
  id: string,
  description?: string,
  containedPermissionIds: string[],
};
export function serverTeamPermissionDefinitionCreateOptionsToCrud(options: AdminTeamPermissionDefinitionCreateOptions): TeamPermissionDefinitionsCrud["Admin"]["Create"] {
  return {
    id: options.id,
    description: options.description,
    contained_permission_ids: options.containedPermissionIds,
  };
}

export type AdminTeamPermissionDefinitionUpdateOptions = Partial<AdminTeamPermissionDefinitionCreateOptions>;
export function serverTeamPermissionDefinitionUpdateOptionsToCrud(options: AdminTeamPermissionDefinitionUpdateOptions): TeamPermissionDefinitionsCrud["Admin"]["Update"] {
  return {
    id: options.id,
    description: options.description,
    contained_permission_ids: options.containedPermissionIds,
  };
}


type _______________CONNECTED_ACCOUNT_______________ = never;  // this is a marker for VSCode's outline view


export type Connection = {
  id: string,
};

export type OAuthConnection = {
  getAccessToken(): Promise<{ accessToken: string }>,
  useAccessToken(): { accessToken: string },
} & Connection;

type _______________STACK_APP_______________ = never;  // this is a marker for VSCode's outline view

export type GetUserOptions<HasTokenStore> =
  & {
    or?: 'redirect' | 'throw' | 'return-null',
    tokenStore?: TokenStoreInit,
  }
  & (HasTokenStore extends false ? {
    tokenStore: TokenStoreInit,
  } : {});

export type StackClientApp<HasTokenStore extends boolean = boolean, ProjectId extends string = string> = (
  & {
    readonly projectId: ProjectId,

    readonly urls: Readonly<HandlerUrls>,

    signInWithOAuth(provider: string): Promise<void>,
    signInWithCredential(options: { email: string, password: string, noRedirect?: boolean }): Promise<Result<undefined, KnownErrors["EmailPasswordMismatch"] | KnownErrors["InvalidTotpCode"]>>,
    signUpWithCredential(options: { email: string, password: string, noRedirect?: boolean }): Promise<Result<undefined, KnownErrors["UserEmailAlreadyExists"] | KnownErrors["PasswordRequirementsNotMet"]>>,
    signInWithPasskey(): Promise<Result<undefined, KnownErrors["PasskeyAuthenticationFailed"]| KnownErrors["InvalidTotpCode"] | KnownErrors["PasskeyWebAuthnError"]>>,
    callOAuthCallback(): Promise<boolean>,
    sendForgotPasswordEmail(email: string): Promise<Result<undefined, KnownErrors["UserNotFound"]>>,
    sendMagicLinkEmail(email: string): Promise<Result<{ nonce: string }, KnownErrors["RedirectUrlNotWhitelisted"]>>,
    resetPassword(options: { code: string, password: string }): Promise<Result<undefined, KnownErrors["VerificationCodeError"]>>,
    verifyPasswordResetCode(code: string): Promise<Result<undefined, KnownErrors["VerificationCodeError"]>>,
    verifyTeamInvitationCode(code: string): Promise<Result<undefined, KnownErrors["VerificationCodeError"]>>,
    acceptTeamInvitation(code: string): Promise<Result<undefined, KnownErrors["VerificationCodeError"]>>,
    getTeamInvitationDetails(code: string): Promise<Result<{ teamDisplayName: string }, KnownErrors["VerificationCodeError"]>>,
    verifyEmail(code: string): Promise<Result<undefined, KnownErrors["VerificationCodeError"]>>,
    signInWithMagicLink(code: string): Promise<Result<undefined, KnownErrors["VerificationCodeError"] | KnownErrors["InvalidTotpCode"]>>,

    redirectToOAuthCallback(): Promise<void>,
    useUser(options: GetUserOptions<HasTokenStore> & { or: 'redirect' }): ProjectCurrentUser<ProjectId>,
    useUser(options: GetUserOptions<HasTokenStore> & { or: 'throw' }): ProjectCurrentUser<ProjectId>,
    useUser(options?: GetUserOptions<HasTokenStore>): ProjectCurrentUser<ProjectId> | null,
    getUser(options: GetUserOptions<HasTokenStore> & { or: 'redirect' }): Promise<ProjectCurrentUser<ProjectId>>,
    getUser(options: GetUserOptions<HasTokenStore> & { or: 'throw' }): Promise<ProjectCurrentUser<ProjectId>>,
    getUser(options?: GetUserOptions<HasTokenStore>): Promise<ProjectCurrentUser<ProjectId> | null>,

    [stackAppInternalsSymbol]: {
      toClientJson(): StackClientAppJson<HasTokenStore, ProjectId>,
      setCurrentUser(userJsonPromise: Promise<CurrentUserCrud['Client']['Read'] | null>): void,
    },
  }
  & AsyncStoreProperty<"project", [], Project, false>
  & { [K in `redirectTo${Capitalize<keyof Omit<HandlerUrls, 'handler' | 'oauthCallback'>>}`]: (options?: RedirectToOptions) => Promise<void> }
);
type StackClientAppConstructor = {
  new <
    TokenStoreType extends string,
    HasTokenStore extends (TokenStoreType extends {} ? true : boolean),
    ProjectId extends string
  >(options: StackClientAppConstructorOptions<HasTokenStore, ProjectId>): StackClientApp<HasTokenStore, ProjectId>,
  new (options: StackClientAppConstructorOptions<boolean, string>): StackClientApp<boolean, string>,

  [stackAppInternalsSymbol]: {
    fromClientJson<HasTokenStore extends boolean, ProjectId extends string>(
      json: StackClientAppJson<HasTokenStore, ProjectId>
    ): StackClientApp<HasTokenStore, ProjectId>,
  },
};
export const StackClientApp: StackClientAppConstructor = _StackClientAppImpl;

export type StackServerApp<HasTokenStore extends boolean = boolean, ProjectId extends string = string> = (
  & {
    createTeam(data: ServerTeamCreateOptions): Promise<ServerTeam>,
    /**
     * @deprecated use `getUser()` instead
     */
    getServerUser(): Promise<ProjectCurrentServerUser<ProjectId> | null>,

    createUser(options: ServerUserCreateOptions): Promise<ServerUser>,

    useUser(options: GetUserOptions<HasTokenStore> & { or: 'redirect' }): ProjectCurrentServerUser<ProjectId>,
    useUser(options: GetUserOptions<HasTokenStore> & { or: 'throw' }): ProjectCurrentServerUser<ProjectId>,
    useUser(options?: GetUserOptions<HasTokenStore>): ProjectCurrentServerUser<ProjectId> | null,
    getUser(options: GetUserOptions<HasTokenStore> & { or: 'redirect' }): Promise<ProjectCurrentServerUser<ProjectId>>,
    getUser(options: GetUserOptions<HasTokenStore> & { or: 'throw' }): Promise<ProjectCurrentServerUser<ProjectId>>,
    getUser(options?: GetUserOptions<HasTokenStore>): Promise<ProjectCurrentServerUser<ProjectId> | null>,

    listUsers(options?: ServerListUsersOptions): Promise<ServerUser[] & { nextCursor: string | null }>,
    useUsers(options?: ServerListUsersOptions): ServerUser[] & { nextCursor: string | null },
  }
  & AsyncStoreProperty<"user", [id: string], ServerUser | null, false>
  & Omit<AsyncStoreProperty<"users", [], ServerUser[], true>, "listUsers" | "useUsers">
  & AsyncStoreProperty<"team", [id: string], ServerTeam | null, false>
  & AsyncStoreProperty<"teams", [], ServerTeam[], true>
  & StackClientApp<HasTokenStore, ProjectId>
);
type StackServerAppConstructor = {
  new <
    TokenStoreType extends string,
    HasTokenStore extends (TokenStoreType extends {} ? true : boolean),
    ProjectId extends string
  >(options: StackServerAppConstructorOptions<HasTokenStore, ProjectId>): StackServerApp<HasTokenStore, ProjectId>,
  new (options: StackServerAppConstructorOptions<boolean, string>): StackServerApp<boolean, string>,
};
export const StackServerApp: StackServerAppConstructor = _StackServerAppImpl;

export type StackAdminApp<HasTokenStore extends boolean = boolean, ProjectId extends string = string> = (
  & AsyncStoreProperty<"project", [], AdminProject, false>
  & AsyncStoreProperty<"apiKeys", [], ApiKey[], true>
  & AsyncStoreProperty<"teamPermissionDefinitions", [], AdminTeamPermissionDefinition[], true>
  & {
    useEmailTemplates(): AdminEmailTemplate[],
    listEmailTemplates(): Promise<AdminEmailTemplate[]>,
    updateEmailTemplate(type: EmailTemplateType, data: AdminEmailTemplateUpdateOptions): Promise<void>,
    resetEmailTemplate(type: EmailTemplateType): Promise<void>,

    createApiKey(options: ApiKeyCreateOptions): Promise<ApiKeyFirstView>,

    createTeamPermissionDefinition(data: AdminTeamPermissionDefinitionCreateOptions): Promise<AdminTeamPermission>,
    updateTeamPermissionDefinition(permissionId: string, data: AdminTeamPermissionDefinitionUpdateOptions): Promise<void>,
    deleteTeamPermissionDefinition(permissionId: string): Promise<void>,

    useSvixToken(): string,
  }
  & StackServerApp<HasTokenStore, ProjectId>
);
type StackAdminAppConstructor = {
  new <
    HasTokenStore extends boolean,
    ProjectId extends string
  >(options: StackAdminAppConstructorOptions<HasTokenStore, ProjectId>): StackAdminApp<HasTokenStore, ProjectId>,
  new (options: StackAdminAppConstructorOptions<boolean, string>): StackAdminApp<boolean, string>,
};
export const StackAdminApp: StackAdminAppConstructor = _StackAdminAppImpl;

type _______________EMAIL_TEMPLATE_______________ = never;  // this is a marker for VSCode's outline view

type AdminEmailTemplate = {
  type: EmailTemplateType,
  subject: string,
  content: any,
  isDefault: boolean,
}

type AdminEmailTemplateUpdateOptions = {
  subject?: string,
  content?: any,
};
function adminEmailTemplateUpdateOptionsToCrud(options: AdminEmailTemplateUpdateOptions): EmailTemplateCrud['Admin']['Update'] {
  return {
    subject: options.subject,
    content: options.content,
  };
}

type _______________VARIOUS_______________ = never;  // this is a marker for VSCode's outline view

type RedirectToOptions = {
  replace?: boolean,
  noRedirectBack?: boolean,
};

type AsyncStoreProperty<Name extends string, Args extends any[], Value, IsMultiple extends boolean> =
  & { [key in `${IsMultiple extends true ? "list" : "get"}${Capitalize<Name>}`]: (...args: Args) => Promise<Value> }
  & { [key in `use${Capitalize<Name>}`]: (...args: Args) => Value }

type Prettify<T> = {
  [K in keyof T]: T[K];
} & {};

type x = Prettify<CurrentUser><|MERGE_RESOLUTION|>--- conflicted
+++ resolved
@@ -760,13 +760,8 @@
         await app._interface.sendTeamInvitation({
           teamId: crud.id,
           email: options.email,
-<<<<<<< HEAD
-          session: app._getSession(),
+          session,
           callbackUrl: options.callbackUrl ?? constructRedirectUrl(app.urls.teamInvitation),
-=======
-          session,
-          callbackUrl: constructRedirectUrl(app.urls.teamInvitation),
->>>>>>> 057dac1a
         });
       },
       async listUsers() {
