'use client';

import React from "react";
import { globalCSS } from "../generated/global-css";
import { BrowserScript } from "../utils/browser-script";
import { DEFAULT_THEME } from "../utils/constants";
import Color from "color";
import { deindent } from "@stackframe/stack-shared/dist/utils/strings";

type Colors = {
  background: string,
  foreground: string,
  card: string,
  cardForeground: string,
  popover: string,
  popoverForeground: string,
  primary: string,
  primaryForeground: string,
  secondary: string,
  secondaryForeground: string,
  muted: string,
  mutedForeground: string,
  accent: string,
  accentForeground: string,
  destructive: string,
  destructiveForeground: string,
  border: string,
  input: string,
  ring: string,
}

export type Theme = {
  light: Colors,
  dark: Colors,
  radius: string,
};

type ThemeConfig = {
  light?: Partial<Colors>,
  dark?: Partial<Colors>,
} & Partial<Omit<Theme, 'light' | 'dark'>>;

function convertColorToCSSVars(obj: Record<string, string>) {
  return Object.fromEntries(Object.entries(obj).map(([key, value]) => {
    const color = Color(value).hsl().array();
    return [
      // Convert camelCase key to dash-case
      key.replace(/[A-Z]/g, m => `-${m.toLowerCase()}`),
      // Convert color to CSS HSL string
      `${color[0]} ${color[1]}% ${color[2]}%`
    ];
  }));
}

function convertColorsToCSS(theme: Theme) {
  const { dark, light, ...rest } = theme;
  const colors = {
    light: { ...convertColorToCSSVars(light), ...rest },
    dark: convertColorToCSSVars(dark),
  };

  function colorsToCSSVars(colors: Record<string, string>) {
    return Object.entries(colors).map((params) => {
      return `--${params[0]}: ${params[1]};\n`;
    }).join('');
  }

  return deindent`
  .stack-scope {
  ${colorsToCSSVars(colors.light)}
  }
  [data-stack-theme="dark"] .stack-scope {
  ${colorsToCSSVars(colors.dark)}
  }`;
}


export function StackTheme({
  theme,
  children,
  nonce,
} : {
  theme?: ThemeConfig,
  children?: React.ReactNode,
  nonce?: string,
}) {
  const themeValue: Theme = {
    ...DEFAULT_THEME,
    ...theme,
    dark: { ...DEFAULT_THEME.dark, ...theme?.dark },
    light: { ...DEFAULT_THEME.light, ...theme?.light },
  };

  return (
<<<<<<< HEAD
    <>
      <BrowserScript />
      <style dangerouslySetInnerHTML={{ __html: globalCSS + '\n' + convertColorsToCSS(themeValue) }} />
=======
    <StyledComponentsRegistry>
      <BrowserScript nonce={nonce} />
      <style
        suppressHydrationWarning
        nonce={nonce}
        dangerouslySetInnerHTML={{
          __html: globalCSS + "\n" + convertColorsToCSS(themeValue),
        }}
      />
>>>>>>> a790dfa8
      {children}
    </>
  );
}<|MERGE_RESOLUTION|>--- conflicted
+++ resolved
@@ -92,12 +92,7 @@
   };
 
   return (
-<<<<<<< HEAD
     <>
-      <BrowserScript />
-      <style dangerouslySetInnerHTML={{ __html: globalCSS + '\n' + convertColorsToCSS(themeValue) }} />
-=======
-    <StyledComponentsRegistry>
       <BrowserScript nonce={nonce} />
       <style
         suppressHydrationWarning
@@ -106,7 +101,6 @@
           __html: globalCSS + "\n" + convertColorsToCSS(themeValue),
         }}
       />
->>>>>>> a790dfa8
       {children}
     </>
   );
