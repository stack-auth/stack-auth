'use client';

import { yupResolver } from "@hookform/resolvers/yup";
import { getPasswordError } from "@stackframe/stack-shared/dist/helpers/password";
import { yupObject, yupString } from "@stackframe/stack-shared/dist/schema-fields";
import { runAsynchronously, runAsynchronouslyWithAlert } from "@stackframe/stack-shared/dist/utils/promises";
import { Button, Input, Label, PasswordInput } from "@stackframe/stack-ui";
import { useState } from "react";
import { useForm } from "react-hook-form";
import * as yup from "yup";
import { useStackApp } from "..";
import { useTranslation } from "../lib/translations";
import { FormWarningText } from "./elements/form-warning";

export function CredentialSignUp(props: { noPasswordRepeat?: boolean }) {
  const { t } = useTranslation();

  const schema = yupObject({
    email: yupString().email(t('Please enter a valid email')).required(t('Please enter your email')),
    password: yupString().required(t('Please enter your password')).test({
      name: 'is-valid-password',
      test: (value, ctx) => {
        const error = getPasswordError(value);
        if (error) {
          return ctx.createError({ message: error.message });
        } else {
          return true;
        }
      }
    }),
    ...(!props.noPasswordRepeat && {
<<<<<<< HEAD
    passwordRepeat: yupString().nullable().oneOf([yup.ref('password'), "", null], t('Passwords do not match')).required(t('Please repeat your password'))
=======
      passwordRepeat: yupString().nullable().oneOf([yup.ref('password'), "", null], t('Passwords do not match')).required(t('Please repeat your password'))
>>>>>>> d14804d0
    })
  });

  const { register, handleSubmit, setError, formState: { errors }, clearErrors } = useForm({
    resolver: yupResolver(schema)
  });
  const app = useStackApp();
  const [loading, setLoading] = useState(false);

  const onSubmit = async (data: yup.InferType<typeof schema>) => {
    setLoading(true);
    try {
      const { email, password } = data;
      const result = await app.signUpWithCredential({ email, password });
      if (result.status === 'error') {
        setError('email', { type: 'manual', message: result.error.message });
      }
    } finally {
      setLoading(false);
    }
  };

  const registerPassword = register('password');
  const registerPasswordRepeat = register('passwordRepeat');

  return (
    <form
      className="flex flex-col items-stretch stack-scope"
      onSubmit={e => runAsynchronouslyWithAlert(handleSubmit(onSubmit)(e))}
      noValidate
    >
      <Label htmlFor="email" className="mb-1">Email</Label>
      <Input id="email" type="email" {...register('email')}/>
      <FormWarningText text={errors.email?.message?.toString()} />

      <Label htmlFor="password" className="mt-4 mb-1">Password</Label>
      <PasswordInput
        id="password"
        {...registerPassword}
        onChange={(e) => {
          clearErrors('password');
          clearErrors('passwordRepeat');
          runAsynchronously(registerPassword.onChange(e));
        }}
      />
      <FormWarningText text={errors.password?.message?.toString()} />
      {
        !props.noPasswordRepeat && (
          <>
<<<<<<< HEAD
          <Label htmlFor="repeat-password" className="mt-4 mb-1">Repeat Password</Label>
          <PasswordInput
            id="repeat-password"
            {...registerPasswordRepeat}
            onChange={(e) => {
              clearErrors('password');
              clearErrors('passwordRepeat');
              runAsynchronously(registerPasswordRepeat.onChange(e));
            }}
          />
          <FormWarningText text={errors.passwordRepeat?.message?.toString()} />
=======
            <Label htmlFor="repeat-password" className="mt-4 mb-1">Repeat Password</Label>
            <PasswordInput
              id="repeat-password"
              {...registerPasswordRepeat}
              onChange={(e) => {
              clearErrors('password');
              clearErrors('passwordRepeat');
              runAsynchronously(registerPasswordRepeat.onChange(e));
              }}
            />
            <FormWarningText text={errors.passwordRepeat?.message?.toString()} />
>>>>>>> d14804d0
          </>
        )
      }

      <Button type="submit" className="mt-6" loading={loading}>
        Sign Up
      </Button>
    </form>
  );
}<|MERGE_RESOLUTION|>--- conflicted
+++ resolved
@@ -29,11 +29,7 @@
       }
     }),
     ...(!props.noPasswordRepeat && {
-<<<<<<< HEAD
-    passwordRepeat: yupString().nullable().oneOf([yup.ref('password'), "", null], t('Passwords do not match')).required(t('Please repeat your password'))
-=======
       passwordRepeat: yupString().nullable().oneOf([yup.ref('password'), "", null], t('Passwords do not match')).required(t('Please repeat your password'))
->>>>>>> d14804d0
     })
   });
 
@@ -83,19 +79,6 @@
       {
         !props.noPasswordRepeat && (
           <>
-<<<<<<< HEAD
-          <Label htmlFor="repeat-password" className="mt-4 mb-1">Repeat Password</Label>
-          <PasswordInput
-            id="repeat-password"
-            {...registerPasswordRepeat}
-            onChange={(e) => {
-              clearErrors('password');
-              clearErrors('passwordRepeat');
-              runAsynchronously(registerPasswordRepeat.onChange(e));
-            }}
-          />
-          <FormWarningText text={errors.passwordRepeat?.message?.toString()} />
-=======
             <Label htmlFor="repeat-password" className="mt-4 mb-1">Repeat Password</Label>
             <PasswordInput
               id="repeat-password"
@@ -107,7 +90,6 @@
               }}
             />
             <FormWarningText text={errors.passwordRepeat?.message?.toString()} />
->>>>>>> d14804d0
           </>
         )
       }
