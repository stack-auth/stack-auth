'use client';

import { useForm } from "react-hook-form";
import { yupResolver } from "@hookform/resolvers/yup";
import * as yup from "yup";
import { FormWarningText } from "./elements/form-warning";
import { useStackApp } from "..";
import { runAsynchronously, runAsynchronouslyWithAlert } from "@stackframe/stack-shared/dist/utils/promises";
import { getPasswordError } from "@stackframe/stack-shared/dist/helpers/password";
import { Button, Input, Label, PasswordInput } from "@stackframe/stack-ui";
import { useState } from "react";
import { yupObject, yupString, yupNumber, yupBoolean, yupArray, yupMixed } from "@stackframe/stack-shared/dist/schema-fields";

const schema = yupObject({
  email: yupString().email('Please enter a valid email').required('Please enter your email'),
  password: yupString().required('Please enter your password').test({
    name: 'is-valid-password',
    test: (value, ctx) => {
      const error = getPasswordError(value);
      if (error) {
        return ctx.createError({ message: error.message });
      } else {
        return true;
      }
    }
  }),
  passwordRepeat: yupString().nullable().oneOf([yup.ref('password'), "", null], 'Passwords do not match').required('Please repeat your password')
});

export function CredentialSignUpForm() {
  const { register, handleSubmit, setError, formState: { errors }, clearErrors } = useForm({
    resolver: yupResolver(schema)
  });
  const app = useStackApp();
  const [loading, setLoading] = useState(false);

  const onSubmit = async (data: yup.InferType<typeof schema>) => {
    setLoading(true);
    try {
      const { email, password } = data;
      const error = await app.signUpWithCredential({ email, password });
      setError('email', { type: 'manual', message: error?.message });
    } finally {
      setLoading(false);
    }
  };

  const registerPassword = register('password');
  const registerPasswordRepeat = register('passwordRepeat');

  return (
    <form
      className="flex flex-col items-stretch stack-scope"
      onSubmit={e => runAsynchronouslyWithAlert(handleSubmit(onSubmit)(e))}
      noValidate
    >
      <Label htmlFor="email" className="mb-1">Email</Label>
      <Input
        id="email"
        type="email"
        {...(x => (console.log(x), x))(register('email'))}
      />
      <FormWarningText text={errors.email?.message?.toString()} />

      <Label htmlFor="password" className="mt-4 mb-1">Password</Label>
      <PasswordInput
        id="password"
        {...registerPassword}
        onChange={(e) => {
          clearErrors('password');
          clearErrors('passwordRepeat');
          runAsynchronously(registerPassword.onChange(e));
        }}
      />
      <FormWarningText text={errors.password?.message?.toString()} />

      <Label htmlFor="repeat-password" className="mt-4 mb-1">Repeat Password</Label>
      <PasswordInput
        id="repeat-password"
        {...registerPasswordRepeat}
        onChange={(e) => {
          clearErrors('password');
          clearErrors('passwordRepeat');
          runAsynchronously(registerPasswordRepeat.onChange(e));
        }}
      />
      <FormWarningText text={errors.passwordRepeat?.message?.toString()} />
<<<<<<< HEAD
      
=======

>>>>>>> bbfecfe3
      <Button type="submit" className="mt-6" loading={loading}>
        Sign Up
      </Button>
    </form>
  );
}<|MERGE_RESOLUTION|>--- conflicted
+++ resolved
@@ -85,11 +85,6 @@
         }}
       />
       <FormWarningText text={errors.passwordRepeat?.message?.toString()} />
-<<<<<<< HEAD
-      
-=======
-
->>>>>>> bbfecfe3
       <Button type="submit" className="mt-6" loading={loading}>
         Sign Up
       </Button>
