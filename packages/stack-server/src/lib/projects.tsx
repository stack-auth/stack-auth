import * as yup from "yup";
import { KnownErrors, OAuthProviderConfigJson, ProjectJson, ServerUserJson } from "@stackframe/stack-shared";
import { Prisma, ProxiedOAuthProviderType, StandardOAuthProviderType } from "@prisma/client";
import { prismaClient } from "@/prisma-client";
import { decodeAccessToken } from "./tokens";
import { getServerUser } from "./users";
import { generateUuid } from "@stackframe/stack-shared/dist/utils/uuids";
import { EmailConfigJson, SharedProvider, StandardProvider, sharedProviders, standardProviders } from "@stackframe/stack-shared/dist/interface/clientInterface";
import { OAuthProviderUpdateOptions, ProjectUpdateOptions } from "@stackframe/stack-shared/dist/interface/adminInterface";
import { StackAssertionError, StatusError, captureError, throwErr } from "@stackframe/stack-shared/dist/utils/errors";


function toDBSharedProvider(type: SharedProvider): ProxiedOAuthProviderType {
  return ({
    "shared-github": "GITHUB",
    "shared-google": "GOOGLE",
    "shared-facebook": "FACEBOOK",
    "shared-microsoft": "MICROSOFT",
    "shared-spotify": "SPOTIFY",
  } as const)[type];
}

function toDBStandardProvider(type: StandardProvider): StandardOAuthProviderType {
  return ({
    "github": "GITHUB",
    "facebook": "FACEBOOK",
    "google": "GOOGLE",
    "microsoft": "MICROSOFT",
    "spotify": "SPOTIFY",
  } as const)[type];
}

function fromDBSharedProvider(type: ProxiedOAuthProviderType): SharedProvider {
  return ({
    "GITHUB": "shared-github",
    "GOOGLE": "shared-google",
    "FACEBOOK": "shared-facebook",
    "MICROSOFT": "shared-microsoft",
    "SPOTIFY": "shared-spotify",
  } as const)[type];
}

function fromDBStandardProvider(type: StandardOAuthProviderType): StandardProvider {
  return ({
    "GITHUB": "github",
    "FACEBOOK": "facebook",
    "GOOGLE": "google",
    "MICROSOFT": "microsoft",
    "SPOTIFY": "spotify",
  } as const)[type];
}


export const fullProjectInclude = {
  config: {
    include: {
      oauthProviderConfigs: {
        include: {
          proxiedOAuthConfig: true,
          standardOAuthConfig: true,
        },
      },
      emailServiceConfig: {
        include: {
          proxiedEmailServiceConfig: true,
          standardEmailServiceConfig: true,
        },
      },
      domains: true,
    },
  },
  configOverride: true,
  _count: {
    select: {
      users: true, // Count the users related to the project
    },
  },
} as const satisfies Prisma.ProjectInclude;
type FullProjectInclude = typeof fullProjectInclude;
export type ProjectDB = Prisma.ProjectGetPayload<{ include: FullProjectInclude }> & {
  config: {
    oauthProviderConfigs: (Prisma.OAuthProviderConfigGetPayload<
      typeof fullProjectInclude.config.include.oauthProviderConfigs
    >)[],
    emailServiceConfig: Prisma.EmailServiceConfigGetPayload<
      typeof fullProjectInclude.config.include.emailServiceConfig
    > | null,
    domains: Prisma.ProjectDomainGetPayload<
      typeof fullProjectInclude.config.include.domains
    >[],
  },
};

export async function whyNotProjectAdmin(projectId: string, adminAccessToken: string): Promise<"unparsable-access-token" | "access-token-expired" | "wrong-project-id" | "not-admin" | null> {
  let decoded;
  try {
    decoded = await decodeAccessToken(adminAccessToken);
  } catch (error) {
    if (error instanceof KnownErrors.AccessTokenExpired) {
      return "access-token-expired";
    }
    return "unparsable-access-token";
  }
  const { userId, projectId: accessTokenProjectId } = decoded;
  if (accessTokenProjectId !== "internal") {
    return "wrong-project-id";
  }

  const projectUser = await getServerUser("internal", userId);
  if (!projectUser) {
    return "not-admin";
  }

  const allProjects = listProjectIds(projectUser);
  if (!allProjects.includes(projectId)) {
    return "not-admin";
  }

  return null;
}

export async function isProjectAdmin(projectId: string, adminAccessToken: string) {
  return !await whyNotProjectAdmin(projectId, adminAccessToken);
}

function listProjectIds(projectUser: ServerUserJson) {
  const serverMetadata = projectUser.serverMetadata;
  if (typeof serverMetadata !== "object" || !(!serverMetadata || "managedProjectIds" in serverMetadata)) {
    throw new StackAssertionError("Invalid server metadata, did something go wrong?", { serverMetadata });
  }
  const managedProjectIds = serverMetadata?.managedProjectIds ?? [];
  if (!isStringArray(managedProjectIds)) {
    throw new StackAssertionError("Invalid server metadata, did something go wrong? Expected string array", { managedProjectIds });
  }

  return managedProjectIds;
}

export async function listProjects(projectUser: ServerUserJson): Promise<ProjectJson[]> {
  const managedProjectIds = listProjectIds(projectUser);

  const projects = await prismaClient.project.findMany({
    where: {
      id: {
        in: managedProjectIds,
      },
    },
    include: fullProjectInclude,
  });

  return projects.map(p => projectJsonFromDbType(p));
}

export async function createProject(
  projectUser: ServerUserJson,
  projectOptions: ProjectUpdateOptions & { displayName: string },
): Promise<ProjectJson> {
  if (projectUser.projectId !== "internal") {
    throw new Error("Only internal project users can create projects");
  }

  const project = await prismaClient.$transaction(async (tx) => {
    const project = await tx.project.create({
      data: {
        id: generateUuid(),
        isProductionMode: false,
        displayName: projectOptions.displayName,
        description: projectOptions.description,
        config: {
          create: {
            allowLocalhost: projectOptions.config?.allowLocalhost ?? true,
            credentialEnabled: !!projectOptions.config?.credentialEnabled,
            magicLinkEnabled: !!projectOptions.config?.magicLinkEnabled,
            createTeamOnSignUp: !!projectOptions.config?.createTeamOnSignUp,
            emailServiceConfig: {
              create: {
                proxiedEmailServiceConfig: {
                  create: {}
                }
              }
            },
          },
        },
      },
      include: fullProjectInclude,
    });

    const projectUserTx = await tx.projectUser.findUniqueOrThrow({
      where: {
        projectId_projectUserId: {
          projectId: "internal",
          projectUserId: projectUser.id,
        },
      },
    });

    const serverMetadataTx: any = projectUserTx.serverMetadata ?? {};

    await tx.projectUser.update({
      where: {
        projectId_projectUserId: {
          projectId: "internal",
          projectUserId: projectUserTx.projectUserId,
        },
      },
      data: {
        serverMetadata: {
          ...serverMetadataTx ?? {},
          managedProjectIds: [
            ...serverMetadataTx?.managedProjectIds ?? [],
            project.id,
          ],
        },
      },
    });

    return project;
  });

  const updatedProject = await updateProject(project.id, projectOptions);

  if (!updatedProject) {
    throw new Error("Failed to update project after creation");
  }

  return updatedProject;
}

export async function getProject(projectId: string): Promise<ProjectJson | null> {
  return await updateProject(projectId, {});
}

async function _createOAuthConfigUpdateTransactions(
  projectId: string,
  options: ProjectUpdateOptions
) {
  const project = await prismaClient.project.findUnique({
    where: { id: projectId },
    include: fullProjectInclude,
  });

  if (!project) {
    throw new Error(`Project with id '${projectId}' not found`);
  }

  const transactions = [];
  const oauthProvidersUpdate = options.config?.oauthProviders;
  if (!oauthProvidersUpdate) {
    return [];
  }
  const oldProviders = project.config.oauthProviderConfigs;
  const providerMap = new Map(oldProviders.map((provider) => [
    provider.id, 
    {
      providerUpdate: oauthProvidersUpdate.find((p) => p.id === provider.id) ?? throwErr(`Missing provider update for provider '${provider.id}'`),
      oldProvider: provider,
    }
  ]));

  const newProviders = oauthProvidersUpdate.map((providerUpdate) => ({
    id: providerUpdate.id, 
    update: providerUpdate
  })).filter(({ id }) => !providerMap.has(id));

  // Update existing proxied/standard providers
  for (const [id, { providerUpdate, oldProvider }] of providerMap) {
    // remove existing provider configs
    if (oldProvider.proxiedOAuthConfig) {
      transactions.push(prismaClient.proxiedOAuthProviderConfig.delete({
        where: { projectConfigId_id: { projectConfigId: project.config.id, id } },
      }));
    }

    if (oldProvider.standardOAuthConfig) {
      transactions.push(prismaClient.standardOAuthProviderConfig.delete({
        where: { projectConfigId_id: { projectConfigId: project.config.id, id } },
      }));
    }

    // update provider configs with newly created proxied/standard provider configs
    let providerConfigUpdate;
    if (sharedProviders.includes(providerUpdate.type as SharedProvider)) {
      providerConfigUpdate = {
        proxiedOAuthConfig: {
          create: {
            type: toDBSharedProvider(providerUpdate.type as SharedProvider),
          },
        },
      };

    } else if (standardProviders.includes(providerUpdate.type as StandardProvider)) {
      const typedProviderConfig = providerUpdate as OAuthProviderUpdateOptions & { type: StandardProvider };

      providerConfigUpdate = {
        standardOAuthConfig: {
          create: {
            type: toDBStandardProvider(providerUpdate.type as StandardProvider),
            clientId: typedProviderConfig.clientId,
            clientSecret: typedProviderConfig.clientSecret,
          },
        },
      };
    } else {
      throw new StackAssertionError(`Invalid provider type '${providerUpdate.type}'`, { providerUpdate });
    }

    transactions.push(prismaClient.oAuthProviderConfig.update({
      where: { projectConfigId_id: { projectConfigId: project.config.id, id } },
      data: {
        enabled: providerUpdate.enabled,
        ...providerConfigUpdate,
      },
    }));
  }
    
  // Create new providers
  for (const provider of newProviders) {
    let providerConfigData;
    if (sharedProviders.includes(provider.update.type as SharedProvider)) {
      providerConfigData = {
        proxiedOAuthConfig: {
          create: {
            type: toDBSharedProvider(provider.update.type as SharedProvider),
          },
        },
      };
    } else if (standardProviders.includes(provider.update.type as StandardProvider)) {
      const typedProviderConfig = provider.update as OAuthProviderUpdateOptions & { type: StandardProvider };

      providerConfigData = {
        standardOAuthConfig: {
          create: {
            type: toDBStandardProvider(provider.update.type as StandardProvider),
            clientId: typedProviderConfig.clientId,
            clientSecret: typedProviderConfig.clientSecret,
          },
        },
      };
    } else {
      throw new StackAssertionError(`Invalid provider type '${provider.update.type}'`, { provider });
    }

    transactions.push(prismaClient.oAuthProviderConfig.create({
      data: {
        id: provider.id,
        projectConfigId: project.config.id,
        enabled: provider.update.enabled,
        ...providerConfigData,
      },
    }));
  }
  return transactions;
}

async function _createEmailConfigUpdateTransactions(
  projectId: string,
  options: ProjectUpdateOptions
) {
  const project = await prismaClient.project.findUnique({
    where: { id: projectId },
    include: fullProjectInclude,
  });

  if (!project) {
    throw new Error(`Project with id '${projectId}' not found`);
  }

  const transactions = [];
  const emailConfig = options.config?.emailConfig;
  if (!emailConfig) {
    return [];
  }

  let emailServiceConfig = project.config.emailServiceConfig;
  if (!emailServiceConfig) {
    emailServiceConfig = await prismaClient.emailServiceConfig.create({
      data: {
        projectConfigId: project.config.id,
      },
      include: {
        proxiedEmailServiceConfig: true,
        standardEmailServiceConfig: true,
      },
    });
  }

  if (emailServiceConfig.proxiedEmailServiceConfig) {
    transactions.push(prismaClient.proxiedEmailServiceConfig.delete({
      where: { projectConfigId: project.config.id },
    }));
  }

  if (emailServiceConfig.standardEmailServiceConfig) {
    transactions.push(prismaClient.standardEmailServiceConfig.delete({
      where: { projectConfigId: project.config.id },
    }));
  }

  switch (emailConfig.type) {
    case "shared": {
      transactions.push(prismaClient.proxiedEmailServiceConfig.create({
        data: {
          projectConfigId: project.config.id,
        },
      }));
      break;
    }
    case "standard": {
      transactions.push(prismaClient.standardEmailServiceConfig.create({
        data: {
          projectConfigId: project.config.id,
          host: emailConfig.host,
          port: emailConfig.port,
          username: emailConfig.username,
          password: emailConfig.password,
          senderEmail: emailConfig.senderEmail,
          senderName: emailConfig.senderName,
        },
      }));
      break;
    }
  }

  return transactions;
}

export async function updateProject(
  projectId: string,
  options: ProjectUpdateOptions,
): Promise<ProjectJson | null> {
  // TODO: Validate production mode consistency
  const transaction = [];

  const project = await prismaClient.project.findUnique({
    where: { id: projectId },
    include: fullProjectInclude,
  });

  if (!project) {
    return null;
  }

  if (options.config?.domains) {
    const newDomains = options.config.domains;

    // delete existing domains
    transaction.push(prismaClient.projectDomain.deleteMany({
      where: { projectConfigId: project.config.id },
    }));

    // create new domains
    newDomains.forEach(domainConfig => {
      transaction.push(prismaClient.projectDomain.create({
        data: {
          projectConfigId: project.config.id,
          domain: domainConfig.domain,
          handlerPath: domainConfig.handlerPath,
        },
      }));
    });
  }

  transaction.push(...(await _createOAuthConfigUpdateTransactions(projectId, options)));
  transaction.push(...(await _createEmailConfigUpdateTransactions(projectId, options)));

  transaction.push(prismaClient.projectConfig.update({
    where: { id: project.config.id },
    data: { 
      credentialEnabled: options.config?.credentialEnabled,
      magicLinkEnabled: options.config?.magicLinkEnabled,
      allowLocalhost: options.config?.allowLocalhost,
      createTeamOnSignUp: options.config?.createTeamOnSignUp,
    },
  }));
  
  transaction.push(prismaClient.project.update({
    where: { id: projectId },
    data: { 
      displayName: options.displayName,
      description: options.description,
      isProductionMode: options.isProductionMode 
    },
  }));

  await prismaClient.$transaction(transaction);
  
  const updatedProject = await prismaClient.project.findUnique({
    where: { id: projectId },
    include: fullProjectInclude, // Ensure you have defined this include object correctly elsewhere
  });

  if (!updatedProject) {
    return null;
  }

  return projectJsonFromDbType(updatedProject);
}

export function projectJsonFromDbType(project: ProjectDB): ProjectJson {
  let emailConfig: EmailConfigJson | undefined;
  const emailServiceConfig = project.config.emailServiceConfig;
  if (emailServiceConfig) {
    if (emailServiceConfig.proxiedEmailServiceConfig) {
      emailConfig = {
        type: "shared",
      };
    }
    if (emailServiceConfig.standardEmailServiceConfig) {
      const standardEmailConfig = emailServiceConfig.standardEmailServiceConfig;
      emailConfig = {
        type: "standard",
        host: standardEmailConfig.host,
        port: standardEmailConfig.port,
        username: standardEmailConfig.username,
        password: standardEmailConfig.password,
        senderEmail: standardEmailConfig.senderEmail,
        senderName: standardEmailConfig.senderName,
      };
    }
  }
  return {
    id: project.id,
    displayName: project.displayName,
    description: project.description ?? undefined,
    createdAtMillis: project.createdAt.getTime(),
    userCount: project._count.users,
    isProductionMode: project.isProductionMode,
    evaluatedConfig: {
      id: project.config.id,
      allowLocalhost: project.config.allowLocalhost,
      credentialEnabled: project.config.credentialEnabled,
      magicLinkEnabled: project.config.magicLinkEnabled,
      createTeamOnSignUp: project.config.createTeamOnSignUp,
      domains: project.config.domains.map((domain) => ({
        domain: domain.domain,
        handlerPath: domain.handlerPath,
      })),
      oauthProviders: project.config.oauthProviderConfigs.flatMap((provider): OAuthProviderConfigJson[] => {
        if (provider.proxiedOAuthConfig) {
          return [{
            id: provider.id,
            enabled: provider.enabled,
            type: fromDBSharedProvider(provider.proxiedOAuthConfig.type),
          }];
        }
        if (provider.standardOAuthConfig) {
          return [{
            id: provider.id,
            enabled: provider.enabled,
            type: fromDBStandardProvider(provider.standardOAuthConfig.type),
            clientId: provider.standardOAuthConfig.clientId,
            clientSecret: provider.standardOAuthConfig.clientSecret,
            additionalScope: provider.standardOAuthConfig.additionalScopes.join(" "),
          }];
        }
        captureError("projectJsonFromDbType", new StackAssertionError(`Exactly one of the provider configs should be set on provider config '${provider.id}' of project '${project.id}'. Ignoring it`, { project }));
        return [];
      }),
      emailConfig,
    },
  };
}

function isStringArray(value: any): value is string[] {
  return Array.isArray(value) && value.every((id) => typeof id === "string");
}

function requiredWhenShared<S extends yup.AnyObject>(schema: S): S {
  return schema.when('shared', {
    is: 'false',
    then: (schema: S) => schema.required(),
    otherwise: (schema: S) => schema.optional()
  });
}

const nonRequiredSchemas = {
  description: yup.string().optional(),
  isProductionMode: yup.boolean().optional(),
  config: yup.object({
    domains: yup.array(yup.object({
      domain: yup.string().required(),
      handlerPath: yup.string().required(),
    })).optional().default(undefined),
    oauthProviders: yup.array(
      yup.object({
        id: yup.string().required(),
        enabled: yup.boolean().required(),
        type: yup.string().required(),
<<<<<<< HEAD
        clientId: yup.string().default(undefined),
        clientSecret: yup.string().default(undefined),
=======
        clientId: yup.string().optional(),
        clientSecret: yup.string().optional(),
        tenantId: yup.string().optional(),
>>>>>>> ca7da8df
      })
    ).optional().default(undefined),
    credentialEnabled: yup.boolean().optional(),
    magicLinkEnabled: yup.boolean().optional(),
    allowLocalhost: yup.boolean().optional(),
    createTeamOnSignUp: yup.boolean().optional(),
    emailConfig: yup.object({
      type: yup.string().oneOf(["shared", "standard"]).required(),
      senderName: requiredWhenShared(yup.string()),
      host: requiredWhenShared(yup.string()),
      port: requiredWhenShared(yup.number()),
      username: requiredWhenShared(yup.string()),
      password: requiredWhenShared(yup.string()),
      senderEmail: requiredWhenShared(yup.string().email()),
    }).optional().default(undefined),
  }).optional().default(undefined),
};

export const getProjectUpdateSchema = () => yup.object({
  displayName: yup.string().optional(),
  ...nonRequiredSchemas,
});

export const getProjectCreateSchema = () => yup.object({
  displayName: yup.string().required(),
  ...nonRequiredSchemas,
});

export const projectSchemaToUpdateOptions = (
  update: yup.InferType<ReturnType<typeof getProjectUpdateSchema>>
): ProjectUpdateOptions => {
  return {
    displayName: update.displayName,
    description: update.description,
    isProductionMode: update.isProductionMode,
    config: update.config && {
      domains: update.config.domains,
      allowLocalhost: update.config.allowLocalhost,
      credentialEnabled: update.config.credentialEnabled,
      magicLinkEnabled: update.config.magicLinkEnabled,
      createTeamOnSignUp: update.config.createTeamOnSignUp,
      oauthProviders: update.config.oauthProviders && update.config.oauthProviders.map((provider) => {
        if (sharedProviders.includes(provider.type as SharedProvider)) {
          return {
            id: provider.id,
            enabled: provider.enabled,
            type: provider.type as SharedProvider,
          };
        } else if (standardProviders.includes(provider.type as StandardProvider)) {
          if (!provider.clientId) {
            throw new StatusError(StatusError.BadRequest, "Missing clientId");
          }
          if (!provider.clientSecret) {
            throw new StatusError(StatusError.BadRequest, "Missing clientSecret");
          }
            
          return {
            id: provider.id,
            enabled: provider.enabled,
            type: provider.type as StandardProvider,
            clientId: provider.clientId,
            clientSecret: provider.clientSecret,
          };
        } else {
          throw new StatusError(StatusError.BadRequest, "Invalid oauth provider type");
        }
      }),
      emailConfig: update.config.emailConfig && (
        update.config.emailConfig.type === "shared" ? {
          type: update.config.emailConfig.type,
        } : {
          type: update.config.emailConfig.type,
          senderName: update.config.emailConfig.senderName!,
          host: update.config.emailConfig.host!,
          port: update.config.emailConfig.port!,
          username: update.config.emailConfig.username!,
          password: update.config.emailConfig.password!,
          senderEmail: update.config.emailConfig.senderEmail!,
        }
      ),
    },
  };
};

export const projectSchemaToCreateOptions = (
  create: yup.InferType<ReturnType<typeof getProjectCreateSchema>>
): ProjectUpdateOptions & { displayName: string } => {
  return {
    ...projectSchemaToUpdateOptions(create),
    displayName: create.displayName,
  };
};<|MERGE_RESOLUTION|>--- conflicted
+++ resolved
@@ -586,14 +586,8 @@
         id: yup.string().required(),
         enabled: yup.boolean().required(),
         type: yup.string().required(),
-<<<<<<< HEAD
-        clientId: yup.string().default(undefined),
-        clientSecret: yup.string().default(undefined),
-=======
         clientId: yup.string().optional(),
         clientSecret: yup.string().optional(),
-        tenantId: yup.string().optional(),
->>>>>>> ca7da8df
       })
     ).optional().default(undefined),
     credentialEnabled: yup.boolean().optional(),
