--- conflicted
+++ resolved
@@ -11,11 +11,7 @@
 import { useAdminApp } from './use-admin-app';
 import { usePathname } from 'next/navigation';
 import { UserButton } from '@stackframe/stack';
-<<<<<<< HEAD
-import { Stack, Sheet } from '@mui/joy';
-=======
 import { useColorScheme, Stack, Sheet } from '@mui/joy';
->>>>>>> 8a0095f0
 import { Icon } from '@/components/icon';
 import { Logo } from '@/components/logo';
 import { NavigationItem } from './navigation-data';
