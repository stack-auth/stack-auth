"use client";;
import { useAdminApp } from "../use-admin-app";
import { PageLayout } from "../page-layout";
import { FormSettingCard, SettingCard, SettingInput, SettingSwitch } from "@/components/settings";
import { Alert } from "@/components/ui/alert";
import { Link } from "@/components/link";
<<<<<<< HEAD
import * as yup from "yup";
import { InputField } from "@/components/form-fields";

const projectInformationSchema = yup.object().shape({
  displayName: yup.string().required(),
  description: yup.string(),
});

=======
import Typography from "@/components/ui/typography";
>>>>>>> fa1f2a73

export default function PageClient() {
  const stackAdminApp = useAdminApp();
  const project = stackAdminApp.useProjectAdmin();
  const productionModeErrors = project.getProductionModeErrors();

  return (
    <PageLayout title="Project Settings" description="Manage your project">
      <SettingCard title="Public Project Information">
        <SettingInput 
          label="Display name" 
          onChange={(v) => project.update({ displayName: v })}
          defaultValue={project.displayName}/>

        <SettingInput
          label="Description"
          onChange={(v) => project.update({ description: v })}
          defaultValue={project.description}
        />

        <Typography variant="secondary" type="footnote">
          The display name and description may be publicly visible to users of your app.
        </Typography>
      </SettingCard>

      <SettingCard title="Production mode" description="Production mode disallows certain configuration options that are useful for development but deemed unsafe for production usage. To prevent accidental misconfigurations, it is strongly recommended to enable production mode on your production environments.">
        <SettingSwitch
          label="Enable production mode"
          checked={project.isProductionMode}
          disabled={!project.isProductionMode && productionModeErrors.length > 0}
          onCheckedChange={async (checked) => { await project.update({ isProductionMode: checked }); }}
        />

        {productionModeErrors.length === 0 ? (
          <Alert>
            Your configuration is ready for production and production mode can be enabled. Good job!
          </Alert>
        ) : (
          <Alert variant='destructive'>
            Your configuration is not ready for production mode. Please fix the following issues:
            <ul className="mt-2 list-disc pl-5">
              {productionModeErrors.map((error) => (
                <li key={error.errorMessage}>
                  {error.errorMessage} (<Link href={error.fixUrlRelative}>show configuration</Link>)
                </li>
              ))}
            </ul>
          </Alert>
        )}
      </SettingCard>
<<<<<<< HEAD

      <FormSettingCard 
        title="Project Information"
        defaultValues={project}
        formSchema={projectInformationSchema}
        onSubmit={async (values) => { await project.update(values); }}
        render={(form) => (
          <>
            <InputField label="Display Name" control={form.control} name="displayName" required />
            <InputField label="Description" control={form.control} name="description" />
          </>
        )}
      />
=======
      
      {/* <SettingCard title="Danger Zone" description="Be careful with these settings" accordion="Danger Settings">
        <div>
          <ActionDialog
            danger
            title="Delete Project"
            trigger={<Button variant="destructive">Delete Project</Button>}
            okButton={{ label: "Delete Project", onClick: async () => {
              // await project.delete();
              // stackAdminApp.router.push("/projects");
            }}}
            confirmText="I understand that all the users, teams, and data associated with this project will be permanently deleted. This action cannot be undone."
          >
            {`Are you sure that you want to delete the project "${project.displayName}" with the id of "${project.id}"?`}
          </ActionDialog>
        </div>
      </SettingCard> */}
>>>>>>> fa1f2a73
    </PageLayout>
  );
}<|MERGE_RESOLUTION|>--- conflicted
+++ resolved
@@ -4,18 +4,15 @@
 import { FormSettingCard, SettingCard, SettingInput, SettingSwitch } from "@/components/settings";
 import { Alert } from "@/components/ui/alert";
 import { Link } from "@/components/link";
-<<<<<<< HEAD
 import * as yup from "yup";
 import { InputField } from "@/components/form-fields";
+import Typography from "@/components/ui/typography";
 
 const projectInformationSchema = yup.object().shape({
   displayName: yup.string().required(),
   description: yup.string(),
 });
 
-=======
-import Typography from "@/components/ui/typography";
->>>>>>> fa1f2a73
 
 export default function PageClient() {
   const stackAdminApp = useAdminApp();
@@ -66,7 +63,6 @@
           </Alert>
         )}
       </SettingCard>
-<<<<<<< HEAD
 
       <FormSettingCard 
         title="Project Information"
@@ -80,25 +76,6 @@
           </>
         )}
       />
-=======
-      
-      {/* <SettingCard title="Danger Zone" description="Be careful with these settings" accordion="Danger Settings">
-        <div>
-          <ActionDialog
-            danger
-            title="Delete Project"
-            trigger={<Button variant="destructive">Delete Project</Button>}
-            okButton={{ label: "Delete Project", onClick: async () => {
-              // await project.delete();
-              // stackAdminApp.router.push("/projects");
-            }}}
-            confirmText="I understand that all the users, teams, and data associated with this project will be permanently deleted. This action cannot be undone."
-          >
-            {`Are you sure that you want to delete the project "${project.displayName}" with the id of "${project.id}"?`}
-          </ActionDialog>
-        </div>
-      </SettingCard> */}
->>>>>>> fa1f2a73
     </PageLayout>
   );
 }