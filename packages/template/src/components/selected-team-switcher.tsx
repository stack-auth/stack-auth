'use client';
import { runAsynchronouslyWithAlert } from "@stackframe/stack-shared/dist/utils/promises";
import {
  Button,
  Select,
  SelectContent,
  SelectGroup,
  SelectItem,
  SelectLabel,
  SelectSeparator,
  SelectTrigger,
  SelectValue,
  Skeleton,
  Typography
} from "@stackframe/stack-ui";
import { PlusCircle, Settings } from "lucide-react";
import { Suspense, useEffect, useMemo } from "react";
import { Team, useStackApp, useUser } from "..";
import { useTranslation } from "../lib/translations";
import { TeamIcon } from "./team-icon";

type MockTeam = {
  id: string,
  displayName: string,
  profileImageUrl?: string | null,
};

type SelectedTeamSwitcherProps = {
  urlMap?: (team: Team | null) => string,
  selectedTeam?: Team,
  noUpdateSelectedTeam?: boolean,
<<<<<<< HEAD
  nullAsPersonalTeam?: boolean,
=======
  // Mock data props
  mockUser?: {
    selectedTeam?: MockTeam,
  },
  mockTeams?: MockTeam[],
  mockProject?: {
    config: {
      clientTeamCreationEnabled: boolean,
    },
  },
>>>>>>> 9b388d91
};

export function SelectedTeamSwitcher(props: SelectedTeamSwitcherProps) {
  return <Suspense fallback={<Fallback />}>
    <Inner {...props} />
  </Suspense>;
}

function Fallback() {
  return <Skeleton className="h-9 w-full max-w-64 stack-scope" />;
}

function Inner(props: SelectedTeamSwitcherProps) {
  const { t } = useTranslation();
  const appFromHook = useStackApp();
  const userFromHook = useUser({ or: props.mockUser ? 'return-null' : undefined });

  // Use mock data if provided, otherwise use real data
  const app = props.mockUser ? {
    useProject: () => props.mockProject || { config: { clientTeamCreationEnabled: false } },
    useNavigate: () => () => {}, // Mock navigate function
    urls: { accountSettings: '/account-settings' },
  } : appFromHook;

  const user = props.mockUser ? {
    selectedTeam: props.mockUser.selectedTeam,
    useTeams: () => props.mockTeams || [],
    setSelectedTeam: async () => {}, // Mock function
  } : userFromHook;

  const project = app.useProject();
  const navigate = app.useNavigate();
  const selectedTeam = user?.selectedTeam || props.selectedTeam;
  const rawTeams = user?.useTeams();
  const teams = useMemo(() => rawTeams?.sort((a, b) => b.id === selectedTeam?.id ? 1 : -1), [rawTeams, selectedTeam]);

  useEffect(() => {
    if (!props.noUpdateSelectedTeam && props.selectedTeam && !props.mockUser) {
      runAsynchronouslyWithAlert(user?.setSelectedTeam(props.selectedTeam));
    }
  }, [props.noUpdateSelectedTeam, props.selectedTeam, props.mockUser]);

  return (
    <Select
      value={selectedTeam?.id || (props.nullAsPersonalTeam ? 'personal' : undefined)}
      onValueChange={(value) => {
        // Skip actual navigation/updates in mock mode
        if (props.mockUser) return;

        runAsynchronouslyWithAlert(async () => {
          let team: Team | null = null;
          if (value !== 'personal') {
            team = teams?.find(team => team.id === value) || null;
            if (!team) {
              throw new Error('Team not found, this should not happen');
            }
          } else {
            team = null;
          }

          if (!props.noUpdateSelectedTeam) {
            await user?.setSelectedTeam(team as Team);
          }
          if (props.urlMap) {
            navigate(props.urlMap(team as Team));
          }
        });
      }}
    >
      <SelectTrigger className="stack-scope max-w-64">
        <SelectValue placeholder="Select team"/>
      </SelectTrigger>
      <SelectContent className="stack-scope">
        {user?.selectedTeam ? <SelectGroup>
          <SelectLabel>
            <div className="flex items-center justify-between">
              <span>
                {t('Current team')}
              </span>
              <Button
                variant='ghost'
                size='icon'
                className="h-6 w-6"
                onClick={() => {
                  // Skip navigation in mock mode
                  if (!props.mockUser) {
                    navigate(`${app.urls.accountSettings}#team-${user.selectedTeam?.id}`);
                  }
                }}
              >
                <Settings className="h-4 w-4"/>
              </Button>
            </div>
          </SelectLabel>
          <SelectItem value={user.selectedTeam.id}>
            <div className="flex items-center gap-2">
              <TeamIcon team={user.selectedTeam as Team} />
              <Typography className="max-w-40 truncate">{user.selectedTeam.displayName}</Typography>
            </div>
          </SelectItem>
        </SelectGroup> : undefined}

        {props.nullAsPersonalTeam && <SelectGroup>
          <SelectItem value="personal">
            <div className="flex items-center gap-2">
              <TeamIcon team='personal' />
              <Typography className="max-w-40 truncate">{t('Personal team')}</Typography>
            </div>
          </SelectItem>
        </SelectGroup>}

        {teams?.length ?
          <SelectGroup>
            <SelectLabel>{t('Other teams')}</SelectLabel>
            {teams.filter(team => team.id !== user?.selectedTeam?.id)
              .map(team => (
                <SelectItem value={team.id} key={team.id}>
                  <div className="flex items-center gap-2">
                    <TeamIcon team={team as Team} />
                    <Typography className="max-w-64 truncate">{team.displayName}</Typography>
                  </div>
                </SelectItem>
              ))}
          </SelectGroup> : null}

        {!teams?.length && !props.nullAsPersonalTeam ?
          <SelectGroup>
            <SelectLabel>{t('No teams yet')}</SelectLabel>
          </SelectGroup> : null}

        {project.config.clientTeamCreationEnabled && <>
          <SelectSeparator/>
          <div>
            <Button
              onClick={() => {
                // Skip navigation in mock mode
                if (!props.mockUser) {
                  navigate(`${app.urls.accountSettings}#team-creation`);
                }
              }}
              className="w-full"
              variant='ghost'
            >
              <PlusCircle className="mr-2 h-4 w-4"/> {t('Create a team')}
            </Button>
          </div>
        </>}
      </SelectContent>
    </Select>
  );
}<|MERGE_RESOLUTION|>--- conflicted
+++ resolved
@@ -29,9 +29,7 @@
   urlMap?: (team: Team | null) => string,
   selectedTeam?: Team,
   noUpdateSelectedTeam?: boolean,
-<<<<<<< HEAD
   nullAsPersonalTeam?: boolean,
-=======
   // Mock data props
   mockUser?: {
     selectedTeam?: MockTeam,
@@ -42,7 +40,6 @@
       clientTeamCreationEnabled: boolean,
     },
   },
->>>>>>> 9b388d91
 };
 
 export function SelectedTeamSwitcher(props: SelectedTeamSwitcherProps) {
@@ -93,7 +90,7 @@
         if (props.mockUser) return;
 
         runAsynchronouslyWithAlert(async () => {
-          let team: Team | null = null;
+          let team: MockTeam | null = null;
           if (value !== 'personal') {
             team = teams?.find(team => team.id === value) || null;
             if (!team) {
