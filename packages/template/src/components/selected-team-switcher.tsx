'use client';
import { runAsynchronouslyWithAlert } from "@stackframe/stack-shared/dist/utils/promises";
import {
  Button,
  Select,
  SelectContent,
  SelectGroup,
  SelectItem,
  SelectLabel,
  SelectSeparator,
  SelectTrigger,
  SelectValue,
  Skeleton,
  Typography
} from "@stackframe/stack-ui";
import { PlusCircle, Settings } from "lucide-react";
import { Suspense, useEffect, useMemo } from "react";
import { Team, useStackApp, useUser } from "..";
import { useTranslation } from "../lib/translations";
import { TeamIcon } from "./team-icon";

type MockTeam = {
  id: string,
  displayName: string,
  profileImageUrl?: string | null,
};

type SelectedTeamSwitcherProps = {
  urlMap?: (team: Team) => string,
  selectedTeam?: Team,
  noUpdateSelectedTeam?: boolean,
  // Mock data props
  mockUser?: {
    selectedTeam?: MockTeam,
  },
  mockTeams?: MockTeam[],
  mockProject?: {
    config: {
      clientTeamCreationEnabled: boolean,
    },
  },
};

export function SelectedTeamSwitcher(props: SelectedTeamSwitcherProps) {
  return <Suspense fallback={<Fallback />}>
    <Inner {...props} />
  </Suspense>;
}

function Fallback() {
  return <Skeleton className="h-9 w-full max-w-64 stack-scope" />;
}

function Inner(props: SelectedTeamSwitcherProps) {
  const { t } = useTranslation();
  const appFromHook = useStackApp();
<<<<<<< HEAD
  const userFromHook = useUser({ or: props.mockUser ? 'return-null' : undefined });
=======
  const userFromHook = useUser();
>>>>>>> 07e03a9b

  // Use mock data if provided, otherwise use real data
  const app = props.mockUser ? {
    useProject: () => props.mockProject || { config: { clientTeamCreationEnabled: false } },
    useNavigate: () => () => {}, // Mock navigate function
    urls: { accountSettings: '/account-settings' },
  } : appFromHook;

  const user = props.mockUser ? {
    selectedTeam: props.mockUser.selectedTeam,
    useTeams: () => props.mockTeams || [],
    setSelectedTeam: async () => {}, // Mock function
  } : userFromHook;

  const project = app.useProject();
  const navigate = app.useNavigate();
  const selectedTeam = user?.selectedTeam || props.selectedTeam;
  const rawTeams = user?.useTeams();
  const teams = useMemo(() => rawTeams?.sort((a, b) => b.id === selectedTeam?.id ? 1 : -1), [rawTeams, selectedTeam]);

  useEffect(() => {
    if (!props.noUpdateSelectedTeam && props.selectedTeam && !props.mockUser) {
      runAsynchronouslyWithAlert(user?.setSelectedTeam(props.selectedTeam));
    }
  }, [props.noUpdateSelectedTeam, props.selectedTeam, props.mockUser]);

  return (
    <Select
      value={selectedTeam?.id}
      onValueChange={(value) => {
        // Skip actual navigation/updates in mock mode
        if (props.mockUser) return;

        runAsynchronouslyWithAlert(async () => {
          const team = teams?.find(team => team.id === value);
          if (!team) {
            throw new Error('Team not found, this should not happen');
          }

          if (!props.noUpdateSelectedTeam) {
            await user?.setSelectedTeam(team as Team);
          }
          if (props.urlMap) {
            navigate(props.urlMap(team as Team));
          }
        });
      }}
    >
      <SelectTrigger className="stack-scope max-w-64">
        <SelectValue placeholder="Select team"/>
      </SelectTrigger>
      <SelectContent className="stack-scope">
        {user?.selectedTeam ? <SelectGroup>
          <SelectLabel>
            <div className="flex items-center justify-between">
              <span>
                {t('Current team')}
              </span>
              <Button
                variant='ghost'
                size='icon'
                className="h-6 w-6"
                onClick={() => {
                  // Skip navigation in mock mode
                  if (!props.mockUser) {
                    navigate(`${app.urls.accountSettings}#team-${user.selectedTeam?.id}`);
                  }
                }}
              >
                <Settings className="h-4 w-4"/>
              </Button>
            </div>
          </SelectLabel>
          <SelectItem value={user.selectedTeam.id}>
            <div className="flex items-center gap-2">
              <TeamIcon team={user.selectedTeam as Team} />
              <Typography className="max-w-40 truncate">{user.selectedTeam.displayName}</Typography>
            </div>
          </SelectItem>
        </SelectGroup> : undefined}

        {teams?.length ?
          <SelectGroup>
            <SelectLabel>{t('Other teams')}</SelectLabel>
            {teams.filter(team => team.id !== user?.selectedTeam?.id)
              .map(team => (
                <SelectItem value={team.id} key={team.id}>
                  <div className="flex items-center gap-2">
                    <TeamIcon team={team as Team} />
                    <Typography className="max-w-64 truncate">{team.displayName}</Typography>
                  </div>
                </SelectItem>
              ))}
          </SelectGroup> :
          <SelectGroup>
            <SelectLabel>{t('No teams yet')}</SelectLabel>
          </SelectGroup>}

        {project.config.clientTeamCreationEnabled && <>
          <SelectSeparator/>
          <div>
            <Button
              onClick={() => {
                // Skip navigation in mock mode
                if (!props.mockUser) {
                  navigate(`${app.urls.accountSettings}#team-creation`);
                }
              }}
              className="w-full"
              variant='ghost'
            >
              <PlusCircle className="mr-2 h-4 w-4"/> {t('Create a team')}
            </Button>
          </div>
        </>}
      </SelectContent>
    </Select>
  );
}<|MERGE_RESOLUTION|>--- conflicted
+++ resolved
@@ -54,11 +54,7 @@
 function Inner(props: SelectedTeamSwitcherProps) {
   const { t } = useTranslation();
   const appFromHook = useStackApp();
-<<<<<<< HEAD
-  const userFromHook = useUser({ or: props.mockUser ? 'return-null' : undefined });
-=======
   const userFromHook = useUser();
->>>>>>> 07e03a9b
 
   // Use mock data if provided, otherwise use real data
   const app = props.mockUser ? {
