--- conflicted
+++ resolved
@@ -37,13 +37,8 @@
     readonly id: string,
 
     createCheckoutUrl(options: (
-<<<<<<< HEAD
-      | { offerId: string, returnUrl?: string }
-      | (IsServer extends true ? { offer: InlineOffer, returnUrl?: string } : never)
-=======
-      | { productId: string }
-      | (IsServer extends true ? { product: InlineProduct } : never)
->>>>>>> 8a77e07f
+      | { productId: string, returnUrl?: string }
+      | (IsServer extends true ? { product: InlineProduct, returnUrl?: string } : never)
     )): Promise<string>,
   }
   & AsyncStoreProperty<
