--- conflicted
+++ resolved
@@ -18,13 +18,10 @@
   readonly description: string | null,
   readonly createdAt: Date,
   readonly isProductionMode: boolean,
-<<<<<<< HEAD
   readonly ownerTeamId: string | null,
-=======
   readonly logoUrl: string | null | undefined,
   readonly fullLogoUrl: string | null | undefined,
 
->>>>>>> 1e0abf0c
   readonly config: AdminProjectConfig,
 
   update(this: AdminProject, update: AdminProjectUpdateOptions): Promise<void>,
