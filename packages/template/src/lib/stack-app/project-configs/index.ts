import { AdminTeamPermission } from "../permissions";


export type ProjectConfig = {
  readonly signUpEnabled: boolean,
  readonly credentialEnabled: boolean,
  readonly magicLinkEnabled: boolean,
  readonly passkeyEnabled: boolean,
  readonly clientTeamCreationEnabled: boolean,
  readonly clientUserDeletionEnabled: boolean,
  readonly oauthProviders: OAuthProviderConfig[],
  readonly allowUserApiKeys: boolean,
  readonly allowTeamApiKeys: boolean,
};

export type OAuthProviderConfig = {
  readonly id: string,
};

export type AdminProjectConfig = {
  readonly id: string,
  readonly signUpEnabled: boolean,
  readonly credentialEnabled: boolean,
  readonly magicLinkEnabled: boolean,
  readonly passkeyEnabled: boolean,
  readonly clientTeamCreationEnabled: boolean,
  readonly clientUserDeletionEnabled: boolean,
  readonly allowLocalhost: boolean,
  readonly oauthProviders: AdminOAuthProviderConfig[],
  readonly emailConfig?: AdminEmailConfig,
  readonly domains: AdminDomainConfig[],
  readonly createTeamOnSignUp: boolean,
  readonly teamCreatorDefaultPermissions: AdminTeamPermission[],
  readonly teamMemberDefaultPermissions: AdminTeamPermission[],
  readonly userDefaultPermissions: AdminTeamPermission[],
  readonly oauthAccountMergeStrategy: 'link_method' | 'raise_error' | 'allow_duplicates',
<<<<<<< HEAD
  readonly stripeConfig?: AdminStripeConfig,
=======
  readonly allowUserApiKeys: boolean,
  readonly allowTeamApiKeys: boolean,
>>>>>>> 3940e581
};

export type AdminEmailConfig = (
  {
    type: "standard",
    senderName: string,
    senderEmail: string,
    host: string,
    port: number,
    username: string,
    password: string,
  }
  | {
    type: "shared",
  }
);

export type AdminDomainConfig = {
  domain: string,
  handlerPath: string,
};

export type AdminOAuthProviderConfig = {
  id: string,
  enabled: boolean,
} & (
  | { type: 'shared' }
  | {
    type: 'standard',
    clientId: string,
    clientSecret: string,
    facebookConfigId?: string,
    microsoftTenantId?: string,
  }
) & OAuthProviderConfig;

export type AdminStripeConfig = {
  stripeAccountId?: string,
  stripeSecretKey?: string,
  stripePublishableKey?: string,
  stripeWebhookSecret?: string,
};

export type AdminProjectConfigUpdateOptions = {
  domains?: {
    domain: string,
    handlerPath: string,
  }[],
  oauthProviders?: AdminOAuthProviderConfig[],
  signUpEnabled?: boolean,
  credentialEnabled?: boolean,
  magicLinkEnabled?: boolean,
  passkeyEnabled?: boolean,
  clientTeamCreationEnabled?: boolean,
  clientUserDeletionEnabled?: boolean,
  allowLocalhost?: boolean,
  createTeamOnSignUp?: boolean,
  emailConfig?: AdminEmailConfig,
  teamCreatorDefaultPermissions?: { id: string }[],
  teamMemberDefaultPermissions?: { id: string }[],
  userDefaultPermissions?: { id: string }[],
  oauthAccountMergeStrategy?: 'link_method' | 'raise_error' | 'allow_duplicates',
<<<<<<< HEAD
  stripeConfig?: AdminStripeConfig,
=======
  allowUserApiKeys?: boolean,
  allowTeamApiKeys?: boolean,
>>>>>>> 3940e581
};<|MERGE_RESOLUTION|>--- conflicted
+++ resolved
@@ -34,12 +34,9 @@
   readonly teamMemberDefaultPermissions: AdminTeamPermission[],
   readonly userDefaultPermissions: AdminTeamPermission[],
   readonly oauthAccountMergeStrategy: 'link_method' | 'raise_error' | 'allow_duplicates',
-<<<<<<< HEAD
   readonly stripeConfig?: AdminStripeConfig,
-=======
   readonly allowUserApiKeys: boolean,
   readonly allowTeamApiKeys: boolean,
->>>>>>> 3940e581
 };
 
 export type AdminEmailConfig = (
@@ -102,10 +99,7 @@
   teamMemberDefaultPermissions?: { id: string }[],
   userDefaultPermissions?: { id: string }[],
   oauthAccountMergeStrategy?: 'link_method' | 'raise_error' | 'allow_duplicates',
-<<<<<<< HEAD
   stripeConfig?: AdminStripeConfig,
-=======
   allowUserApiKeys?: boolean,
   allowTeamApiKeys?: boolean,
->>>>>>> 3940e581
 };