--- conflicted
+++ resolved
@@ -263,13 +263,8 @@
       }));
     }, [crud]);
   }
-<<<<<<< HEAD
-  useEmailTemplates(): { id: string, displayName: string, tsxSource: string }[] {
-    const crud = useAsyncCache(this._adminEmailTemplatesCache, [], "useEmailTemplates()");
-=======
-  useNewEmailTemplates(): { id: string, displayName: string, themeId?: string, tsxSource: string }[] {
+useEmailTemplates(): { id: string, displayName: string, themeId?: string, tsxSource: string }[] {
     const crud = useAsyncCache(this._adminNewEmailTemplatesCache, [], "useNewEmailTemplates()");
->>>>>>> 6cd34a88
     return useMemo(() => {
       return crud.map((template) => ({
         id: template.id,
@@ -288,13 +283,8 @@
     }));
   }
 
-<<<<<<< HEAD
-  async listEmailTemplates(): Promise<{ id: string, displayName: string, tsxSource: string }[]> {
-    const crud = Result.orThrow(await this._adminEmailTemplatesCache.getOrWait([], "write-only"));
-=======
-  async listNewEmailTemplates(): Promise<{ id: string, displayName: string, themeId?: string, tsxSource: string }[]> {
+  async listEmailTemplates(): Promise<{ id: string, displayName: string, themeId?: string, tsxSource: string }[]> {
     const crud = Result.orThrow(await this._adminNewEmailTemplatesCache.getOrWait([], "write-only"));
->>>>>>> 6cd34a88
     return crud.map((template) => ({
       id: template.id,
       displayName: template.display_name,
@@ -486,39 +476,10 @@
   async updateEmailTheme(id: string, tsxSource: string): Promise<void> {
     await this._interface.updateEmailTheme(id, tsxSource);
   }
-<<<<<<< HEAD
-  async updateEmailTemplate(id: string, tsxSource: string): Promise<{ renderedHtml: string }> {
+  async updateEmailTemplate(id: string, tsxSource: string, themeId: string | null | false): Promise<{ renderedHtml: string }> {
     const result = await this._interface.updateEmailTemplate(id, tsxSource);
     await this._adminEmailTemplatesCache.refresh([]);
     return { renderedHtml: result.rendered_html };
   }
 
-=======
-  async updateNewEmailTemplate(id: string, tsxSource: string, themeId: string | null | false): Promise<{ renderedHtml: string }> {
-    const result = await this._interface.updateNewEmailTemplate(id, tsxSource, themeId);
-    await this._adminNewEmailTemplatesCache.refresh([]);
-    return { renderedHtml: result.rendered_html };
-  }
-
-  async getAllProjectsIdsForMigration(cursor?: string): Promise<{ projectIds: string[], nextCursor: string | null }> {
-    const result = await this._interface.getAllProjectsIdsForMigration(cursor);
-    return {
-      projectIds: result.project_ids,
-      nextCursor: result.next_cursor,
-    };
-  }
-
-  async convertEmailTemplates(projectId: string): Promise<{ templatesConverted: number, totalTemplates: number, rendered: Array<{ legacyTemplateContent: any, templateType: string, renderedHtml: string | null }> }> {
-    const result = await this._interface.convertEmailTemplates(projectId);
-    return {
-      templatesConverted: result.templates_converted,
-      totalTemplates: result.total_templates,
-      rendered: result.rendered.map(item => ({
-        legacyTemplateContent: item.legacy_template_content,
-        templateType: item.template_type,
-        renderedHtml: item.rendered_html,
-      })),
-    };
-  }
->>>>>>> 6cd34a88
 }