import { StackAdminInterface } from "@stackframe/stack-shared";
import { getProductionModeErrors } from "@stackframe/stack-shared/dist/helpers/production-mode";
import { InternalApiKeyCreateCrudResponse } from "@stackframe/stack-shared/dist/interface/admin-interface";
import { EmailTemplateCrud } from "@stackframe/stack-shared/dist/interface/crud/email-templates";
import { InternalApiKeysCrud } from "@stackframe/stack-shared/dist/interface/crud/internal-api-keys";
import { ProjectsCrud } from "@stackframe/stack-shared/dist/interface/crud/projects";
import { StackAssertionError, throwErr } from "@stackframe/stack-shared/dist/utils/errors";
import { pick } from "@stackframe/stack-shared/dist/utils/objects";
import { Result } from "@stackframe/stack-shared/dist/utils/results";
import { useMemo } from "react"; // THIS_LINE_PLATFORM react-like
import { AdminSentEmail } from "../..";
import { EmailConfig, stackAppInternalsSymbol } from "../../common";
import { AdminEmailTemplate } from "../../email-templates";
import { InternalApiKey, InternalApiKeyBase, InternalApiKeyBaseCrudRead, InternalApiKeyCreateOptions, InternalApiKeyFirstView, internalApiKeyCreateOptionsToCrud } from "../../internal-api-keys";
import { AdminProjectPermission, AdminProjectPermissionDefinition, AdminProjectPermissionDefinitionCreateOptions, AdminProjectPermissionDefinitionUpdateOptions, AdminTeamPermission, AdminTeamPermissionDefinition, AdminTeamPermissionDefinitionCreateOptions, AdminTeamPermissionDefinitionUpdateOptions, adminProjectPermissionDefinitionCreateOptionsToCrud, adminProjectPermissionDefinitionUpdateOptionsToCrud, adminTeamPermissionDefinitionCreateOptionsToCrud, adminTeamPermissionDefinitionUpdateOptionsToCrud } from "../../permissions";
import { AdminOwnedProject, AdminProject, AdminProjectUpdateOptions, adminProjectUpdateOptionsToCrud } from "../../projects";
import { StackAdminApp, StackAdminAppConstructorOptions } from "../interfaces/admin-app";
import { clientVersion, createCache, getBaseUrl, getDefaultProjectId, getDefaultPublishableClientKey, getDefaultSecretServerKey, getDefaultSuperSecretAdminKey } from "./common";
import { _StackServerAppImplIncomplete } from "./server-app-impl";

import { CompleteConfig, EnvironmentConfigOverrideOverride } from "@stackframe/stack-shared/dist/config/schema";
import { ChatContent } from "@stackframe/stack-shared/dist/interface/admin-interface";
import { ConfigCrud } from "@stackframe/stack-shared/dist/interface/crud/config";
import { useAsyncCache } from "./common"; // THIS_LINE_PLATFORM react-like

export class _StackAdminAppImplIncomplete<HasTokenStore extends boolean, ProjectId extends string> extends _StackServerAppImplIncomplete<HasTokenStore, ProjectId> implements StackAdminApp<HasTokenStore, ProjectId>
{
  declare protected _interface: StackAdminInterface;

  private readonly _adminProjectCache = createCache(async () => {
    return await this._interface.getProject();
  });
  private readonly _internalApiKeysCache = createCache(async () => {
    const res = await this._interface.listInternalApiKeys();
    return res;
  });
  private readonly _adminEmailThemeCache = createCache(async ([id]: [string]) => {
    return await this._interface.getEmailTheme(id);
  });
  private readonly _adminEmailThemesCache = createCache(async () => {
    return await this._interface.listEmailThemes();
  });
  private readonly _adminEmailTemplatesCache = createCache(async () => {
    return await this._interface.listInternalEmailTemplates();
  });
  private readonly _adminTeamPermissionDefinitionsCache = createCache(async () => {
    return await this._interface.listTeamPermissionDefinitions();
  });
  private readonly _adminProjectPermissionDefinitionsCache = createCache(async () => {
    return await this._interface.listProjectPermissionDefinitions();
  });
  private readonly _svixTokenCache = createCache(async () => {
    return await this._interface.getSvixToken();
  });
  private readonly _metricsCache = createCache(async () => {
    return await this._interface.getMetrics();
  });
  private readonly _emailPreviewCache = createCache(async ([themeId, themeTsxSource, templateId, templateTsxSource]: [string | null | false | undefined, string | undefined, string | undefined, string | undefined]) => {
    return await this._interface.renderEmailPreview({ themeId, themeTsxSource, templateId, templateTsxSource });
  });
  private readonly _configOverridesCache = createCache(async () => {
    return await this._interface.getConfig();
  });

  constructor(options: StackAdminAppConstructorOptions<HasTokenStore, ProjectId>) {
    super({
      interface: new StackAdminInterface({
        getBaseUrl: () => getBaseUrl(options.baseUrl),
        projectId: options.projectId ?? getDefaultProjectId(),
        extraRequestHeaders: options.extraRequestHeaders ?? {},
        clientVersion,
        ..."projectOwnerSession" in options ? {
          projectOwnerSession: options.projectOwnerSession,
        } : {
          publishableClientKey: options.publishableClientKey ?? getDefaultPublishableClientKey(),
          secretServerKey: options.secretServerKey ?? getDefaultSecretServerKey(),
          superSecretAdminKey: options.superSecretAdminKey ?? getDefaultSuperSecretAdminKey(),
        },
      }),
      baseUrl: options.baseUrl,
      extraRequestHeaders: options.extraRequestHeaders,
      projectId: options.projectId,
      tokenStore: options.tokenStore,
      urls: options.urls,
      oauthScopesOnSignIn: options.oauthScopesOnSignIn,
      redirectMethod: options.redirectMethod,
    });
  }

  _adminConfigFromCrud(data: ConfigCrud['Admin']['Read']): CompleteConfig {
    return JSON.parse(data.config_string);
  }

  _adminOwnedProjectFromCrud(data: ProjectsCrud['Admin']['Read'], onRefresh: () => Promise<void>): AdminOwnedProject {
    if (this._tokenStoreInit !== null) {
      throw new StackAssertionError("Owned apps must always have tokenStore === null — did you not create this project with app._createOwnedApp()?");
    }
    return {
      ...this._adminProjectFromCrud(data, onRefresh),
      app: this as StackAdminApp<false>,
    };
  }

  _adminProjectFromCrud(data: ProjectsCrud['Admin']['Read'], onRefresh: () => Promise<void>): AdminProject {
    if (data.id !== this.projectId) {
      throw new StackAssertionError(`The project ID of the provided project JSON (${data.id}) does not match the project ID of the app (${this.projectId})!`);
    }

    const app = this;
    return {
      id: data.id,
      displayName: data.display_name,
      description: data.description,
      createdAt: new Date(data.created_at_millis),
      isProductionMode: data.is_production_mode,
<<<<<<< HEAD
      ownerTeamId: data.owner_team_id,
=======
      logoUrl: data.logo_url,
      fullLogoUrl: data.full_logo_url,
>>>>>>> 1e0abf0c
      config: {
        signUpEnabled: data.config.sign_up_enabled,
        credentialEnabled: data.config.credential_enabled,
        magicLinkEnabled: data.config.magic_link_enabled,
        passkeyEnabled: data.config.passkey_enabled,
        clientTeamCreationEnabled: data.config.client_team_creation_enabled,
        clientUserDeletionEnabled: data.config.client_user_deletion_enabled,
        allowLocalhost: data.config.allow_localhost,
        oauthAccountMergeStrategy: data.config.oauth_account_merge_strategy,
        allowUserApiKeys: data.config.allow_user_api_keys,
        allowTeamApiKeys: data.config.allow_team_api_keys,
        oauthProviders: data.config.oauth_providers.map((p) => ((p.type === 'shared' ? {
          id: p.id,
          type: 'shared',
        } as const : {
          id: p.id,
          type: 'standard',
          clientId: p.client_id ?? throwErr("Client ID is missing"),
          clientSecret: p.client_secret ?? throwErr("Client secret is missing"),
          facebookConfigId: p.facebook_config_id,
          microsoftTenantId: p.microsoft_tenant_id,
        } as const))),
        emailConfig: data.config.email_config.type === 'shared' ? {
          type: 'shared'
        } : {
          type: 'standard',
          host: data.config.email_config.host ?? throwErr("Email host is missing"),
          port: data.config.email_config.port ?? throwErr("Email port is missing"),
          username: data.config.email_config.username ?? throwErr("Email username is missing"),
          password: data.config.email_config.password ?? throwErr("Email password is missing"),
          senderName: data.config.email_config.sender_name ?? throwErr("Email sender name is missing"),
          senderEmail: data.config.email_config.sender_email ?? throwErr("Email sender email is missing"),
        },
        emailTheme: data.config.email_theme,
        domains: data.config.domains.map((d) => ({
          domain: d.domain,
          handlerPath: d.handler_path,
        })),
        createTeamOnSignUp: data.config.create_team_on_sign_up,
        teamCreatorDefaultPermissions: data.config.team_creator_default_permissions,
        teamMemberDefaultPermissions: data.config.team_member_default_permissions,
        userDefaultPermissions: data.config.user_default_permissions,
      },
      async getConfig() {
        return app._adminConfigFromCrud(await app._interface.getConfig());
      },
      // IF_PLATFORM react-like
      useConfig() {
        const config = useAsyncCache(app._configOverridesCache, [], "useConfig()");
        return useMemo(() => app._adminConfigFromCrud(config), [config]);
      },
      // END_PLATFORM
      async updateConfig(configOverride: EnvironmentConfigOverrideOverride) {
        await app._interface.updateConfig({ configOverride });
        await app._configOverridesCache.refresh([]);
      },
      async update(update: AdminProjectUpdateOptions) {
        const updateOptions = adminProjectUpdateOptionsToCrud(update);
        await app._interface.updateProject(updateOptions);
        await onRefresh();
      },
      async delete() {
        await app._interface.deleteProject();
      },
      async getProductionModeErrors() {
        return getProductionModeErrors(data);
      },
      // IF_PLATFORM react-like
      useProductionModeErrors() {
        return getProductionModeErrors(data);
      },
      // END_PLATFORM
    };
  }

  _adminEmailTemplateFromCrud(data: EmailTemplateCrud['Admin']['Read']): AdminEmailTemplate {
    return {
      type: data.type,
      subject: data.subject,
      content: data.content,
      isDefault: data.is_default,
    };
  }

  override async getProject(): Promise<AdminProject> {
    return this._adminProjectFromCrud(
      Result.orThrow(await this._adminProjectCache.getOrWait([], "write-only")),
      () => this._refreshProject()
    );
  }

  // IF_PLATFORM react-like
  override useProject(): AdminProject {
    const crud = useAsyncCache(this._adminProjectCache, [], "useProjectAdmin()");
    return useMemo(() => this._adminProjectFromCrud(
      crud,
      () => this._refreshProject()
    ), [crud]);
  }
  // END_PLATFORM

  protected _createInternalApiKeyBaseFromCrud(data: InternalApiKeyBaseCrudRead): InternalApiKeyBase {
    const app = this;
    return {
      id: data.id,
      description: data.description,
      expiresAt: new Date(data.expires_at_millis),
      manuallyRevokedAt: data.manually_revoked_at_millis ? new Date(data.manually_revoked_at_millis) : null,
      createdAt: new Date(data.created_at_millis),
      isValid() {
        return this.whyInvalid() === null;
      },
      whyInvalid() {
        if (this.expiresAt.getTime() < Date.now()) return "expired";
        if (this.manuallyRevokedAt) return "manually-revoked";
        return null;
      },
      async revoke() {
        const res = await app._interface.revokeInternalApiKeyById(data.id);
        await app._refreshInternalApiKeys();
        return res;
      }
    };
  }

  protected _createInternalApiKeyFromCrud(data: InternalApiKeysCrud["Admin"]["Read"]): InternalApiKey {
    return {
      ...this._createInternalApiKeyBaseFromCrud(data),
      publishableClientKey: data.publishable_client_key ? { lastFour: data.publishable_client_key.last_four } : null,
      secretServerKey: data.secret_server_key ? { lastFour: data.secret_server_key.last_four } : null,
      superSecretAdminKey: data.super_secret_admin_key ? { lastFour: data.super_secret_admin_key.last_four } : null,
    };
  }

  protected _createInternalApiKeyFirstViewFromCrud(data: InternalApiKeyCreateCrudResponse): InternalApiKeyFirstView {
    return {
      ...this._createInternalApiKeyBaseFromCrud(data),
      publishableClientKey: data.publishable_client_key,
      secretServerKey: data.secret_server_key,
      superSecretAdminKey: data.super_secret_admin_key,
    };
  }

  async listInternalApiKeys(): Promise<InternalApiKey[]> {
    const crud = Result.orThrow(await this._internalApiKeysCache.getOrWait([], "write-only"));
    return crud.map((j) => this._createInternalApiKeyFromCrud(j));
  }

  // IF_PLATFORM react-like
  useInternalApiKeys(): InternalApiKey[] {
    const crud = useAsyncCache(this._internalApiKeysCache, [], "useInternalApiKeys()");
    return useMemo(() => {
      return crud.map((j) => this._createInternalApiKeyFromCrud(j));
    }, [crud]);
  }
  // END_PLATFORM

  async createInternalApiKey(options: InternalApiKeyCreateOptions): Promise<InternalApiKeyFirstView> {
    const crud = await this._interface.createInternalApiKey(internalApiKeyCreateOptionsToCrud(options));
    await this._refreshInternalApiKeys();
    return this._createInternalApiKeyFirstViewFromCrud(crud);
  }


  // IF_PLATFORM react-like
  useEmailThemes(): { id: string, displayName: string }[] {
    const crud = useAsyncCache(this._adminEmailThemesCache, [], "useEmailThemes()");
    return useMemo(() => {
      return crud.map((theme) => ({
        id: theme.id,
        displayName: theme.display_name,
      }));
    }, [crud]);
  }
  useEmailTemplates(): { id: string, displayName: string, themeId?: string, tsxSource: string }[] {
    const crud = useAsyncCache(this._adminEmailTemplatesCache, [], "useEmailTemplates()");
    return useMemo(() => {
      return crud.map((template) => ({
        id: template.id,
        displayName: template.display_name,
        themeId: template.theme_id,
        tsxSource: template.tsx_source,
      }));
    }, [crud]);
  }
  // END_PLATFORM
  async listEmailThemes(): Promise<{ id: string, displayName: string }[]> {
    const crud = Result.orThrow(await this._adminEmailThemesCache.getOrWait([], "write-only"));
    return crud.map((theme) => ({
      id: theme.id,
      displayName: theme.display_name,
    }));
  }

  async listEmailTemplates(): Promise<{ id: string, displayName: string, themeId?: string, tsxSource: string }[]> {
    const crud = Result.orThrow(await this._adminEmailTemplatesCache.getOrWait([], "write-only"));
    return crud.map((template) => ({
      id: template.id,
      displayName: template.display_name,
      themeId: template.theme_id,
      tsxSource: template.tsx_source,
    }));
  }


  async createTeamPermissionDefinition(data: AdminTeamPermissionDefinitionCreateOptions): Promise<AdminTeamPermission>{
    const crud = await this._interface.createTeamPermissionDefinition(adminTeamPermissionDefinitionCreateOptionsToCrud(data));
    await this._adminTeamPermissionDefinitionsCache.refresh([]);
    return this._serverTeamPermissionDefinitionFromCrud(crud);
  }

  async updateTeamPermissionDefinition(permissionId: string, data: AdminTeamPermissionDefinitionUpdateOptions) {
    await this._interface.updateTeamPermissionDefinition(permissionId, adminTeamPermissionDefinitionUpdateOptionsToCrud(data));
    await this._adminTeamPermissionDefinitionsCache.refresh([]);
  }

  async deleteTeamPermissionDefinition(permissionId: string): Promise<void> {
    await this._interface.deleteTeamPermissionDefinition(permissionId);
    await this._adminTeamPermissionDefinitionsCache.refresh([]);
  }

  async listTeamPermissionDefinitions(): Promise<AdminTeamPermissionDefinition[]> {
    const crud = Result.orThrow(await this._adminTeamPermissionDefinitionsCache.getOrWait([], "write-only"));
    return crud.map((p) => this._serverTeamPermissionDefinitionFromCrud(p));
  }

  // IF_PLATFORM react-like
  useTeamPermissionDefinitions(): AdminTeamPermissionDefinition[] {
    const crud = useAsyncCache(this._adminTeamPermissionDefinitionsCache, [], "usePermissions()");
    return useMemo(() => {
      return crud.map((p) => this._serverTeamPermissionDefinitionFromCrud(p));
    }, [crud]);
  }
  // END_PLATFORM

  async createProjectPermissionDefinition(data: AdminProjectPermissionDefinitionCreateOptions): Promise<AdminProjectPermission> {
    const crud = await this._interface.createProjectPermissionDefinition(adminProjectPermissionDefinitionCreateOptionsToCrud(data));
    await this._adminProjectPermissionDefinitionsCache.refresh([]);
    return this._serverProjectPermissionDefinitionFromCrud(crud);
  }

  async updateProjectPermissionDefinition(permissionId: string, data: AdminProjectPermissionDefinitionUpdateOptions) {
    await this._interface.updateProjectPermissionDefinition(permissionId, adminProjectPermissionDefinitionUpdateOptionsToCrud(data));
    await this._adminProjectPermissionDefinitionsCache.refresh([]);
  }

  async deleteProjectPermissionDefinition(permissionId: string): Promise<void> {
    await this._interface.deleteProjectPermissionDefinition(permissionId);
    await this._adminProjectPermissionDefinitionsCache.refresh([]);
  }

  async listProjectPermissionDefinitions(): Promise<AdminProjectPermissionDefinition[]> {
    const crud = Result.orThrow(await this._adminProjectPermissionDefinitionsCache.getOrWait([], "write-only"));
    return crud.map((p) => this._serverProjectPermissionDefinitionFromCrud(p));
  }

  // IF_PLATFORM react-like
  useProjectPermissionDefinitions(): AdminProjectPermissionDefinition[] {
    const crud = useAsyncCache(this._adminProjectPermissionDefinitionsCache, [], "useProjectPermissions()");
    return useMemo(() => {
      return crud.map((p) => this._serverProjectPermissionDefinitionFromCrud(p));
    }, [crud]);
  }
  // END_PLATFORM
  // IF_PLATFORM react-like
  useSvixToken(): string {
    const crud = useAsyncCache(this._svixTokenCache, [], "useSvixToken()");
    return crud.token;
  }
  // END_PLATFORM

  protected override async _refreshProject() {
    await Promise.all([
      super._refreshProject(),
      this._adminProjectCache.refresh([]),
    ]);
  }

  protected async _refreshInternalApiKeys() {
    await this._internalApiKeysCache.refresh([]);
  }

  get [stackAppInternalsSymbol]() {
    return {
      ...super[stackAppInternalsSymbol],
      // IF_PLATFORM react-like
      useMetrics: (): any => {
        return useAsyncCache(this._metricsCache, [], "useMetrics()");
      }
      // END_PLATFORM
    };
  }

  async sendTestEmail(options: {
    recipientEmail: string,
    emailConfig: EmailConfig,
  }): Promise<Result<undefined, { errorMessage: string }>> {
    const response = await this._interface.sendTestEmail({
      recipient_email: options.recipientEmail,
      email_config: {
        ...(pick(options.emailConfig, ['host', 'port', 'username', 'password'])),
        sender_email: options.emailConfig.senderEmail,
        sender_name: options.emailConfig.senderName,
      },
    });

    if (response.success) {
      return Result.ok(undefined);
    } else {
      return Result.error({ errorMessage: response.error_message ?? throwErr("Email test error not specified") });
    }
  }

  async listSentEmails(): Promise<AdminSentEmail[]> {
    const response = await this._interface.listSentEmails();
    return response.items.map((email) => ({
      id: email.id,
      to: email.to ?? [],
      subject: email.subject,
      recipient: email.to?.[0] ?? "",
      sentAt: new Date(email.sent_at_millis),
      error: email.error,
    }));
  }

  async sendSignInInvitationEmail(email: string, callbackUrl: string): Promise<void> {
    await this._interface.sendSignInInvitationEmail(email, callbackUrl);
  }

  async createEmailTemplate(displayName: string): Promise<{ id: string }> {
    const result = await this._interface.createEmailTemplate(displayName);
    await this._adminEmailTemplatesCache.refresh([]);
    return result;
  }

  async sendChatMessage(
    threadId: string,
    contextType: "email-theme" | "email-template",
    messages: Array<{ role: string, content: any }>,
    abortSignal?: AbortSignal,
  ): Promise<{ content: ChatContent }> {
    return await this._interface.sendChatMessage(threadId, contextType, messages, abortSignal);
  }

  async saveChatMessage(threadId: string, message: any): Promise<void> {
    await this._interface.saveChatMessage(threadId, message);
  }

  async listChatMessages(threadId: string): Promise<{ messages: Array<any> }> {
    return await this._interface.listChatMessages(threadId);
  }

  async createEmailTheme(displayName: string): Promise<{ id: string }> {
    const result = await this._interface.createEmailTheme(displayName);
    await this._adminEmailThemesCache.refresh([]);
    return result;
  }

  async getEmailPreview(options: { themeId?: string | null | false, themeTsxSource?: string, templateId?: string, templateTsxSource?: string }): Promise<string> {
    return (await this._interface.renderEmailPreview(options)).html;
  }
  // IF_PLATFORM react-like
  useEmailPreview(options: { themeId?: string | null | false, themeTsxSource?: string, templateId?: string, templateTsxSource?: string }): string {
    const crud = useAsyncCache(this._emailPreviewCache, [options.themeId, options.themeTsxSource, options.templateId, options.templateTsxSource] as const, "useEmailPreview()");
    return crud.html;
  }
  // END_PLATFORM
  // IF_PLATFORM react-like
  useEmailTheme(id: string): { displayName: string, tsxSource: string } {
    const crud = useAsyncCache(this._adminEmailThemeCache, [id] as const, "useEmailTheme()");
    return {
      displayName: crud.display_name,
      tsxSource: crud.tsx_source,
    };
  }
  // END_PLATFORM
  async updateEmailTheme(id: string, tsxSource: string): Promise<void> {
    await this._interface.updateEmailTheme(id, tsxSource);
  }
  async updateEmailTemplate(id: string, tsxSource: string, themeId: string | null | false): Promise<{ renderedHtml: string }> {
    const result = await this._interface.updateEmailTemplate(id, tsxSource, themeId);
    await this._adminEmailTemplatesCache.refresh([]);
    return { renderedHtml: result.rendered_html };
  }

  async setupPayments(): Promise<{ url: string }> {
    return await this._interface.setupPayments();
  }

  async createStripeWidgetAccountSession(): Promise<{ client_secret: string }> {
    return await this._interface.createStripeWidgetAccountSession();
  }

  async createPurchaseUrl(options: { customerId: string, offerId: string }): Promise<string> {
    return await this._interface.createPurchaseUrl({
      customer_id: options.customerId,
      offer_id: options.offerId,
    });
  }

}<|MERGE_RESOLUTION|>--- conflicted
+++ resolved
@@ -113,12 +113,9 @@
       description: data.description,
       createdAt: new Date(data.created_at_millis),
       isProductionMode: data.is_production_mode,
-<<<<<<< HEAD
       ownerTeamId: data.owner_team_id,
-=======
       logoUrl: data.logo_url,
       fullLogoUrl: data.full_logo_url,
->>>>>>> 1e0abf0c
       config: {
         signUpEnabled: data.config.sign_up_enabled,
         credentialEnabled: data.config.credential_enabled,
