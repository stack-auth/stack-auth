import { KnownErrors, StackServerInterface } from "@stackframe/stack-shared";
import type { CustomerProductsListResponse } from "@stackframe/stack-shared/dist/interface/crud/products";
import { ContactChannelsCrud } from "@stackframe/stack-shared/dist/interface/crud/contact-channels";
import { ItemCrud } from "@stackframe/stack-shared/dist/interface/crud/items";
import { NotificationPreferenceCrud } from "@stackframe/stack-shared/dist/interface/crud/notification-preferences";
import { OAuthProviderCrud } from "@stackframe/stack-shared/dist/interface/crud/oauth-providers";
import { TeamApiKeysCrud, UserApiKeysCrud, teamApiKeysCreateOutputSchema, userApiKeysCreateOutputSchema } from "@stackframe/stack-shared/dist/interface/crud/project-api-keys";
import { ProjectPermissionDefinitionsCrud, ProjectPermissionsCrud } from "@stackframe/stack-shared/dist/interface/crud/project-permissions";
import { TeamInvitationCrud } from "@stackframe/stack-shared/dist/interface/crud/team-invitation";
import { TeamMemberProfilesCrud } from "@stackframe/stack-shared/dist/interface/crud/team-member-profiles";
import { TeamPermissionDefinitionsCrud, TeamPermissionsCrud } from "@stackframe/stack-shared/dist/interface/crud/team-permissions";
import { TeamsCrud } from "@stackframe/stack-shared/dist/interface/crud/teams";
import { UsersCrud } from "@stackframe/stack-shared/dist/interface/crud/users";
import { InternalSession } from "@stackframe/stack-shared/dist/sessions";
import type { AsyncCache } from "@stackframe/stack-shared/dist/utils/caches";
import { StackAssertionError, throwErr } from "@stackframe/stack-shared/dist/utils/errors";
import { ProviderType } from "@stackframe/stack-shared/dist/utils/oauth";
import { runAsynchronously } from "@stackframe/stack-shared/dist/utils/promises";
import { suspend } from "@stackframe/stack-shared/dist/utils/react";
import { Result } from "@stackframe/stack-shared/dist/utils/results";
import { useMemo } from "react"; // THIS_LINE_PLATFORM react-like
import * as yup from "yup";
import { constructRedirectUrl } from "../../../../utils/url";
import { ApiKey, ApiKeyCreationOptions, ApiKeyUpdateOptions, apiKeyCreationOptionsToCrud, apiKeyUpdateOptionsToCrud } from "../../api-keys";
import { ConvexCtx, GetCurrentUserOptions, HandlerUrls, OAuthScopesOnSignIn, TokenStoreInit } from "../../common";
import { OAuthConnection } from "../../connected-accounts";
import { ServerContactChannel, ServerContactChannelCreateOptions, ServerContactChannelUpdateOptions, serverContactChannelCreateOptionsToCrud, serverContactChannelUpdateOptionsToCrud } from "../../contact-channels";
import { Customer, CustomerProductsList, CustomerProductsListOptions, CustomerProductsRequestOptions, InlineProduct, ServerItem } from "../../customers";
import { DataVaultStore } from "../../data-vault";
import { SendEmailOptions } from "../../email";
import { NotificationCategory } from "../../notification-categories";
import { AdminProjectPermissionDefinition, AdminTeamPermission, AdminTeamPermissionDefinition } from "../../permissions";
import { EditableTeamMemberProfile, ServerListUsersOptions, ServerTeam, ServerTeamCreateOptions, ServerTeamUpdateOptions, ServerTeamUser, Team, TeamInvitation, serverTeamCreateOptionsToCrud, serverTeamUpdateOptionsToCrud } from "../../teams";
import { ProjectCurrentServerUser, ServerOAuthProvider, ServerUser, ServerUserCreateOptions, ServerUserUpdateOptions, serverUserCreateOptionsToCrud, serverUserUpdateOptionsToCrud } from "../../users";
import { StackServerAppConstructorOptions } from "../interfaces/server-app";
import { _StackClientAppImplIncomplete } from "./client-app-impl";
import { clientVersion, createCache, createCacheBySession, getBaseUrl, getDefaultExtraRequestHeaders, getDefaultProjectId, getDefaultPublishableClientKey, getDefaultSecretServerKey } from "./common";

import { useAsyncCache } from "./common"; // THIS_LINE_PLATFORM react-like

export class _StackServerAppImplIncomplete<HasTokenStore extends boolean, ProjectId extends string> extends _StackClientAppImplIncomplete<HasTokenStore, ProjectId> {
  declare protected _interface: StackServerInterface;

  // TODO override the client user cache to use the server user cache, so we save some requests
  private readonly _currentServerUserCache = createCacheBySession(async (session) => {
    if (session.isKnownToBeInvalid()) {
      // see comment in _currentUserCache for more details on why we do this
      return null;
    }
    return await this._interface.getServerUserByToken(session);
  });
  private readonly _serverUsersCache = createCache<[
    cursor?: string,
    limit?: number,
    orderBy?: 'signedUpAt',
    desc?: boolean,
    query?: string,
    includeAnonymous?: boolean,
  ], UsersCrud['Server']['List']>(async ([cursor, limit, orderBy, desc, query, includeAnonymous]) => {
    return await this._interface.listServerUsers({ cursor, limit, orderBy, desc, query, includeAnonymous });
  });
  private readonly _serverUserCache = createCache<string[], UsersCrud['Server']['Read'] | null>(async ([userId]) => {
    const user = await this._interface.getServerUserById(userId);
    return Result.or(user, null);
  });
  private readonly _serverTeamsCache = createCache<[string | undefined], TeamsCrud['Server']['Read'][]>(async ([userId]) => {
    return await this._interface.listServerTeams({ userId });
  });
  private readonly _serverTeamUserPermissionsCache = createCache<
    [string, string, boolean],
    TeamPermissionsCrud['Server']['Read'][]
  >(async ([teamId, userId, recursive]) => {
    return await this._interface.listServerTeamPermissions({ teamId, userId, recursive }, null);
  });
  private readonly _serverUserProjectPermissionsCache = createCache<
    [string, boolean],
    ProjectPermissionsCrud['Server']['Read'][]
  >(async ([userId, recursive]) => {
    return await this._interface.listServerProjectPermissions({ userId, recursive }, null);
  });
  private readonly _serverUserOAuthConnectionAccessTokensCache = createCache<[string, string, string], { accessToken: string } | null>(
    async ([userId, providerId, scope]) => {
      try {
        const result = await this._interface.createServerProviderAccessToken(userId, providerId, scope || "");
        return { accessToken: result.access_token };
      } catch (err) {
        if (!(KnownErrors.OAuthConnectionDoesNotHaveRequiredScope.isInstance(err) || KnownErrors.OAuthConnectionNotConnectedToUser.isInstance(err))) {
          throw err;
        }
      }
      return null;
    }
  );
  private readonly _serverUserOAuthConnectionCache = createCache<[string, ProviderType, string, boolean], OAuthConnection | null>(
    async ([userId, providerId, scope, redirect]) => {
      return await this._getUserOAuthConnectionCacheFn({
        getUser: async () => Result.orThrow(await this._serverUserCache.getOrWait([userId], "write-only")),
        getOrWaitOAuthToken: async () => Result.orThrow(await this._serverUserOAuthConnectionAccessTokensCache.getOrWait([userId, providerId, scope || ""] as const, "write-only")),
        // IF_PLATFORM react-like
        useOAuthToken: () => useAsyncCache(this._serverUserOAuthConnectionAccessTokensCache, [userId, providerId, scope || ""] as const, "user.useConnectedAccount()"),
        // END_PLATFORM
        providerId,
        scope,
        redirect,
        session: null,
      });
    }
  );
  private readonly _serverTeamMemberProfilesCache = createCache<[string], TeamMemberProfilesCrud['Server']['Read'][]>(
    async ([teamId]) => {
      return await this._interface.listServerTeamMemberProfiles({ teamId });
    }
  );
  private readonly _serverTeamInvitationsCache = createCache<[string], TeamInvitationCrud['Server']['Read'][]>(
    async ([teamId]) => {
      return await this._interface.listServerTeamInvitations({ teamId });
    }
  );
  private readonly _serverUserTeamProfileCache = createCache<[string, string], TeamMemberProfilesCrud['Client']['Read']>(
    async ([teamId, userId]) => {
      return await this._interface.getServerTeamMemberProfile({ teamId, userId });
    }
  );
  private readonly _serverContactChannelsCache = createCache<[string], ContactChannelsCrud['Server']['Read'][]>(
    async ([userId]) => {
      return await this._interface.listServerContactChannels(userId);
    }
  );
  private readonly _serverNotificationCategoriesCache = createCache<[string], NotificationPreferenceCrud['Server']['Read'][]>(
    async ([userId]) => {
      return await this._interface.listServerNotificationCategories(userId);
    }
  );
  private readonly _serverDataVaultStoreValueCache = createCache<[string, string, string], string | null>(async ([storeId, key, secret]) => {
    return await this._interface.getDataVaultStoreValue(secret, storeId, key);
  });

  private readonly _serverUserApiKeysCache = createCache<[string], UserApiKeysCrud['Server']['Read'][]>(
    async ([userId]) => {
      const result = await this._interface.listProjectApiKeys({
        user_id: userId,
      }, null, "server");
      return result as UserApiKeysCrud['Server']['Read'][];
    }
  );

  private readonly _serverTeamApiKeysCache = createCache<[string], TeamApiKeysCrud['Server']['Read'][]>(
    async ([teamId]) => {
      const result = await this._interface.listProjectApiKeys({
        team_id: teamId,
      }, null, "server");
      return result as TeamApiKeysCrud['Server']['Read'][];
    }
  );

  private readonly _convexIdentitySubjectCache = createCache<[ConvexCtx], string | null>(
    async ([ctx]) => {
      const identity = await ctx.auth.getUserIdentity();
      return identity ? identity.subject : null;
    }
  );

  private readonly _serverCheckApiKeyCache = createCache<["user" | "team", string], UserApiKeysCrud['Server']['Read'] | TeamApiKeysCrud['Server']['Read'] | null>(async ([type, apiKey]) => {
    const result = await this._interface.checkProjectApiKey(
      type,
      apiKey,
      null,
      "server",
    );
    return result;
  });

  private readonly _serverOAuthProvidersCache = createCache<[string], OAuthProviderCrud['Server']['Read'][]>(
    async ([userId]) => {
      return await this._interface.listServerOAuthProviders({ user_id: userId });
    }
  );

  private readonly _serverTeamItemsCache = createCache<[string, string], ItemCrud['Client']['Read']>(
    async ([teamId, itemId]) => {
      return await this._interface.getItem({ teamId, itemId }, null);
    }
  );

  private readonly _serverUserItemsCache = createCache<[string, string], ItemCrud['Client']['Read']>(
    async ([userId, itemId]) => {
      return await this._interface.getItem({ userId, itemId }, null);
    }
  );

  private readonly _serverCustomItemsCache = createCache<[string, string], ItemCrud['Client']['Read']>(
    async ([customCustomerId, itemId]) => {
      return await this._interface.getItem({ customCustomerId, itemId }, null);
    }
  );

  private readonly _serverUserProductsCache = createCache<[string, string | null, number | null], CustomerProductsListResponse>(
    async ([userId, cursor, limit]) => {
      return await this._interface.listProducts({
        customer_type: "user",
        customer_id: userId,
        cursor: cursor ?? undefined,
        limit: limit ?? undefined,
      }, null);
    }
  );

  private readonly _serverTeamProductsCache = createCache<[string, string | null, number | null], CustomerProductsListResponse>(
    async ([teamId, cursor, limit]) => {
      return await this._interface.listProducts({
        customer_type: "team",
        customer_id: teamId,
        cursor: cursor ?? undefined,
        limit: limit ?? undefined,
      }, null);
    }
  );

  private readonly _serverCustomProductsCache = createCache<[string, string | null, number | null], CustomerProductsListResponse>(
    async ([customCustomerId, cursor, limit]) => {
      return await this._interface.listProducts({
        customer_type: "custom",
        customer_id: customCustomerId,
        cursor: cursor ?? undefined,
        limit: limit ?? undefined,
      }, null);
    }
  );

  protected _createServerCustomer(userIdOrTeamId: string, type: "user" | "team"): Omit<Customer<true>, "id"> {
    const app = this;
<<<<<<< HEAD
    const itemsCache = type === "user" ? app._serverUserItemsCache : app._serverTeamItemsCache;
=======
>>>>>>> 251a5358
    const productsCache = type === "user" ? app._serverUserProductsCache : app._serverTeamProductsCache;
    const customerOptions = type === "user" ? { userId: userIdOrTeamId } : { teamId: userIdOrTeamId };
    return {
      ...this._createCustomer(userIdOrTeamId, type, null),
      async getItem(itemId: string) {
<<<<<<< HEAD
        const result = Result.orThrow(await itemsCache.getOrWait([userIdOrTeamId, itemId], "write-only"));
        return app._serverItemFromCrud({ type, id: userIdOrTeamId }, result);
      },
      // IF_PLATFORM react-like
      useItem(itemId: string) {
        const result = useAsyncCache(itemsCache, [userIdOrTeamId, itemId] as const, `${type}.useItem()`);
        return useMemo(() => app._serverItemFromCrud({ type, id: userIdOrTeamId }, result), [result]);
      },
      // END_PLATFORM
      async listProducts(options?: CustomerProductsListOptions) {
        const response = Result.orThrow(await productsCache.getOrWait([userIdOrTeamId, options?.cursor ?? null, options?.limit ?? null], "write-only"));
        return app._customerProductsFromResponse(response);
      },
      // IF_PLATFORM react-like
      useProducts(options?: CustomerProductsListOptions) {
        const response = useAsyncCache(productsCache, [userIdOrTeamId, options?.cursor ?? null, options?.limit ?? null] as const, `${type}.useProducts()`);
        return useMemo(() => app._customerProductsFromResponse(response), [response]);
=======
        return await app.getItem({ itemId, ...customerOptions });
      },
      // IF_PLATFORM react-like
      useItem(itemId: string) {
        return app.useItem({ itemId, ...customerOptions });
>>>>>>> 251a5358
      },
      // END_PLATFORM
      async grantProduct(productOptions: { productId: string, quantity?: number } | { product: InlineProduct, quantity?: number }) {
        if (type === "user") {
          if ("productId" in productOptions) {
            await app.grantProduct({ userId: userIdOrTeamId, productId: productOptions.productId, quantity: productOptions.quantity });
          } else {
            await app.grantProduct({ userId: userIdOrTeamId, product: productOptions.product, quantity: productOptions.quantity });
          }
        } else {
          if ("productId" in productOptions) {
            await app.grantProduct({ teamId: userIdOrTeamId, productId: productOptions.productId, quantity: productOptions.quantity });
          } else {
            await app.grantProduct({ teamId: userIdOrTeamId, product: productOptions.product, quantity: productOptions.quantity });
          }
        }
        await productsCache.refresh([userIdOrTeamId, null, null]);
      },
      async createCheckoutUrl(options: { productId: string, returnUrl?: string } | { product: InlineProduct, returnUrl?: string }) {
        const productIdOrInline = "productId" in options ? options.productId : options.product;
        return await app._interface.createCheckoutUrl(type, userIdOrTeamId, productIdOrInline, null, options.returnUrl);
      },
    };
  }

  private async _updateServerUser(userId: string, update: ServerUserUpdateOptions): Promise<UsersCrud['Server']['Read']> {
    const result = await this._interface.updateServerUser(userId, serverUserUpdateOptionsToCrud(update));
    await this._refreshUsers();
    return result;
  }

  protected _serverEditableTeamProfileFromCrud(crud: TeamMemberProfilesCrud['Client']['Read']): EditableTeamMemberProfile {
    const app = this;
    return {
      displayName: crud.display_name,
      profileImageUrl: crud.profile_image_url,
      async update(update: { displayName?: string, profileImageUrl?: string }) {
        await app._interface.updateServerTeamMemberProfile({
          teamId: crud.team_id,
          userId: crud.user_id,
          profile: {
            display_name: update.displayName,
            profile_image_url: update.profileImageUrl,
          },
        });
        await app._serverUserTeamProfileCache.refresh([crud.team_id, crud.user_id]);
      }
    };
  }

  protected _serverContactChannelFromCrud(userId: string, crud: ContactChannelsCrud['Server']['Read']): ServerContactChannel {
    const app = this;
    return {
      id: crud.id,
      value: crud.value,
      type: crud.type,
      isVerified: crud.is_verified,
      isPrimary: crud.is_primary,
      usedForAuth: crud.used_for_auth,
      async sendVerificationEmail(options?: { callbackUrl?: string }) {
        await app._interface.sendServerContactChannelVerificationEmail(userId, crud.id, options?.callbackUrl ?? constructRedirectUrl(app.urls.emailVerification, "callbackUrl"));
      },
      async update(data: ServerContactChannelUpdateOptions) {
        await app._interface.updateServerContactChannel(userId, crud.id, serverContactChannelUpdateOptionsToCrud(data));
        await Promise.all([
          app._serverContactChannelsCache.refresh([userId]),
          app._serverUserCache.refresh([userId])
        ]);
      },
      async delete() {
        await app._interface.deleteServerContactChannel(userId, crud.id);
        await Promise.all([
          app._serverContactChannelsCache.refresh([userId]),
          app._serverUserCache.refresh([userId])
        ]);
      },
    };
  }

  protected _serverNotificationCategoryFromCrud(userId: string, crud: NotificationPreferenceCrud['Server']['Read']): NotificationCategory {
    const app = this;
    return {
      id: crud.notification_category_id,
      name: crud.notification_category_name,
      enabled: crud.enabled,
      canDisable: crud.can_disable,

      async setEnabled(enabled: boolean) {
        await app._interface.setServerNotificationsEnabled(userId, crud.notification_category_id, enabled);
        await app._serverNotificationCategoriesCache.refresh([userId]);
      },
    };
  }

  protected _serverOAuthProviderFromCrud(crud: OAuthProviderCrud['Server']['Read']) {
    const app = this;
    return {
      id: crud.id,
      type: crud.type,
      userId: crud.user_id,
      accountId: crud.account_id,
      email: crud.email,
      allowSignIn: crud.allow_sign_in,
      allowConnectedAccounts: crud.allow_connected_accounts,

      async update(data: { accountId?: string, email?: string, allowSignIn?: boolean, allowConnectedAccounts?: boolean }): Promise<Result<void,
        InstanceType<typeof KnownErrors.OAuthProviderAccountIdAlreadyUsedForSignIn>
      >> {
        try {
          await app._interface.updateServerOAuthProvider(crud.user_id, crud.id, {
            account_id: data.accountId,
            email: data.email,
            allow_sign_in: data.allowSignIn,
            allow_connected_accounts: data.allowConnectedAccounts,
          });
          await app._serverOAuthProvidersCache.refresh([crud.user_id]);
          return Result.ok(undefined);
        } catch (error) {
          if (KnownErrors.OAuthProviderAccountIdAlreadyUsedForSignIn.isInstance(error)) {
            return Result.error(error);
          }
          throw error;
        }
      },

      async delete() {
        await app._interface.deleteServerOAuthProvider(crud.user_id, crud.id);
        await app._serverOAuthProvidersCache.refresh([crud.user_id]);
      },
    };
  }

  constructor(options:
    | StackServerAppConstructorOptions<HasTokenStore, ProjectId>
    | {
      interface: StackServerInterface,
      tokenStore: TokenStoreInit<HasTokenStore>,
      urls: Partial<HandlerUrls> | undefined,
      oauthScopesOnSignIn?: Partial<OAuthScopesOnSignIn> | undefined,
    }
  ) {
    super("interface" in options ? {
      interface: options.interface,
      tokenStore: options.tokenStore,
      urls: options.urls,
      oauthScopesOnSignIn: options.oauthScopesOnSignIn,
    } : {
      interface: new StackServerInterface({
        getBaseUrl: () => getBaseUrl(options.baseUrl),
        projectId: options.projectId ?? getDefaultProjectId(),
        extraRequestHeaders: options.extraRequestHeaders ?? getDefaultExtraRequestHeaders(),
        clientVersion,
        publishableClientKey: options.publishableClientKey ?? getDefaultPublishableClientKey(),
        secretServerKey: options.secretServerKey ?? getDefaultSecretServerKey(),
      }),
      baseUrl: options.baseUrl,
      extraRequestHeaders: options.extraRequestHeaders,
      projectId: options.projectId,
      publishableClientKey: options.publishableClientKey,
      tokenStore: options.tokenStore,
      urls: options.urls,
      oauthScopesOnSignIn: options.oauthScopesOnSignIn,
      redirectMethod: options.redirectMethod,
    });
  }


  protected _serverApiKeyFromCrud(crud: TeamApiKeysCrud['Client']['Read']): ApiKey<"team">;
  protected _serverApiKeyFromCrud(crud: UserApiKeysCrud['Client']['Read']): ApiKey<"user">;
  protected _serverApiKeyFromCrud(crud: yup.InferType<typeof teamApiKeysCreateOutputSchema>): ApiKey<"team", true>;
  protected _serverApiKeyFromCrud(crud: yup.InferType<typeof userApiKeysCreateOutputSchema>): ApiKey<"user", true>;
  protected _serverApiKeyFromCrud(crud: TeamApiKeysCrud['Client']['Read'] | UserApiKeysCrud['Client']['Read'] | yup.InferType<typeof teamApiKeysCreateOutputSchema> | yup.InferType<typeof userApiKeysCreateOutputSchema>): ApiKey<"user" | "team", boolean> {
    return {
      ...this._baseApiKeyFromCrud(crud),
      async revoke() {
        await this.update({ revoked: true });
      },
      update: async (options: ApiKeyUpdateOptions) => {
        await this._interface.updateProjectApiKey(
          crud.type === "team" ? { team_id: crud.team_id } : { user_id: crud.user_id },
          crud.id,
          await apiKeyUpdateOptionsToCrud(crud.type, options),
          null,
          "server");
        if (crud.type === "team") {
          await this._serverTeamApiKeysCache.refresh([crud.team_id]);
        } else {
          await this._serverUserApiKeysCache.refresh([crud.user_id]);
        }
      },
    };
  }

  protected _serverUserFromCrud(crud: UsersCrud['Server']['Read']): ServerUser {
    const app = this;

    async function getConnectedAccount(id: ProviderType, options?: { scopes?: string[] }): Promise<OAuthConnection | null>;
    async function getConnectedAccount(id: ProviderType, options: { or: 'redirect', scopes?: string[] }): Promise<OAuthConnection>;
    async function getConnectedAccount(id: ProviderType, options?: { or?: 'redirect', scopes?: string[] }): Promise<OAuthConnection | null> {
      const scopeString = options?.scopes?.join(" ");
      return Result.orThrow(await app._serverUserOAuthConnectionCache.getOrWait([crud.id, id, scopeString || "", options?.or === 'redirect'], "write-only"));
    }

    // IF_PLATFORM react-like
    function useConnectedAccount(id: ProviderType, options?: { scopes?: string[] }): OAuthConnection | null;
    function useConnectedAccount(id: ProviderType, options: { or: 'redirect', scopes?: string[] }): OAuthConnection;
    function useConnectedAccount(id: ProviderType, options?: { or?: 'redirect', scopes?: string[] }): OAuthConnection | null {
      const scopeString = options?.scopes?.join(" ");
      return useAsyncCache(app._serverUserOAuthConnectionCache, [crud.id, id, scopeString || "", options?.or === 'redirect'] as const, "user.useConnectedAccount()");
    }
    // END_PLATFORM

    return {
      ...super._createBaseUser(crud),
      lastActiveAt: new Date(crud.last_active_at_millis),
      serverMetadata: crud.server_metadata,
      async setPrimaryEmail(email: string | null, options?: { verified?: boolean }) {
        await app._updateServerUser(crud.id, { primaryEmail: email, primaryEmailVerified: options?.verified });
      },
      async grantPermission(scopeOrPermissionId: Team | string, permissionId?: string): Promise<void> {
        if (scopeOrPermissionId && typeof scopeOrPermissionId !== 'string' && permissionId) {
          const scope = scopeOrPermissionId;
          await app._interface.grantServerTeamUserPermission(scope.id, crud.id, permissionId);

          for (const recursive of [true, false]) {
            await app._serverTeamUserPermissionsCache.refresh([scope.id, crud.id, recursive]);
          }
        } else {
          const pId = scopeOrPermissionId as string;
          await app._interface.grantServerProjectPermission(crud.id, pId);

          for (const recursive of [true, false]) {
            await app._serverUserProjectPermissionsCache.refresh([crud.id, recursive]);
          }
        }
      },
      async revokePermission(scopeOrPermissionId: Team | string, permissionId?: string): Promise<void> {
        if (scopeOrPermissionId && typeof scopeOrPermissionId !== 'string' && permissionId) {
          const scope = scopeOrPermissionId;
          await app._interface.revokeServerTeamUserPermission(scope.id, crud.id, permissionId);

          for (const recursive of [true, false]) {
            await app._serverTeamUserPermissionsCache.refresh([scope.id, crud.id, recursive]);
          }
        } else {
          const pId = scopeOrPermissionId as string;
          await app._interface.revokeServerProjectPermission(crud.id, pId);

          for (const recursive of [true, false]) {
            await app._serverUserProjectPermissionsCache.refresh([crud.id, recursive]);
          }
        }
      },
      async delete() {
        const res = await app._interface.deleteServerUser(crud.id);
        await app._refreshUsers();
        return res;
      },
      async createSession(options: { expiresInMillis?: number, isImpersonation?: boolean }) {
        // TODO this should also refresh the access token when it expires (like InternalSession)
        const tokens = await app._interface.createServerUserSession(crud.id, options.expiresInMillis ?? 1000 * 60 * 60 * 24 * 365, options.isImpersonation ?? false);
        return {
          async getTokens() {
            return tokens;
          },
        };
      },

      async getActiveSessions() {
        const sessions = await app._interface.listServerSessions(crud.id);
        return sessions.map((session) => app._clientSessionFromCrud(session));
      },

      async revokeSession(sessionId: string) {
        await app._interface.deleteServerSession(sessionId);
      },
      async setDisplayName(displayName: string) {
        return await this.update({ displayName });
      },
      async setClientMetadata(metadata: Record<string, any>) {
        return await this.update({ clientMetadata: metadata });
      },
      async setClientReadOnlyMetadata(metadata: Record<string, any>) {
        return await this.update({ clientReadOnlyMetadata: metadata });
      },
      async setServerMetadata(metadata: Record<string, any>) {
        return await this.update({ serverMetadata: metadata });
      },
      async setSelectedTeam(team: Team | null) {
        return await this.update({ selectedTeamId: team?.id ?? null });
      },
      getConnectedAccount,
      useConnectedAccount, // THIS_LINE_PLATFORM react-like
      selectedTeam: crud.selected_team ? app._serverTeamFromCrud(crud.selected_team) : null,
      async getTeam(teamId: string) {
        const teams = await this.listTeams();
        return teams.find((t) => t.id === teamId) ?? null;
      },
      // IF_PLATFORM react-like
      useTeam(teamId: string) {
        const teams = this.useTeams();
        return useMemo(() => {
          return teams.find((t) => t.id === teamId) ?? null;
        }, [teams, teamId]);
      },
      // END_PLATFORM
      async listTeams() {
        const teams = Result.orThrow(await app._serverTeamsCache.getOrWait([crud.id], "write-only"));
        return teams.map((t) => app._serverTeamFromCrud(t));
      },
      // IF_PLATFORM react-like
      useTeams() {
        const teams = useAsyncCache(app._serverTeamsCache, [crud.id], "user.useTeams()");
        return useMemo(() => teams.map((t) => app._serverTeamFromCrud(t)), [teams]);
      },
      // END_PLATFORM
      createTeam: async (data: Omit<ServerTeamCreateOptions, "creatorUserId">) => {
        const team = await app._interface.createServerTeam(serverTeamCreateOptionsToCrud({
          creatorUserId: crud.id,
          ...data,
        }));
        await app._serverTeamsCache.refresh([undefined]);
        await app._updateServerUser(crud.id, { selectedTeamId: team.id });
        return app._serverTeamFromCrud(team);
      },
      leaveTeam: async (team: Team) => {
        await app._interface.leaveServerTeam({ teamId: team.id, userId: crud.id });
        // TODO: refresh cache
      },
      async listPermissions(scopeOrOptions?: Team | { recursive?: boolean }, options?: { recursive?: boolean }): Promise<AdminTeamPermission[]> {
        if (scopeOrOptions && 'id' in scopeOrOptions) {
          const scope = scopeOrOptions;
          const recursive = options?.recursive ?? true;
          const permissions = Result.orThrow(await app._serverTeamUserPermissionsCache.getOrWait([scope.id, crud.id, recursive], "write-only"));
          return permissions.map((crud) => app._serverPermissionFromCrud(crud));
        } else {
          const opts = scopeOrOptions;
          const recursive = opts?.recursive ?? true;
          const permissions = Result.orThrow(await app._serverUserProjectPermissionsCache.getOrWait([crud.id, recursive], "write-only"));
          return permissions.map((crud) => app._serverPermissionFromCrud(crud));
        }
      },
      // IF_PLATFORM react-like
      usePermissions(scopeOrOptions?: Team | { recursive?: boolean }, options?: { recursive?: boolean }): AdminTeamPermission[] {
        if (scopeOrOptions && 'id' in scopeOrOptions) {
          const scope = scopeOrOptions;
          const recursive = options?.recursive ?? true;
          const permissions = useAsyncCache(app._serverTeamUserPermissionsCache, [scope.id, crud.id, recursive] as const, "user.usePermissions()");
          return useMemo(() => permissions.map((crud) => app._serverPermissionFromCrud(crud)), [permissions]);
        } else {
          const opts = scopeOrOptions;
          const recursive = opts?.recursive ?? true;
          const permissions = useAsyncCache(app._serverUserProjectPermissionsCache, [crud.id, recursive] as const, "user.usePermissions()");
          return useMemo(() => permissions.map((crud) => app._serverPermissionFromCrud(crud)), [permissions]);
        }
      },
      // END_PLATFORM
      async getPermission(scopeOrPermissionId: Team | string, permissionId?: string): Promise<AdminTeamPermission | null> {
        if (scopeOrPermissionId && typeof scopeOrPermissionId !== 'string') {
          const scope = scopeOrPermissionId;
          const permissions = await this.listPermissions(scope);
          return permissions.find((p) => p.id === permissionId) ?? null;
        } else {
          const pid = scopeOrPermissionId;
          const permissions = await this.listPermissions();
          return permissions.find((p) => p.id === pid) ?? null;
        }
      },
      // IF_PLATFORM react-like
      usePermission(scopeOrPermissionId: Team | string, permissionId?: string): AdminTeamPermission | null {
        if (scopeOrPermissionId && typeof scopeOrPermissionId !== 'string') {
          const scope = scopeOrPermissionId;
          const permissions = this.usePermissions(scope);
          return useMemo(() => permissions.find((p) => p.id === permissionId) ?? null, [permissions, permissionId]);
        } else {
          const pid = scopeOrPermissionId;
          const permissions = this.usePermissions();
          return useMemo(() => permissions.find((p) => p.id === pid) ?? null, [permissions, pid]);
        }
      },
      // END_PLATFORM
      async hasPermission(scopeOrPermissionId: Team | string, permissionId?: string): Promise<boolean> {
        if (scopeOrPermissionId && typeof scopeOrPermissionId !== 'string') {
          const scope = scopeOrPermissionId;
          return (await this.getPermission(scope, permissionId as string)) !== null;
        } else {
          const pid = scopeOrPermissionId;
          return (await this.getPermission(pid)) !== null;
        }
      },
      async update(update: ServerUserUpdateOptions) {
        await app._updateServerUser(crud.id, update);
      },
      async sendVerificationEmail() {
        return await app._checkFeatureSupport("sendVerificationEmail() on ServerUser", {});
      },
      async updatePassword(options: { oldPassword: string, newPassword: string }) {
        const result = await app._interface.updatePassword(options);
        await app._serverUserCache.refresh([crud.id]);
        return result;
      },
      async setPassword(options: { password: string }) {
        const result = await this.update(options);
        await app._serverUserCache.refresh([crud.id]);
        return result;
      },
      async getTeamProfile(team: Team) {
        const result = Result.orThrow(await app._serverUserTeamProfileCache.getOrWait([team.id, crud.id], "write-only"));
        return app._serverEditableTeamProfileFromCrud(result);
      },
      // IF_PLATFORM react-like
      useTeamProfile(team: Team) {
        const result = useAsyncCache(app._serverUserTeamProfileCache, [team.id, crud.id] as const, "user.useTeamProfile()");
        return useMemo(() => app._serverEditableTeamProfileFromCrud(result), [result]);
      },
      // END_PLATFORM
      async listContactChannels() {
        const result = Result.orThrow(await app._serverContactChannelsCache.getOrWait([crud.id], "write-only"));
        return result.map((data) => app._serverContactChannelFromCrud(crud.id, data));
      },
      // IF_PLATFORM react-like
      useContactChannels() {
        const result = useAsyncCache(app._serverContactChannelsCache, [crud.id] as const, "user.useContactChannels()");
        return useMemo(() => result.map((data) => app._serverContactChannelFromCrud(crud.id, data)), [result]);
      },
      // END_PLATFORM
      createContactChannel: async (data: ServerContactChannelCreateOptions) => {
        const contactChannel = await app._interface.createServerContactChannel(serverContactChannelCreateOptionsToCrud(crud.id, data));
        await Promise.all([
          app._serverContactChannelsCache.refresh([crud.id]),
          app._serverUserCache.refresh([crud.id])
        ]);
        return app._serverContactChannelFromCrud(crud.id, contactChannel);
      },
      // IF_PLATFORM react-like
      useNotificationCategories() {
        const results = useAsyncCache(app._serverNotificationCategoriesCache, [crud.id] as const, "user.useNotificationCategories()");
        return results.map((category) => app._serverNotificationCategoryFromCrud(crud.id, category));
      },
      // END_PLATFORM
      async listNotificationCategories() {
        const results = Result.orThrow(await app._serverNotificationCategoriesCache.getOrWait([crud.id], "write-only"));
        return results.map((category) => app._serverNotificationCategoryFromCrud(crud.id, category));
      },
      // IF_PLATFORM react-like
      useApiKeys() {
        const result = useAsyncCache(app._serverUserApiKeysCache, [crud.id] as const, "user.useApiKeys()");
        return result.map((apiKey) => app._serverApiKeyFromCrud(apiKey));
      },
      // END_PLATFORM
      async listApiKeys() {
        const result = Result.orThrow(await app._serverUserApiKeysCache.getOrWait([crud.id], "write-only"));
        return result.map((apiKey) => app._serverApiKeyFromCrud(apiKey));
      },
      async createApiKey(options: ApiKeyCreationOptions<"user">) {
        const result = await app._interface.createProjectApiKey(
          await apiKeyCreationOptionsToCrud("user", crud.id, options),
          null,
          "server",
        );
        await app._serverUserApiKeysCache.refresh([crud.id]);
        return app._serverApiKeyFromCrud(result);
      },
      // IF_PLATFORM react-like
      useOAuthProviders() {
        const results = useAsyncCache(app._serverOAuthProvidersCache, [crud.id] as const, "user.useOAuthProviders()");
        return useMemo(() => results.map((oauthCrud) => app._serverOAuthProviderFromCrud(oauthCrud)), [results]);
      },
      // END_PLATFORM

      async listOAuthProviders() {
        const results = Result.orThrow(await app._serverOAuthProvidersCache.getOrWait([crud.id], "write-only"));
        return results.map((oauthCrud) => app._serverOAuthProviderFromCrud(oauthCrud));
      },

      // IF_PLATFORM react-like
      useOAuthProvider(id: string) {
        const providers = this.useOAuthProviders();
        return useMemo(() => providers.find((p) => p.id === id) ?? null, [providers, id]);
      },
      // END_PLATFORM
      async getOAuthProvider(id: string) {
        const providers = await this.listOAuthProviders();
        return providers.find((p) => p.id === id) ?? null;
      },
      ...app._createServerCustomer(crud.id, "user"),
    };
  }

  protected _serverTeamUserFromCrud(crud: TeamMemberProfilesCrud["Server"]["Read"]): ServerTeamUser {
    return {
      ...this._serverUserFromCrud(crud.user),
      teamProfile: {
        displayName: crud.display_name,
        profileImageUrl: crud.profile_image_url,
      },
    };
  }

  protected _serverTeamInvitationFromCrud(crud: TeamInvitationCrud['Server']['Read']): TeamInvitation {
    return {
      id: crud.id,
      recipientEmail: crud.recipient_email,
      expiresAt: new Date(crud.expires_at_millis),
      revoke: async () => {
        await this._interface.revokeServerTeamInvitation(crud.id, crud.team_id);
      },
    };
  }

  protected override _currentUserFromCrud(crud: UsersCrud['Server']['Read'], session: InternalSession): ProjectCurrentServerUser<ProjectId> {
    const app = this;
    const currentUser = {
      ...this._serverUserFromCrud(crud),
      ...this._createAuth(session),
      ...this._isInternalProject() ? this._createInternalUserExtra(session) : {},
    } satisfies ServerUser;

    Object.freeze(currentUser);
    return currentUser as ProjectCurrentServerUser<ProjectId>;
  }

  protected _serverTeamFromCrud(crud: TeamsCrud['Server']['Read']): ServerTeam {
    const app = this;
    return {
      id: crud.id,
      displayName: crud.display_name,
      profileImageUrl: crud.profile_image_url,
      createdAt: new Date(crud.created_at_millis),
      clientMetadata: crud.client_metadata,
      clientReadOnlyMetadata: crud.client_read_only_metadata,
      serverMetadata: crud.server_metadata,
      async update(update: Partial<ServerTeamUpdateOptions>) {
        await app._interface.updateServerTeam(crud.id, serverTeamUpdateOptionsToCrud(update));
        await app._serverTeamsCache.refresh([undefined]);
      },
      async delete() {
        await app._interface.deleteServerTeam(crud.id);
        await app._serverTeamsCache.refresh([undefined]);
      },
      async listUsers() {
        const result = Result.orThrow(await app._serverTeamMemberProfilesCache.getOrWait([crud.id], "write-only"));
        return result.map(u => app._serverTeamUserFromCrud(u));
      },
      // IF_PLATFORM react-like
      useUsers() {
        const result = useAsyncCache(app._serverTeamMemberProfilesCache, [crud.id] as const, "team.useUsers()");
        return useMemo(() => result.map(u => app._serverTeamUserFromCrud(u)), [result]);
      },
      // END_PLATFORM
      async addUser(userId) {
        await app._interface.addServerUserToTeam({
          teamId: crud.id,
          userId,
        });
        await app._serverTeamMemberProfilesCache.refresh([crud.id]);
      },
      async removeUser(userId) {
        await app._interface.removeServerUserFromTeam({
          teamId: crud.id,
          userId,
        });
        await app._serverTeamMemberProfilesCache.refresh([crud.id]);
      },
      async inviteUser(options: { email: string, callbackUrl?: string }) {
        await app._interface.sendServerTeamInvitation({
          teamId: crud.id,
          email: options.email,
          callbackUrl: options.callbackUrl ?? constructRedirectUrl(app.urls.teamInvitation, "callbackUrl"),
        });
        await app._serverTeamInvitationsCache.refresh([crud.id]);
      },
      async listInvitations() {
        const result = Result.orThrow(await app._serverTeamInvitationsCache.getOrWait([crud.id], "write-only"));
        return result.map((crud) => app._serverTeamInvitationFromCrud(crud));
      },
      // IF_PLATFORM react-like
      useInvitations() {
        const result = useAsyncCache(app._serverTeamInvitationsCache, [crud.id] as const, "team.useInvitations()");
        return useMemo(() => result.map((crud) => app._serverTeamInvitationFromCrud(crud)), [result]);
      },
      // END_PLATFORM
      // IF_PLATFORM react-like
      useApiKeys() {
        const result = useAsyncCache(app._serverTeamApiKeysCache, [crud.id] as const, "team.useApiKeys()");
        return result.map((apiKey) => app._serverApiKeyFromCrud(apiKey));
      },
      // END_PLATFORM
      async listApiKeys() {
        const result = Result.orThrow(await app._serverTeamApiKeysCache.getOrWait([crud.id], "write-only"));
        return result.map((apiKey) => app._serverApiKeyFromCrud(apiKey));
      },
      async createApiKey(options: ApiKeyCreationOptions<"team">) {
        const result = await app._interface.createProjectApiKey(
          await apiKeyCreationOptionsToCrud("team", crud.id, options),
          null,
          "server",
        );
        await app._serverTeamApiKeysCache.refresh([crud.id]);
        return app._serverApiKeyFromCrud(result);
      },
      ...app._createServerCustomer(crud.id, "team"),
    };
  }

  protected _serverItemFromCrud(customer: { type: "user" | "team" | "custom", id: string }, crud: ItemCrud['Client']['Read']): ServerItem {
    const app = this;
    return {
      displayName: crud.display_name,
      quantity: crud.quantity,
      nonNegativeQuantity: Math.max(0, crud.quantity),
      increaseQuantity: async (delta: number) => {
        const updateOptions = customer.type === "user"
          ? { itemId: crud.id, userId: customer.id }
          : customer.type === "team"
            ? { itemId: crud.id, teamId: customer.id }
            : { itemId: crud.id, customCustomerId: customer.id };
        await app._interface.updateItemQuantity(updateOptions, { delta });
        if (customer.type === "user") await app._serverUserItemsCache.refresh([customer.id, crud.id]);
        else if (customer.type === "team") await app._serverTeamItemsCache.refresh([customer.id, crud.id]);
        else await app._serverCustomItemsCache.refresh([customer.id, crud.id]);
      },
      decreaseQuantity: async (delta: number) => {
        const updateOptions = customer.type === "user"
          ? { itemId: crud.id, userId: customer.id }
          : customer.type === "team"
            ? { itemId: crud.id, teamId: customer.id }
            : { itemId: crud.id, customCustomerId: customer.id };
        await app._interface.updateItemQuantity(updateOptions, { delta: -delta, allow_negative: true });
        if (customer.type === "user") await app._serverUserItemsCache.refresh([customer.id, crud.id]);
        else if (customer.type === "team") await app._serverTeamItemsCache.refresh([customer.id, crud.id]);
        else await app._serverCustomItemsCache.refresh([customer.id, crud.id]);
      },
      tryDecreaseQuantity: async (delta: number) => {
        try {
          const updateOptions = customer.type === "user"
            ? { itemId: crud.id, userId: customer.id }
            : customer.type === "team"
              ? { itemId: crud.id, teamId: customer.id }
              : { itemId: crud.id, customCustomerId: customer.id };
          await app._interface.updateItemQuantity(updateOptions, { delta: -delta });
          if (customer.type === "user") await app._serverUserItemsCache.refresh([customer.id, crud.id]);
          else if (customer.type === "team") await app._serverTeamItemsCache.refresh([customer.id, crud.id]);
          else await app._serverCustomItemsCache.refresh([customer.id, crud.id]);
          return true;
        } catch (error) {
          if (error instanceof KnownErrors.ItemQuantityInsufficientAmount) {
            return false;
          }
          throw error;
        }
      },
    };
  }

  protected async _getUserApiKey(options: { apiKey: string }): Promise<ApiKey<"user"> | null> {
    const crud = Result.orThrow(await this._serverCheckApiKeyCache.getOrWait(["user", options.apiKey], "write-only")) as UserApiKeysCrud['Server']['Read'] | null;
    return crud ? this._serverApiKeyFromCrud(crud) : null;
  }

  protected async _getTeamApiKey(options: { apiKey: string }): Promise<ApiKey<"team"> | null> {
    const crud = Result.orThrow(await this._serverCheckApiKeyCache.getOrWait(["team", options.apiKey], "write-only")) as TeamApiKeysCrud['Server']['Read'] | null;
    return crud ? this._serverApiKeyFromCrud(crud) : null;
  }
  // IF_PLATFORM react-like
  protected _useUserApiKey(options: { apiKey: string }): ApiKey<"user"> | null {
    const crud = useAsyncCache(this._serverCheckApiKeyCache, ["user", options.apiKey] as const, "useUserApiKey()") as UserApiKeysCrud['Server']['Read'] | null;
    return useMemo(() => crud ? this._serverApiKeyFromCrud(crud) : null, [crud]);
  }
  // END_PLATFORM
  // IF_PLATFORM react-like
  protected _useTeamApiKey(options: { apiKey: string }): ApiKey<"team"> | null {
    const crud = useAsyncCache(this._serverCheckApiKeyCache, ["team", options.apiKey] as const, "useTeamApiKey()") as TeamApiKeysCrud['Server']['Read'] | null;
    return useMemo(() => crud ? this._serverApiKeyFromCrud(crud) : null, [crud]);
  }
  // END_PLATFORM
  protected async _getUserByApiKey(apiKey: string): Promise<ServerUser | null> {
    const apiKeyObject = await this._getUserApiKey({ apiKey });
    if (apiKeyObject === null) {
      return null;
    }
    return await this.getServerUserById(apiKeyObject.userId);
  }

  protected async _getUserByConvex(ctx: ConvexCtx, includeAnonymous: boolean): Promise<ServerUser | null> {
    const identity = await ctx.auth.getUserIdentity();
    if (identity === null) {
      return null;
    }
    const user = await this.getServerUserById(identity.subject);
    if (user?.isAnonymous && !includeAnonymous) {
      return null;
    }
    return user;
  }
  // IF_PLATFORM react-like
  protected _useUserByConvex(ctx: ConvexCtx, includeAnonymous: boolean): ServerUser | null {
    const subject = useAsyncCache(this._convexIdentitySubjectCache, [ctx] as const, "useUserByConvex()");
    if (subject === null) {
      return null;
    }
    const user = this.useUserById(subject);
    if (user?.isAnonymous && !includeAnonymous) {
      return null;
    }
    return user;
  }
  // END_PLATFORM
  // IF_PLATFORM react-like
  protected _useUserByApiKey(apiKey: string): ServerUser | null {
    const apiKeyObject = this._useUserApiKey({ apiKey });
    if (apiKeyObject === null) {
      return null;
    }
    return this.useUserById(apiKeyObject.userId);
  }
  // END_PLATFORM

  protected async _getTeamByApiKey(apiKey: string): Promise<ServerTeam | null> {
    const apiKeyObject = await this._getTeamApiKey({ apiKey });
    if (apiKeyObject === null) {
      return null;
    }
    return await this.getTeam(apiKeyObject.teamId);
  }
  // IF_PLATFORM react-like
  protected _useTeamByApiKey(apiKey: string): ServerTeam | null {
    const apiKeyObject = this._useTeamApiKey({ apiKey });
    if (apiKeyObject === null) {
      return null;
    }
    return this.useTeam(apiKeyObject.teamId);
  }
  // END_PLATFORM

  async createUser(options: ServerUserCreateOptions): Promise<ServerUser> {
    const crud = await this._interface.createServerUser(serverUserCreateOptionsToCrud(options));
    await this._refreshUsers();
    return this._serverUserFromCrud(crud);
  }

  async getUser(options: GetCurrentUserOptions<HasTokenStore> & { or: 'redirect' }): Promise<ProjectCurrentServerUser<ProjectId>>;
  async getUser(options: GetCurrentUserOptions<HasTokenStore> & { or: 'throw' }): Promise<ProjectCurrentServerUser<ProjectId>>;
  async getUser(options: GetCurrentUserOptions<HasTokenStore> & { or: 'anonymous' }): Promise<ProjectCurrentServerUser<ProjectId>>;
  async getUser(options?: GetCurrentUserOptions<HasTokenStore>): Promise<ProjectCurrentServerUser<ProjectId> | null>;
  async getUser(id: string): Promise<ServerUser | null>;
  async getUser(options: { apiKey: string }): Promise<ServerUser | null>;
  async getUser(options: { from: "convex", ctx: ConvexCtx, or?: "return-null" | "anonymous" }): Promise<ServerUser | null>;
  async getUser(options?: string | GetCurrentUserOptions<HasTokenStore> | { apiKey: string } | { from: "convex", ctx: ConvexCtx }): Promise<ProjectCurrentServerUser<ProjectId> | ServerUser | null> {
    if (typeof options === "string") {
      return await this.getServerUserById(options);
    } else if (typeof options === "object" && "apiKey" in options) {
      return await this._getUserByApiKey(options.apiKey);
    } else if (typeof options === "object" && "from" in options && options.from as string === "convex") {
      return await this._getUserByConvex(options.ctx, "or" in options && options.or === "anonymous");
    } else {
      options = options as GetCurrentUserOptions<HasTokenStore> | undefined;
      // TODO this code is duplicated from the client app; fix that
      this._ensurePersistentTokenStore(options?.tokenStore);
      const session = await this._getSession(options?.tokenStore);
      let crud = Result.orThrow(await this._currentServerUserCache.getOrWait([session], "write-only"));
      if (crud?.is_anonymous && options?.or !== "anonymous" && options?.or !== "anonymous-if-exists[deprecated]") {
        crud = null;
      }

      if (crud === null) {
        switch (options?.or) {
          case 'redirect': {
            await this.redirectToSignIn({ replace: true });
            break;
          }
          case 'throw': {
            throw new Error("User is not signed in but getUser was called with { or: 'throw' }");
          }
          case 'anonymous': {
            const tokens = await this._signUpAnonymously();
            return await this.getUser({ tokenStore: tokens, or: "anonymous-if-exists[deprecated]" }) ?? throwErr("Something went wrong while signing up anonymously");
          }
          case undefined:
          case "anonymous-if-exists[deprecated]":
          case "return-null": {
            return null;
          }
        }
      }

      return crud && this._currentUserFromCrud(crud, session);
    }
  }

  async getServerUser(): Promise<ProjectCurrentServerUser<ProjectId> | null> {
    console.warn("stackServerApp.getServerUser is deprecated; use stackServerApp.getUser instead");
    return await this.getUser();
  }

  async getServerUserById(userId: string): Promise<ServerUser | null> {
    const crud = Result.orThrow(await this._serverUserCache.getOrWait([userId], "write-only"));
    return crud && this._serverUserFromCrud(crud);
  }

  // IF_PLATFORM react-like
  useUser(options: GetCurrentUserOptions<HasTokenStore> & { or: 'redirect' }): ProjectCurrentServerUser<ProjectId>;
  useUser(options: GetCurrentUserOptions<HasTokenStore> & { or: 'throw' }): ProjectCurrentServerUser<ProjectId>;
  useUser(options: GetCurrentUserOptions<HasTokenStore> & { or: 'anonymous' }): ProjectCurrentServerUser<ProjectId>;
  useUser(options?: GetCurrentUserOptions<HasTokenStore>): ProjectCurrentServerUser<ProjectId> | null;
  useUser(id: string): ServerUser | null;
  useUser(options: { apiKey: string }): ServerUser | null;
  useUser(options: { from: "convex", ctx: ConvexCtx, or?: "return-null" | "anonymous" }): ServerUser | null;
  useUser(options?: GetCurrentUserOptions<HasTokenStore> | string | { apiKey: string } | { from: "convex", ctx: ConvexCtx }): ProjectCurrentServerUser<ProjectId> | ServerUser | null {
    if (typeof options === "string") {
      return this.useUserById(options);
    } else if (typeof options === "object" && "apiKey" in options) {
      return this._useUserByApiKey(options.apiKey);
    } else if (typeof options === "object" && "from" in options && options.from as string === "convex") {
      return this._useUserByConvex(options.ctx, "or" in options && options.or === "anonymous");
    } else {
      options = options as GetCurrentUserOptions<HasTokenStore> | undefined;
      // TODO this code is duplicated from the client app; fix that
      this._ensurePersistentTokenStore(options?.tokenStore);

      const session = this._useSession(options?.tokenStore);
      let crud = useAsyncCache(this._currentServerUserCache, [session] as const, "useUser()");
      if (crud?.is_anonymous && options?.or !== "anonymous" && options?.or !== "anonymous-if-exists[deprecated]") {
        crud = null;
      }

      if (crud === null) {
        switch (options?.or) {
          case 'redirect': {
            runAsynchronously(this.redirectToSignIn({ replace: true }));
            suspend();
            throw new StackAssertionError("suspend should never return");
          }
          case 'throw': {
            throw new Error("User is not signed in but useUser was called with { or: 'throw' }");
          }
          case 'anonymous': {
            // TODO we should think about the behavior when calling useUser (or getUser) in anonymous with a custom token store. signUpAnonymously always sets the current token store on app level, instead of the one passed to this function
            // TODO we shouldn't reload & suspend here, instead we should use a promise that resolves to the new anonymous user
            runAsynchronously(async () => {
              await this._signUpAnonymously();
              if (typeof window !== "undefined") {
                window.location.reload();
              }
            });
            suspend();
            throw new StackAssertionError("suspend should never return");
          }
          case undefined:
          case "anonymous-if-exists[deprecated]":
          case "return-null": {
            // do nothing
          }
        }
      }

      return useMemo(() => {
        return crud && this._currentUserFromCrud(crud, session);
      }, [crud, session, options?.or]);
    }
  }
  // END_PLATFORM
  // IF_PLATFORM react-like
  useUserById(userId: string): ServerUser | null {
    const crud = useAsyncCache(this._serverUserCache, [userId], "useUserById()");
    return useMemo(() => {
      return crud && this._serverUserFromCrud(crud);
    }, [crud]);
  }
  // END_PLATFORM

  async listUsers(options?: ServerListUsersOptions): Promise<ServerUser[] & { nextCursor: string | null }> {
    const crud = Result.orThrow(await this._serverUsersCache.getOrWait([options?.cursor, options?.limit, options?.orderBy, options?.desc, options?.query, options?.includeAnonymous], "write-only"));
    const result: any = crud.items.map((j) => this._serverUserFromCrud(j));
    result.nextCursor = crud.pagination?.next_cursor ?? null;
    return result as any;
  }

  // IF_PLATFORM react-like
  useUsers(options?: ServerListUsersOptions): ServerUser[] & { nextCursor: string | null } {
    const crud = useAsyncCache(this._serverUsersCache, [options?.cursor, options?.limit, options?.orderBy, options?.desc, options?.query] as const, "useServerUsers()");
    const result: any = crud.items.map((j) => this._serverUserFromCrud(j));
    result.nextCursor = crud.pagination?.next_cursor ?? null;
    return result as any;
  }
  // END_PLATFORM

  _serverPermissionFromCrud(crud: TeamPermissionsCrud['Server']['Read'] | ProjectPermissionsCrud['Server']['Read']): AdminTeamPermission {
    return {
      id: crud.id,
    };
  }

  _serverTeamPermissionDefinitionFromCrud(crud: TeamPermissionDefinitionsCrud['Admin']['Read']): AdminTeamPermissionDefinition {
    return {
      id: crud.id,
      description: crud.description,
      containedPermissionIds: crud.contained_permission_ids,
    };
  }

  _serverProjectPermissionDefinitionFromCrud(crud: ProjectPermissionDefinitionsCrud['Admin']['Read']): AdminProjectPermissionDefinition {
    return {
      id: crud.id,
      description: crud.description,
      containedPermissionIds: crud.contained_permission_ids,
    };
  }

  async listTeams(): Promise<ServerTeam[]> {
    const teams = Result.orThrow(await this._serverTeamsCache.getOrWait([undefined], "write-only"));
    return teams.map((t) => this._serverTeamFromCrud(t));
  }

  async getItem(options: { itemId: string, userId: string } | { itemId: string, teamId: string } | { itemId: string, customCustomerId: string }): Promise<ServerItem> {
    if ("userId" in options) {
      const result = Result.orThrow(await this._serverUserItemsCache.getOrWait([options.userId, options.itemId], "write-only"));
      return this._serverItemFromCrud({ type: "user", id: options.userId }, result);
    } else if ("teamId" in options) {
      const result = Result.orThrow(await this._serverTeamItemsCache.getOrWait([options.teamId, options.itemId], "write-only"));
      return this._serverItemFromCrud({ type: "team", id: options.teamId }, result);
    } else {
      const result = Result.orThrow(await this._serverCustomItemsCache.getOrWait([options.customCustomerId, options.itemId], "write-only"));
      return this._serverItemFromCrud({ type: "custom", id: options.customCustomerId }, result);
    }
  }

  // IF_PLATFORM react-like
  useItem(options: { itemId: string, userId: string } | { itemId: string, teamId: string } | { itemId: string, customCustomerId: string }): ServerItem {
    let type: "user" | "team" | "custom";
    let id: string;
    let cache: AsyncCache<[string, string], Result<ItemCrud['Client']['Read']>>;
    if ("userId" in options) {
      type = "user";
      id = options.userId;
      cache = this._serverUserItemsCache;
    } else if ("teamId" in options) {
      type = "team";
      id = options.teamId;
      cache = this._serverTeamItemsCache;
    } else {
      type = "custom";
      id = options.customCustomerId;
      cache = this._serverCustomItemsCache;
    }

    const cacheKey = [id, options.itemId] as [string, string];
    const debugLabel = `app.useItem(${type})`;
    const result = useAsyncCache(cache, cacheKey, debugLabel);
    return useMemo(() => this._serverItemFromCrud({ type, id }, result), [result]);
  }
  // END_PLATFORM
  async grantProduct(options: (
    ({ userId: string } | { teamId: string } | { customCustomerId: string }) &
    ({ productId: string } | { product: InlineProduct }) &
    { quantity?: number }
  )): Promise<void> {
    let customerType: "user" | "team" | "custom";
    let customerId: string;
    if ("userId" in options) {
      customerType = "user";
      customerId = options.userId;
    } else if ("teamId" in options) {
      customerType = "team";
      customerId = options.teamId;
    } else {
      customerType = "custom";
      customerId = options.customCustomerId;
    }

    await this._interface.grantProduct({
      customerType,
      customerId,
      productId: "productId" in options ? options.productId : undefined,
      product: "product" in options ? options.product : undefined,
      quantity: options.quantity,
    });

    const cache = customerType === "user"
      ? this._serverUserProductsCache
      : customerType === "team"
        ? this._serverTeamProductsCache
        : this._serverCustomProductsCache;
    await cache.refresh([customerId, null, null]);
  }

  async createTeam(data: ServerTeamCreateOptions): Promise<ServerTeam> {
    const team = await this._interface.createServerTeam(serverTeamCreateOptionsToCrud(data));
    await this._serverTeamsCache.refresh([undefined]);
    return this._serverTeamFromCrud(team);
  }

  // IF_PLATFORM react-like
  useTeams(): ServerTeam[] {
    const teams = useAsyncCache(this._serverTeamsCache, [undefined], "useServerTeams()");
    return useMemo(() => {
      return teams.map((t) => this._serverTeamFromCrud(t));
    }, [teams]);
  }
  // END_PLATFORM

  async getTeam(options: { apiKey: string }): Promise<ServerTeam | null>;
  async getTeam(teamId: string): Promise<ServerTeam | null>;
  async getTeam(options?: { apiKey: string } | string): Promise<ServerTeam | null> {
    if (typeof options === "object" && "apiKey" in options) {
      return await this._getTeamByApiKey(options.apiKey);
    } else {
      const teamId = options;
      const teams = await this.listTeams();
      return teams.find((t) => t.id === teamId) ?? null;
    }
  }

  // IF_PLATFORM react-like
  useTeam(options: { apiKey: string }): ServerTeam | null;
  useTeam(teamId: string): ServerTeam | null;
  useTeam(options?: { apiKey: string } | string): ServerTeam | null {
    if (typeof options === "object" && "apiKey" in options) {
      return this._useTeamByApiKey(options.apiKey);
    } else {
      const teamId = options;
      const teams = this.useTeams();
      return useMemo(() => {
        return teams.find((t) => t.id === teamId) ?? null;
      }, [teams, teamId]);
    }
  }
  // END_PLATFORM

  protected _createServerDataVaultStore(id: string): DataVaultStore {
    const validateOptions = (options: { secret: string }) => {
      if (typeof options.secret !== "string") throw new Error("secret must be a string, got " + typeof options.secret);
    };
    return {
      id,
      setValue: async (key, value, options) => {
        validateOptions(options);
        await this._interface.setDataVaultStoreValue(options.secret, id, key, value);
      },
      getValue: async (key, options) => {
        validateOptions(options);
        return Result.orThrow(await this._serverDataVaultStoreValueCache.getOrWait([id, key, options.secret], "write-only"));
      },
      // IF_PLATFORM react-like
      useValue: (key, options) => {
        validateOptions(options);
        return useAsyncCache(this._serverDataVaultStoreValueCache, [id, key, options.secret] as const, `app.useDataVaultStoreValue()`);
      },
      // END_PLATFORM
    };
  }

  async getDataVaultStore(id: string): Promise<DataVaultStore> {
    return this._createServerDataVaultStore(id);
  }

  // IF_PLATFORM react-like
  useDataVaultStore(id: string): DataVaultStore {
    return useMemo(() => this._createServerDataVaultStore(id), [id]);
  }
  // END_PLATFORM

  async sendEmail(options: SendEmailOptions): Promise<void> {
    await this._interface.sendEmail(options);
  }

  protected override async _refreshSession(session: InternalSession) {
    await Promise.all([
      super._refreshUser(session),
      this._currentServerUserCache.refresh([session]),
    ]);
  }

  protected override async _refreshUsers() {
    await Promise.all([
      super._refreshUsers(),
      this._serverUserCache.refreshWhere(() => true),
      this._serverUsersCache.refreshWhere(() => true),
      this._serverContactChannelsCache.refreshWhere(() => true),
      this._serverOAuthProvidersCache.refreshWhere(() => true),
    ]);
  }

  async createOAuthProvider(options: {
    userId: string,
    providerConfigId: string,
    accountId: string,
    email: string,
    allowSignIn: boolean,
    allowConnectedAccounts: boolean,
  }): Promise<Result<ServerOAuthProvider, InstanceType<typeof KnownErrors.OAuthProviderAccountIdAlreadyUsedForSignIn>>> {
    try {
      const crud = await this._interface.createServerOAuthProvider({
        user_id: options.userId,
        provider_config_id: options.providerConfigId,
        account_id: options.accountId,
        email: options.email,
        allow_sign_in: options.allowSignIn,
        allow_connected_accounts: options.allowConnectedAccounts,
      });

      await this._serverOAuthProvidersCache.refresh([options.userId]);
      return Result.ok(this._serverOAuthProviderFromCrud(crud));
    } catch (error) {
      if (KnownErrors.OAuthProviderAccountIdAlreadyUsedForSignIn.isInstance(error)) {
        return Result.error(error);
      }
      throw error;
    }
  }
}<|MERGE_RESOLUTION|>--- conflicted
+++ resolved
@@ -229,40 +229,17 @@
 
   protected _createServerCustomer(userIdOrTeamId: string, type: "user" | "team"): Omit<Customer<true>, "id"> {
     const app = this;
-<<<<<<< HEAD
     const itemsCache = type === "user" ? app._serverUserItemsCache : app._serverTeamItemsCache;
-=======
->>>>>>> 251a5358
     const productsCache = type === "user" ? app._serverUserProductsCache : app._serverTeamProductsCache;
     const customerOptions = type === "user" ? { userId: userIdOrTeamId } : { teamId: userIdOrTeamId };
     return {
       ...this._createCustomer(userIdOrTeamId, type, null),
       async getItem(itemId: string) {
-<<<<<<< HEAD
-        const result = Result.orThrow(await itemsCache.getOrWait([userIdOrTeamId, itemId], "write-only"));
-        return app._serverItemFromCrud({ type, id: userIdOrTeamId }, result);
-      },
-      // IF_PLATFORM react-like
-      useItem(itemId: string) {
-        const result = useAsyncCache(itemsCache, [userIdOrTeamId, itemId] as const, `${type}.useItem()`);
-        return useMemo(() => app._serverItemFromCrud({ type, id: userIdOrTeamId }, result), [result]);
-      },
-      // END_PLATFORM
-      async listProducts(options?: CustomerProductsListOptions) {
-        const response = Result.orThrow(await productsCache.getOrWait([userIdOrTeamId, options?.cursor ?? null, options?.limit ?? null], "write-only"));
-        return app._customerProductsFromResponse(response);
-      },
-      // IF_PLATFORM react-like
-      useProducts(options?: CustomerProductsListOptions) {
-        const response = useAsyncCache(productsCache, [userIdOrTeamId, options?.cursor ?? null, options?.limit ?? null] as const, `${type}.useProducts()`);
-        return useMemo(() => app._customerProductsFromResponse(response), [response]);
-=======
         return await app.getItem({ itemId, ...customerOptions });
       },
       // IF_PLATFORM react-like
       useItem(itemId: string) {
         return app.useItem({ itemId, ...customerOptions });
->>>>>>> 251a5358
       },
       // END_PLATFORM
       async grantProduct(productOptions: { productId: string, quantity?: number } | { product: InlineProduct, quantity?: number }) {
