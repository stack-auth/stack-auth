--- conflicted
+++ resolved
@@ -1,14 +1,9 @@
 import { KnownErrors } from "@stackframe/stack-shared";
 import { CurrentUserCrud } from "@stackframe/stack-shared/dist/interface/crud/current-user";
 import { Result } from "@stackframe/stack-shared/dist/utils/results";
-<<<<<<< HEAD
 import type { ConvexClient, ConvexHttpClient } from "convex/browser";
 import type { ConvexReactClient } from "convex/react";
 import { AsyncStoreProperty, GetUserOptions, HandlerUrls, OAuthScopesOnSignIn, RedirectMethod, RedirectToOptions, TokenStoreInit, stackAppInternalsSymbol } from "../../common";
-=======
-import type { ConvexClient } from "convex/browser";
-import { AsyncStoreProperty, GetPartialUserOptions, GetUserOptions, HandlerUrls, OAuthScopesOnSignIn, RedirectMethod, RedirectToOptions, TokenStoreInit, stackAppInternalsSymbol } from "../../common";
->>>>>>> 0d09ac1e
 import { Item } from "../../customers";
 import { Project } from "../../projects";
 import { ProjectCurrentUser, SyncedPartialUser } from "../../users";
@@ -27,16 +22,12 @@
 
   integrations?: {
     convex?: {
-<<<<<<< HEAD
       client:
       | ConvexClient
       | ConvexReactClient
       | ConvexHttpClient
       | { setAuth: (auth: string) => void }
       | { setAuth: (auth: (args: { forceRefreshToken: boolean }) => Promise<string | null>) => void },
-=======
-      client: ConvexClient | { setAuth: (jwt: string) => void },
->>>>>>> 0d09ac1e
     },
   },
 
