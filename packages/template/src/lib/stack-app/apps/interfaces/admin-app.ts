import { ChatContent } from "@stackframe/stack-shared/dist/interface/admin-interface";
import { EmailTemplateType } from "@stackframe/stack-shared/dist/interface/crud/email-templates";
import { InternalSession } from "@stackframe/stack-shared/dist/sessions";
import { Result } from "@stackframe/stack-shared/dist/utils/results";
import { AsyncStoreProperty, EmailConfig } from "../../common";
import { AdminSentEmail } from "../../email";
import { AdminEmailTemplate, AdminEmailTemplateUpdateOptions } from "../../email-templates";
import { InternalApiKey, InternalApiKeyCreateOptions, InternalApiKeyFirstView } from "../../internal-api-keys";
import { AdminProjectPermission, AdminProjectPermissionDefinition, AdminProjectPermissionDefinitionCreateOptions, AdminProjectPermissionDefinitionUpdateOptions, AdminTeamPermission, AdminTeamPermissionDefinition, AdminTeamPermissionDefinitionCreateOptions, AdminTeamPermissionDefinitionUpdateOptions } from "../../permissions";
import { AdminProject } from "../../projects";
import { _StackAdminAppImpl } from "../implementations";
import { StackServerApp, StackServerAppConstructorOptions } from "./server-app";


export type StackAdminAppConstructorOptions<HasTokenStore extends boolean, ProjectId extends string> = (
  | (
    & StackServerAppConstructorOptions<HasTokenStore, ProjectId>
    & {
      superSecretAdminKey?: string,
    }
  )
  | (
    & Omit<StackServerAppConstructorOptions<HasTokenStore, ProjectId>, "publishableClientKey" | "secretServerKey">
    & {
      projectOwnerSession: InternalSession,
    }
  )
);


export type StackAdminApp<HasTokenStore extends boolean = boolean, ProjectId extends string = string> = (
  & AsyncStoreProperty<"project", [], AdminProject, false>
  & AsyncStoreProperty<"internalApiKeys", [], InternalApiKey[], true>
  & AsyncStoreProperty<"teamPermissionDefinitions", [], AdminTeamPermissionDefinition[], true>
  & AsyncStoreProperty<"projectPermissionDefinitions", [], AdminProjectPermissionDefinition[], true>
  & AsyncStoreProperty<"emailThemes", [], { id: string, displayName: string }[], true>
  & AsyncStoreProperty<"emailPreview", [{ themeId?: string | null | false, themeTsxSource?: string, templateId?: string, templateTsxSource?: string }], string, false>
  & AsyncStoreProperty<"newEmailTemplates", [], { id: string, displayName: string, themeId?: string, tsxSource: string }[], true>
  & {
    useEmailTemplates(): AdminEmailTemplate[], // THIS_LINE_PLATFORM react-like
    listEmailTemplates(): Promise<AdminEmailTemplate[]>,
    updateEmailTemplate(type: EmailTemplateType, data: AdminEmailTemplateUpdateOptions): Promise<void>,
    resetEmailTemplate(type: EmailTemplateType): Promise<void>,

    createInternalApiKey(options: InternalApiKeyCreateOptions): Promise<InternalApiKeyFirstView>,

    createTeamPermissionDefinition(data: AdminTeamPermissionDefinitionCreateOptions): Promise<AdminTeamPermission>,
    updateTeamPermissionDefinition(permissionId: string, data: AdminTeamPermissionDefinitionUpdateOptions): Promise<void>,
    deleteTeamPermissionDefinition(permissionId: string): Promise<void>,

    createProjectPermissionDefinition(data: AdminProjectPermissionDefinitionCreateOptions): Promise<AdminProjectPermission>,
    updateProjectPermissionDefinition(permissionId: string, data: AdminProjectPermissionDefinitionUpdateOptions): Promise<void>,
    deleteProjectPermissionDefinition(permissionId: string): Promise<void>,

    useSvixToken(): string, // THIS_LINE_PLATFORM react-like

    sendTestEmail(options: {
      recipientEmail: string,
      emailConfig: EmailConfig,
    }): Promise<Result<undefined, { errorMessage: string }>>,

    sendSignInInvitationEmail(email: string, callbackUrl: string): Promise<void>,

    listSentEmails(): Promise<AdminSentEmail[]>,

    sendEmail(options: {
      userIds: string[],
      subject: string,
      content: string,
      notificationCategoryName: string,
    }): Promise<void>,

    useEmailTheme(id: string): { displayName: string, tsxSource: string }, // THIS_LINE_PLATFORM react-like
    createEmailTheme(displayName: string): Promise<{ id: string }>,
    updateEmailTheme(id: string, tsxSource: string): Promise<void>,

    sendChatMessage(
      threadId: string,
      contextType: "email-theme" | "email-template",
      messages: Array<{ role: string, content: any }>,
      abortSignal?: AbortSignal,
    ): Promise<{ content: ChatContent }>,
    saveChatMessage(threadId: string, message: any): Promise<void>,
    listChatMessages(threadId: string): Promise<{ messages: Array<any> }>,
<<<<<<< HEAD
    updateNewEmailTemplate(id: string, tsxSource: string, themeId: string | null | false): Promise<{ renderedHtml: string }>,
=======
    updateNewEmailTemplate(id: string, tsxSource: string): Promise<{ renderedHtml: string }>,
    createNewEmailTemplate(displayName: string): Promise<{ id: string }>,
>>>>>>> 2334884a

    getAllProjectsIdsForMigration(cursor?: string): Promise<{ projectIds: string[], nextCursor: string | null }>,
    convertEmailTemplates(projectId: string): Promise<{ templatesConverted: number, totalTemplates: number, rendered: Array<{ legacyTemplateContent: any, templateType: string, renderedHtml: string | null }> }>,
  }
  & StackServerApp<HasTokenStore, ProjectId>
);
export type StackAdminAppConstructor = {
  new <
    HasTokenStore extends boolean,
    ProjectId extends string
  >(options: StackAdminAppConstructorOptions<HasTokenStore, ProjectId>): StackAdminApp<HasTokenStore, ProjectId>,
  new (options: StackAdminAppConstructorOptions<boolean, string>): StackAdminApp<boolean, string>,
};
export const StackAdminApp: StackAdminAppConstructor = _StackAdminAppImpl;<|MERGE_RESOLUTION|>--- conflicted
+++ resolved
@@ -82,12 +82,8 @@
     ): Promise<{ content: ChatContent }>,
     saveChatMessage(threadId: string, message: any): Promise<void>,
     listChatMessages(threadId: string): Promise<{ messages: Array<any> }>,
-<<<<<<< HEAD
     updateNewEmailTemplate(id: string, tsxSource: string, themeId: string | null | false): Promise<{ renderedHtml: string }>,
-=======
-    updateNewEmailTemplate(id: string, tsxSource: string): Promise<{ renderedHtml: string }>,
     createNewEmailTemplate(displayName: string): Promise<{ id: string }>,
->>>>>>> 2334884a
 
     getAllProjectsIdsForMigration(cursor?: string): Promise<{ projectIds: string[], nextCursor: string | null }>,
     convertEmailTemplates(projectId: string): Promise<{ templatesConverted: number, totalTemplates: number, rendered: Array<{ legacyTemplateContent: any, templateType: string, renderedHtml: string | null }> }>,
