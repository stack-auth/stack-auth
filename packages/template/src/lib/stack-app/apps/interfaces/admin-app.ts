import { ChatContent } from "@stackframe/stack-shared/dist/interface/admin-interface";
import { InternalSession } from "@stackframe/stack-shared/dist/sessions";
import { Result } from "@stackframe/stack-shared/dist/utils/results";
import { AsyncStoreProperty, EmailConfig } from "../../common";
import { AdminSentEmail } from "../../email";
import { InternalApiKey, InternalApiKeyCreateOptions, InternalApiKeyFirstView } from "../../internal-api-keys";
import { AdminProjectPermission, AdminProjectPermissionDefinition, AdminProjectPermissionDefinitionCreateOptions, AdminProjectPermissionDefinitionUpdateOptions, AdminTeamPermission, AdminTeamPermissionDefinition, AdminTeamPermissionDefinitionCreateOptions, AdminTeamPermissionDefinitionUpdateOptions } from "../../permissions";
import { AdminProject } from "../../projects";
import { _StackAdminAppImpl } from "../implementations";
import { StackServerApp, StackServerAppConstructorOptions } from "./server-app";


export type StackAdminAppConstructorOptions<HasTokenStore extends boolean, ProjectId extends string> = (
  | (
    & StackServerAppConstructorOptions<HasTokenStore, ProjectId>
    & {
      superSecretAdminKey?: string,
    }
  )
  | (
    & Omit<StackServerAppConstructorOptions<HasTokenStore, ProjectId>, "publishableClientKey" | "secretServerKey">
    & {
      projectOwnerSession: InternalSession,
    }
  )
);


export type StackAdminApp<HasTokenStore extends boolean = boolean, ProjectId extends string = string> = (
  & AsyncStoreProperty<"project", [], AdminProject, false>
  & AsyncStoreProperty<"internalApiKeys", [], InternalApiKey[], true>
  & AsyncStoreProperty<"teamPermissionDefinitions", [], AdminTeamPermissionDefinition[], true>
  & AsyncStoreProperty<"projectPermissionDefinitions", [], AdminProjectPermissionDefinition[], true>
  & AsyncStoreProperty<"emailThemes", [], { id: string, displayName: string }[], true>
  & AsyncStoreProperty<"emailPreview", [{ themeId?: string | null | false, themeTsxSource?: string, templateId?: string, templateTsxSource?: string }], string, false>
  & AsyncStoreProperty<"emailTemplates", [], { id: string, displayName: string, themeId?: string, tsxSource: string }[], true>
  & {
    useEmailTemplates(): { id: string, displayName: string, tsxSource: string }[], // THIS_LINE_PLATFORM react-like
    listEmailTemplates(): Promise<{ id: string, displayName: string, tsxSource: string }[]>,

    createInternalApiKey(options: InternalApiKeyCreateOptions): Promise<InternalApiKeyFirstView>,

    createTeamPermissionDefinition(data: AdminTeamPermissionDefinitionCreateOptions): Promise<AdminTeamPermission>,
    updateTeamPermissionDefinition(permissionId: string, data: AdminTeamPermissionDefinitionUpdateOptions): Promise<void>,
    deleteTeamPermissionDefinition(permissionId: string): Promise<void>,

    createProjectPermissionDefinition(data: AdminProjectPermissionDefinitionCreateOptions): Promise<AdminProjectPermission>,
    updateProjectPermissionDefinition(permissionId: string, data: AdminProjectPermissionDefinitionUpdateOptions): Promise<void>,
    deleteProjectPermissionDefinition(permissionId: string): Promise<void>,

    useSvixToken(): string, // THIS_LINE_PLATFORM react-like

    sendTestEmail(options: {
      recipientEmail: string,
      emailConfig: EmailConfig,
    }): Promise<Result<undefined, { errorMessage: string }>>,

    sendSignInInvitationEmail(email: string, callbackUrl: string): Promise<void>,

    listSentEmails(): Promise<AdminSentEmail[]>,

    sendEmail(options: {
      userIds: string[],
      subject: string,
      content: string,
      notificationCategoryName: string,
    }): Promise<void>,

    useEmailTheme(id: string): { displayName: string, tsxSource: string }, // THIS_LINE_PLATFORM react-like
    createEmailTheme(displayName: string): Promise<{ id: string }>,
    updateEmailTheme(id: string, tsxSource: string): Promise<void>,

    sendChatMessage(
      threadId: string,
      contextType: "email-theme" | "email-template",
      messages: Array<{ role: string, content: any }>,
      abortSignal?: AbortSignal,
    ): Promise<{ content: ChatContent }>,
    saveChatMessage(threadId: string, message: any): Promise<void>,
    listChatMessages(threadId: string): Promise<{ messages: Array<any> }>,
<<<<<<< HEAD
    updateEmailTemplate(id: string, tsxSource: string, themeId: string | null | false): Promise<{ renderedHtml: string }>,
=======
    updateNewEmailTemplate(id: string, tsxSource: string, themeId: string | null | false): Promise<{ renderedHtml: string }>,
    createNewEmailTemplate(displayName: string): Promise<{ id: string }>,

    getAllProjectsIdsForMigration(cursor?: string): Promise<{ projectIds: string[], nextCursor: string | null }>,
    convertEmailTemplates(projectId: string): Promise<{ templatesConverted: number, totalTemplates: number, rendered: Array<{ legacyTemplateContent: any, templateType: string, renderedHtml: string | null }> }>,
>>>>>>> 16c74fb1
  }
  & StackServerApp<HasTokenStore, ProjectId>
);
export type StackAdminAppConstructor = {
  new <
    HasTokenStore extends boolean,
    ProjectId extends string
  >(options: StackAdminAppConstructorOptions<HasTokenStore, ProjectId>): StackAdminApp<HasTokenStore, ProjectId>,
  new (options: StackAdminAppConstructorOptions<boolean, string>): StackAdminApp<boolean, string>,
};
export const StackAdminApp: StackAdminAppConstructor = _StackAdminAppImpl;<|MERGE_RESOLUTION|>--- conflicted
+++ resolved
@@ -78,15 +78,8 @@
     ): Promise<{ content: ChatContent }>,
     saveChatMessage(threadId: string, message: any): Promise<void>,
     listChatMessages(threadId: string): Promise<{ messages: Array<any> }>,
-<<<<<<< HEAD
     updateEmailTemplate(id: string, tsxSource: string, themeId: string | null | false): Promise<{ renderedHtml: string }>,
-=======
-    updateNewEmailTemplate(id: string, tsxSource: string, themeId: string | null | false): Promise<{ renderedHtml: string }>,
-    createNewEmailTemplate(displayName: string): Promise<{ id: string }>,
-
-    getAllProjectsIdsForMigration(cursor?: string): Promise<{ projectIds: string[], nextCursor: string | null }>,
-    convertEmailTemplates(projectId: string): Promise<{ templatesConverted: number, totalTemplates: number, rendered: Array<{ legacyTemplateContent: any, templateType: string, renderedHtml: string | null }> }>,
->>>>>>> 16c74fb1
+    createEmailTemplate(displayName: string): Promise<{ id: string }>,
   }
   & StackServerApp<HasTokenStore, ProjectId>
 );
