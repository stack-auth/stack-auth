--- conflicted
+++ resolved
@@ -11,11 +11,11 @@
 import { AsyncStoreProperty } from "../common";
 import { OAuthConnection } from "../connected-accounts";
 import { ContactChannel, ContactChannelCreateOptions, ServerContactChannel, ServerContactChannelCreateOptions } from "../contact-channels";
+import { Customer } from "../customers";
 import { NotificationCategory } from "../notification-categories";
 import { AdminTeamPermission, TeamPermission } from "../permissions";
-import { AdminOwnedProject, AdminProjectCreateOptions, AdminProjectUpdateOptions } from "../projects";
+import { AdminOwnedProject, AdminProjectCreateOptions } from "../projects";
 import { EditableTeamMemberProfile, ServerTeam, ServerTeamCreateOptions, Team, TeamCreateOptions } from "../teams";
-<<<<<<< HEAD
 
 export type OAuthProvider = {
   readonly id: string,
@@ -44,10 +44,6 @@
   >>,
   delete(): Promise<void>,
 };
-=======
-import { NotificationCategory } from "../notification-categories";
-import { Customer } from "../customers";
->>>>>>> 389fdefe
 
 
 export type Session = {
