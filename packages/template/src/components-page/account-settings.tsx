--- conflicted
+++ resolved
@@ -1541,7 +1541,6 @@
   );
 }
 
-<<<<<<< HEAD
 function PaymentsPage() {
   const app = useStackApp();
 
@@ -1554,7 +1553,8 @@
       </Section>
     </PageLayout>
   );
-=======
+}
+
 function ApiKeysPageSkeleton() {
   return <PageLayout>
     <Skeleton className="h-9 w-full mt-1"/>
@@ -1576,5 +1576,4 @@
     <Skeleton className="h-9 w-full mt-1"/>
     <Skeleton className="h-9 w-full mt-1"/>
   </PageLayout>;
->>>>>>> 3940e581
 }