{
  "//": "IF_PLATFORM template",
  "name": "@stackframe/template",
  "//": "ELSE_IF_PLATFORM js",
  "name": "@stackframe/js",
  "//": "ELSE_IF_PLATFORM next",
  "name": "@stackframe/stack",
  "//": "ELSE_IF_PLATFORM react",
  "name": "@stackframe/react",
  "//": "END_PLATFORM",
  
  "//": "NEXT_LINE_PLATFORM template",
  "private": true,
<<<<<<< HEAD
  "version": "2.8.26",
=======
  "version": "2.8.27",
>>>>>>> ffb720dd
  "sideEffects": false,
  "main": "./dist/index.js",
  "types": "./dist/index.d.ts",
  "exports": {
    ".": {
      "types": "./dist/index.d.ts",
      "import": {
        "default": "./dist/esm/index.js"
      },
      "require": {
        "default": "./dist/index.js"
      }
    }
  },
  "homepage": "https://stack-auth.com",
  "scripts": {
    "typecheck": "tsc --noEmit",
    "clean": "rimraf dist && rimraf node_modules",
    "lint": "eslint --ext .tsx,.ts .",

    "//": "IF_PLATFORM template react-like",
    "build": "rimraf dist && pnpm run css && tsup-node",
    "dev": "rimraf dist && concurrently -n \"build,codegen\" -k \"tsup-node --watch\" \"pnpm run codegen:watch\"",
    "codegen": "pnpm run css",
    "codegen:watch": "pnpm run css:watch"
    ,"//": "ELSE_PLATFORM",
    "build": "rimraf dist && tsup-node",
    "dev": "rimraf dist && tsup-node --watch"
    ,"//": "END_PLATFORM",

    "//": "IF_PLATFORM template react-like"
    ,"css": "pnpm run css-tw && pnpm run css-sc",
    "css:watch": "concurrently -n \"tw,sc\" -k \"pnpm run css-tw:watch\" \"pnpm run css-sc:watch\"",
    "css-tw:watch": "tailwindcss -i ./src/global.css -o ./src/generated/tailwind.css --watch",
    "css-tw": "tailwindcss -i ./src/global.css -o ./src/generated/tailwind.css",
    "css-sc": "tsx ./scripts/process-css.ts ./src/generated/tailwind.css ./src/generated/global-css.ts",
    "css-sc:watch": "chokidar --silent './src/generated/tailwind.css' -c 'pnpm run css-sc' --throttle 2000"
    ,"//": "END_PLATFORM",

    "//": "IF_PLATFORM template"
    ,"codegen": "pnpm run css && pnpm run quetzal",
    "codegen:watch": "concurrently -n \"css,quetzal\" -k \"pnpm run css:watch\" \"pnpm run quetzal:watch\"",
    "override-env-local-for-quetzal": "echo \"\\n$STACK_ENV_LOCAL_PACKAGE_BUILD_OVERRIDE_FOR_QUETZAL\\n\" >> .env.local",
    "quetzal": "rimraf quetzal-translations && pnpm run override-env-local-for-quetzal && quetzal-process-translations && tsx ./scripts/merge-quetzal-translations.ts",
    "quetzal:ignore-errors": "pnpm run quetzal || echo Quetzal failed, probably because the API key is missing. We will just ignore it",
    "quetzal:watch": "chokidar --silent \"src/**/*\" -i \"src/generated/quetzal-translations.ts\" -c 'pnpm run quetzal:ignore-errors' --throttle 2000"
    ,"//": "END_PLATFORM"
  },
  "files": [
    "README.md",
    "dist",
    "CHANGELOG.md",
    "LICENSE"
  ],
  "dependencies": {
    "@hookform/resolvers": "^3.3.4",
    "@simplewebauthn/browser": "^11.0.0",
    "//": "NEXT_LINE_PLATFORM next",
    "@stackframe/stack-sc": "workspace:*",
    "@stackframe/stack-shared": "workspace:*",
    "//": "NEXT_LINE_PLATFORM react-like",
    "@stackframe/stack-ui": "workspace:*",
    "@tanstack/react-table": "^8.20.5",
    "//": "NEXT_LINE_PLATFORM react-like",
    "browser-image-compression": "^2.0.2",
    "color": "^4.2.3",
    "cookie": "^0.6.0",
    "jose": "^5.2.2",
    "js-cookie": "^3.0.5",
    "//": "NEXT_LINE_PLATFORM react-like",
    "lucide-react": "^0.378.0",
    "oauth4webapi": "^2.10.3",
    "@oslojs/otp": "^1.1.0",
    "qrcode": "^1.5.4",
    "//": "NEXT_LINE_PLATFORM react-like",
    "react-easy-crop": "^5.4.1",
    "//": "NEXT_LINE_PLATFORM react-like",
    "react-hook-form": "^7.51.4",
    "rimraf": "^5.0.5",
    "//": "NEXT_LINE_PLATFORM react-like",
    "tailwindcss-animate": "^1.0.7",
    "tsx": "^4.7.2",
    "yup": "^1.4.0"
  },
  "//": "IF_PLATFORM react-like",
  "peerDependencies": {
    "@types/react": ">=18.2 || >=19.0.0-rc.0",
    "//": "IF_PLATFORM next",
    "@types/react-dom": ">=18.2 || >=19.0.0-rc.0",
    "react-dom": ">=18.2 || >=19.0.0-rc.0",
    "next": ">=14.1 || >=15.0.0-canary.0 || >=15.0.0-rc.0",
    "//": "END_PLATFORM",
    "react": ">=18.2 || >=19.0.0-rc.0"
  },
  "//": "END_PLATFORM",
  "//": "IF_PLATFORM react-like",
  "peerDependenciesMeta": {
    "//": "IF_PLATFORM next",
    "@types/react-dom": {
      "optional": true
    },
    "//": "END_PLATFORM",
    "@types/react": {
      "optional": true
    }
  },
  "//": "END_PLATFORM",
  "devDependencies": {
    "@quetzallabs/i18n": "^0.1.19",
    "@types/color": "^3.0.6",
    "@types/cookie": "^0.6.0",
    "@types/js-cookie": "^3.0.6",
    "@types/qrcode": "^1.5.5",
    "@types/react-avatar-editor": "^13.0.3",
    "autoprefixer": "^10.4.17",
    "chokidar-cli": "^3.0.0",
    "esbuild": "^0.20.2",
    "i18next": "^23.14.0",
    "i18next-parser": "^9.0.2",
    "//": "NEXT_LINE_PLATFORM next",
    "next": "^14.1.0",
    "postcss": "^8.4.38",
    "postcss-nested": "^6.0.1",
    "react": "^18.2.0",
    "//": "NEXT_LINE_PLATFORM react-like",
    "react-dom": "^18.2.0",
    "rimraf": "^5.0.5",
    "tailwindcss": "^3.4.4",
    "tsup": "^8.0.2"
  }
}<|MERGE_RESOLUTION|>--- conflicted
+++ resolved
@@ -11,11 +11,7 @@
   
   "//": "NEXT_LINE_PLATFORM template",
   "private": true,
-<<<<<<< HEAD
-  "version": "2.8.26",
-=======
   "version": "2.8.27",
->>>>>>> ffb720dd
   "sideEffects": false,
   "main": "./dist/index.js",
   "types": "./dist/index.d.ts",
