import * as yup from "yup";
import { KnownErrors } from ".";
import { isBase64 } from "./utils/bytes";
import { Currency, MoneyAmount } from "./utils/currencies";
import { DayInterval, Interval } from "./utils/dates";
import { StackAssertionError, throwErr } from "./utils/errors";
import { decodeBasicAuthorizationHeader } from "./utils/http";
import { allProviders } from "./utils/oauth";
import { deepPlainClone, omit } from "./utils/objects";
import { deindent } from "./utils/strings";
import { isValidUrl } from "./utils/urls";
import { isUuid } from "./utils/uuids";

declare module "yup" {
  // eslint-disable-next-line @typescript-eslint/consistent-type-definitions
  interface StringSchema<TType, TContext, TDefault, TFlags> {
    nonEmpty(message?: string): StringSchema<TType, TContext, TDefault, TFlags>,
    empty(): StringSchema<TType, TContext, TDefault, TFlags>,
  }

  // eslint-disable-next-line @typescript-eslint/consistent-type-definitions
  interface Schema<TType, TContext, TDefault, TFlags> {
    hasNested<K extends keyof NonNullable<TType>>(path: K): boolean,
    getNested<K extends keyof NonNullable<TType>>(path: K): yup.Schema<NonNullable<TType>[K], TContext, TDefault, TFlags>,

    // the default types for concat kinda suck, so let's fix that
    concat<U extends yup.AnySchema>(schema: U): yup.Schema<Omit<NonNullable<TType>, keyof yup.InferType<U>> & yup.InferType<U> | (TType & (null | undefined)), TContext, Omit<NonNullable<TDefault>, keyof U['__default']> & U['__default'] | (TDefault & (null | undefined)), TFlags>,
  }

  // eslint-disable-next-line @typescript-eslint/consistent-type-definitions
  export interface CustomSchemaMetadata {
    stackSchemaInfo?:
    | {
      type: "object" | "array" | "string" | "number" | "boolean" | "date" | "mixed" | "never",
    }
    | {
      type: "tuple",
      items: yup.AnySchema[],
    }
    | {
      type: "union",
      items: yup.AnySchema[],
    }
    | {
      type: "record",
      keySchema: yup.StringSchema<any>,
      valueSchema: yup.AnySchema,
    },
  }
}

// eslint-disable-next-line no-restricted-syntax
yup.addMethod(yup.string, "nonEmpty", function (message?: string) {
  return this.test(
    "non-empty",
    message ?? (({ path }) => `${path} must not be empty`),
    (value) => {
      return value !== "";
    }
  );
});

yup.addMethod(yup.Schema, "hasNested", function (path: any) {
  if (!path.match(/^[a-zA-Z_$:\-][a-zA-Z0-9_$:\-]*$/)) throw new StackAssertionError(`yupSchema.hasNested can currently only be used with alphanumeric keys, underscores, dollar signs, colons, and hyphens. Fix this in the future. Provided key: ${path}`);
  const schemaInfo = this.meta()?.stackSchemaInfo as any;
  if (schemaInfo?.type === "record") {
    return schemaInfo.keySchema.isValidSync(path);
  } else if (schemaInfo?.type === "union") {
    return schemaInfo.items.some((s: any) => s.hasNested(path));
  } else {
    try {
      yup.reach(this, path);
      return true as any;
    } catch (e) {
      if (e instanceof Error && e.message.includes("The schema does not contain the path")) {
        return false as any;
      }
      throw e;
    }
  }
});

yup.addMethod(yup.Schema, "getNested", function (path: any) {
  if (!path.match(/^[a-zA-Z_$:\-][a-zA-Z0-9_$:\-]*$/)) throw new StackAssertionError(`yupSchema.getNested can currently only be used with alphanumeric keys, underscores, dollar signs, colons, and hyphens. Fix this in the future. Provided key: ${path}`);

  if (!this.hasNested(path as never)) throw new StackAssertionError(`Tried to call yupSchema.getNested, but key is not present in the schema. Provided key: ${path}`, { path, schema: this });

  const schemaInfo = this.meta()?.stackSchemaInfo;
  if (schemaInfo?.type === "record") {
    return schemaInfo.valueSchema;
  } else if (schemaInfo?.type === "union") {
    const schemasWithNested = schemaInfo.items.filter((s: any) => s.hasNested(path));
    return yupUnion(...schemasWithNested.map(s => s.getNested(path)));
  } else {
    return yup.reach(this, path) as any;
  }
});

import.meta.vitest?.test("hasNested", ({ expect }) => {
  expect(yupObject({ a: yupString() }).hasNested("a")).toBe(true);
  expect(yupObject({}).hasNested("a" as never)).toBe(false);
  expect(yupRecord(yupString(), yupString()).hasNested("a")).toBe(true);
  expect(yupRecord(yupString().oneOf(["a"]), yupString()).hasNested("b")).toBe(false);
  expect(yupUnion(yupString(), yupNumber()).hasNested("a" as any)).toBe(false);
  expect(yupUnion(yupString(), yupObject({ b: yupNumber() })).hasNested("a" as never)).toBe(false);
  expect(yupUnion(yupString(), yupObject({ a: yupNumber() })).hasNested("a" as never)).toBe(true);
});
import.meta.vitest?.test("getNested", ({ expect }) => {
  expect(yupObject({ a: yupNumber() }).getNested("a").describe().type).toEqual("number");
  expect(() => yupObject({}).getNested("a" as never)).toThrow();
  expect(() => yupObject({ a: yupObject({ b: yupString() }) }).getNested("a.b" as never)).toThrow();
  expect(yupRecord(yupString().oneOf(["a"]), yupNumber()).getNested("a").describe().type).toEqual("number");
  expect(() => yupRecord(yupString().oneOf(["a"]), yupString()).getNested("b" as never)).toThrow();
  expect(yupUnion(yupString(), yupObject({ a: yupNumber() })).getNested("a" as never).describe().type).toEqual("mixed");
  expect(yupUnion(yupObject({ a: yupString() }), yupObject({ a: yupNumber() })).getNested("a").describe().type).toEqual("mixed");
});

export async function yupValidate<S extends yup.ISchema<any>>(
  schema: S,
  obj: unknown,
  options?: yup.ValidateOptions & { currentUserId?: string | null }
): Promise<yup.InferType<S>> {
  try {
    return await schema.validate(obj, {
      ...omit(options ?? {}, ['currentUserId']),
      context: {
        ...options?.context,
        stackAllowUserIdMe: options?.currentUserId !== undefined,
      },
    });
  } catch (error) {
    if (error instanceof ReplaceFieldWithOwnUserId) {
      const currentUserId = options?.currentUserId;
      if (!currentUserId) throw new KnownErrors.CannotGetOwnUserWithoutUser();

      // parse yup path
      let pathRemaining = error.path;
      const fieldPath = [];
      while (pathRemaining.length > 0) {
        if (pathRemaining.startsWith("[")) {
          const index = pathRemaining.indexOf("]");
          if (index < 0) throw new StackAssertionError("Invalid path");
          fieldPath.push(JSON.parse(pathRemaining.slice(1, index)));
          pathRemaining = pathRemaining.slice(index + 1);
        } else {
          let dotIndex = pathRemaining.indexOf(".");
          if (dotIndex === -1) dotIndex = pathRemaining.length;
          fieldPath.push(pathRemaining.slice(0, dotIndex));
          pathRemaining = pathRemaining.slice(dotIndex + 1);
        }
      }

      const newObj = deepPlainClone(obj);
      let it = newObj;
      for (const field of fieldPath.slice(0, -1)) {
        if (!Object.prototype.hasOwnProperty.call(it, field)) {
          throw new StackAssertionError(`Segment ${field} of path ${error.path} not found in object`);
        }
        it = (it as any)[field];
      }
      (it as any)[fieldPath[fieldPath.length - 1]] = currentUserId;

      return await yupValidate(schema, newObj, options);
    }
    throw error;
  }
}

const _idDescription = (identify: string) => `The unique identifier of the ${identify}`;
const _displayNameDescription = (identify: string) => `Human-readable ${identify} display name. This is not a unique identifier.`;
const _clientMetaDataDescription = (identify: string) => `Client metadata. Used as a data store, accessible from the client side. Do not store information that should not be exposed to the client.`;
const _clientReadOnlyMetaDataDescription = (identify: string) => `Client read-only, server-writable metadata. Used as a data store, accessible from the client side. Do not store information that should not be exposed to the client. The client can read this data, but cannot modify it. This is useful for things like subscription status.`;
const _profileImageUrlDescription = (identify: string) => `URL of the profile image for ${identify}. Can be a Base64 encoded image. Must be smaller than 100KB. Please compress and crop to a square before passing in.`;
const _serverMetaDataDescription = (identify: string) => `Server metadata. Used as a data store, only accessible from the server side. You can store secret information related to the ${identify} here.`;
const _atMillisDescription = (identify: string) => `(the number of milliseconds since epoch, January 1, 1970, UTC)`;
const _createdAtMillisDescription = (identify: string) => `The time the ${identify} was created ${_atMillisDescription(identify)}`;
const _signedUpAtMillisDescription = `The time the user signed up ${_atMillisDescription}`;
const _lastActiveAtMillisDescription = `The time the user was last active ${_atMillisDescription}`;


declare const StackAdaptSentinel: unique symbol;
export type StackAdaptSentinel = typeof StackAdaptSentinel;

// Built-in replacements
export function yupString<A extends string, B extends yup.Maybe<yup.AnyObject> = yup.AnyObject>(...args: Parameters<typeof yup.string<A, B>>) {
  // eslint-disable-next-line no-restricted-syntax
  return yup.string(...args).meta({ stackSchemaInfo: { type: "string" } });
}
export function yupNumber<A extends number, B extends yup.Maybe<yup.AnyObject> = yup.AnyObject>(...args: Parameters<typeof yup.number<A, B>>) {
  // eslint-disable-next-line no-restricted-syntax
  return yup.number(...args).meta({ stackSchemaInfo: { type: "number" } });
}
export function yupBoolean<A extends boolean, B extends yup.Maybe<yup.AnyObject> = yup.AnyObject>(...args: Parameters<typeof yup.boolean<A, B>>) {
  // eslint-disable-next-line no-restricted-syntax
  return yup.boolean(...args).meta({ stackSchemaInfo: { type: "boolean" } });
}
/**
 * @deprecated, use number of milliseconds since epoch instead
 */
export function yupDate<A extends Date, B extends yup.Maybe<yup.AnyObject> = yup.AnyObject>(...args: Parameters<typeof yup.date<A, B>>) {
  // eslint-disable-next-line no-restricted-syntax
  return yup.date(...args).meta({ stackSchemaInfo: { type: "date" } });
}
function _yupMixedInternal<A extends {}>(...args: Parameters<typeof yup.mixed<A>>) {
  // eslint-disable-next-line no-restricted-syntax
  return yup.mixed(...args);
}
export function yupMixed<A extends {}>(...args: Parameters<typeof yup.mixed<A>>) {
  return _yupMixedInternal(...args).meta({ stackSchemaInfo: { type: "mixed" } });
}
export function yupArray<A extends yup.Maybe<yup.AnyObject> = yup.AnyObject, B = any>(...args: Parameters<typeof yup.array<A, B>>) {
  // eslint-disable-next-line no-restricted-syntax
  return yup.array(...args).meta({ stackSchemaInfo: { type: "array" } });
}
export function yupTuple<T extends [unknown, ...unknown[]]>(schemas: { [K in keyof T]: yup.Schema<T[K]> }) {
  if (schemas.length === 0) throw new Error('yupTuple must have at least one schema');
  // eslint-disable-next-line no-restricted-syntax
  return yup.tuple<T>(schemas as any).meta({ stackSchemaInfo: { type: "tuple", items: schemas } });
}
export function yupObjectWithAutoDefault<A extends yup.Maybe<yup.AnyObject>, B extends yup.ObjectShape>(...args: Parameters<typeof yup.object<A, B>>) {
  // eslint-disable-next-line no-restricted-syntax
  const object = yup.object(...args).test(
    'no-unknown-object-properties',
    ({ path }) => `${path} contains unknown properties`,
    (value: any, context) => {
      if (context.options.context?.noUnknownPathPrefixes?.some((prefix: string) => context.path.startsWith(prefix))) {
        if (context.schema.spec.noUnknown !== false) {
          const availableKeys = new Set(Object.keys(context.schema.fields));
          const unknownKeys = Object.keys(value ?? {}).filter(key => !availableKeys.has(key));
          if (unknownKeys.length > 0) {
            // TODO "did you mean XYZ"
            return context.createError({
              message: `${context.path || "Object"} contains unknown properties: ${unknownKeys.join(', ')}`,
              path: context.path,
              params: { unknownKeys, availableKeys },
            });
          }
        }
      }
      return true;
    },
  ).meta({ stackSchemaInfo: { type: "object" } });
  return object;
}
export function yupObject<A extends yup.Maybe<yup.AnyObject>, B extends yup.ObjectShape>(...args: Parameters<typeof yup.object<A, B>>) {
  // we don't want to update the type of `object` to have a default flag
  const object = yupObjectWithAutoDefault(...args);
  return object.default(undefined) as any as typeof object;
}

export function yupNever(): yup.MixedSchema<never> {
  return _yupMixedInternal().meta({ stackSchemaInfo: { type: "never" } }).test('never', 'This value should never be reached', () => false) as any;
}

export function yupUnion<T extends yup.AnySchema[]>(...args: T): yup.MixedSchema<yup.InferType<T[number]>> {
  if (args.length === 0) throw new Error('yupUnion must have at least one schema');

  return _yupMixedInternal().meta({ stackSchemaInfo: { type: "union", items: args } }).test('is-one-of', 'Invalid value', async (value, context) => {
    if (value == null) return true;
    const errors = [];
    for (const schema of args) {
      try {
        await yupValidate(schema, value, context.options);
        return true;
      } catch (e) {
        errors.push(e);
      }
    }
    return context.createError({
      message: deindent`
        ${context.path} is not matched by any of the provided schemas:
          ${errors.map((e: any, i) => deindent`
            Schema ${i}:
              ${e.errors.join('\n')}
          `).join('\n')}`,
      path: context.path,
    });
  });
}

export function yupRecord<K extends yup.StringSchema, T extends yup.AnySchema>(
  keySchema: K,
  valueSchema: T,
): yup.MixedSchema<Record<string, yup.InferType<T>>> {
  return yupObject().meta({ stackSchemaInfo: { type: "record", keySchema, valueSchema } }).unknown(true).test(
    'record',
    '${path} must be a record of valid values',
    async function (value: unknown, context: yup.TestContext) {
      if (value == null) return true;
      const { path, createError } = this as any;
      if (typeof value !== 'object') {
        return createError({ message: `${path} must be an object` });
      }

      // Validate each property using the provided valueSchema
      for (const key of Object.keys(value)) {
        // Validate the key
        await yupValidate(keySchema, key, context.options);

        // Validate the value
        try {
          await yupValidate(valueSchema, (value as Record<string, unknown>)[key], {
            ...context.options,
            context: {
              ...context.options.context,
              path: path ? `${path}.${key}` : key,
            },
          });
        } catch (e: any) {
          return createError({
            path: path ? `${path}.${key}` : key,
            message: e.message,
          });
        }
      }

      return true;
    },
  ) as any;
}

export function ensureObjectSchema<T extends yup.AnyObject>(schema: yup.Schema<T>): yup.ObjectSchema<T> & typeof schema {
  if (!(schema instanceof yup.ObjectSchema)) throw new StackAssertionError(`assertObjectSchema: schema is not an ObjectSchema: ${schema.describe().type}`);
  return schema as any;
}

// Common
export const adaptSchema = yupMixed<StackAdaptSentinel>();
/**
 * Yup's URL schema does not recognize some URLs (including `http://localhost`) as a valid URL. This schema is a workaround for that.
 */
export const urlSchema = yupString().test({
  name: 'no-spaces',
  message: (params) => `${params.path} contains spaces`,
  test: (value) => value == null || !value.includes(' ')
}).test({
  name: 'url',
  message: (params) => `${params.path} is not a valid URL`,
  test: (value) => value == null || isValidUrl(value)
});
export const jsonSchema = yupMixed().nullable().defined().transform((value) => JSON.parse(JSON.stringify(value)));
export const jsonStringSchema = yupString().test("json", (params) => `${params.path} is not valid JSON`, (value) => {
  if (value == null) return true;
  try {
    JSON.parse(value);
    return true;
  } catch (error) {
    return false;
  }
});
export const jsonStringOrEmptySchema = yupString().test("json", (params) => `${params.path} is not valid JSON`, (value) => {
  if (!value) return true;
  try {
    JSON.parse(value);
    return true;
  } catch (error) {
    return false;
  }
});
export const base64Schema = yupString().test("is-base64", (params) => `${params.path} is not valid base64`, (value) => {
  if (value == null) return true;
  return isBase64(value);
});
export const passwordSchema = yupString().max(70);
export const intervalSchema = yupTuple<Interval>([yupNumber().min(0).integer().defined(), yupString().oneOf(['millisecond', 'second', 'minute', 'hour', 'day', 'week', 'month', 'year']).defined()]);
export const dayIntervalSchema = yupTuple<DayInterval>([yupNumber().min(0).integer().defined(), yupString().oneOf(['day', 'week', 'month', 'year']).defined()]);
export const intervalOrNeverSchema = yupUnion(intervalSchema.defined(), yupString().oneOf(['never']).defined());
export const dayIntervalOrNeverSchema = yupUnion(dayIntervalSchema.defined(), yupString().oneOf(['never']).defined());
/**
 * This schema is useful for fields where the user can specify the ID, such as price IDs. It is particularly common
 * for IDs in the config schema.
 */
export const userSpecifiedIdSchema = (idName: `${string}Id`) => yupString().matches(/^[a-zA-Z_][a-zA-Z0-9_-]*$/);
export const moneyAmountSchema = (currency: Currency) => yupString<MoneyAmount>().test('money-amount', 'Invalid money amount', (value, context) => {
  if (value == null) return true;
  const regex = /^([0-9]+)(\.([0-9]+))?$/;
  const match = value.match(regex);
  if (!match) return context.createError({ message: 'Money amount must be in the format of <number> or <number>.<number>' });
  const whole = match[1];
  const decimals = match[3];
  if (decimals && decimals.length > currency.decimals) return context.createError({ message: `Too many decimals; ${currency.code} only has ${currency.decimals} decimals` });
  if (whole !== '0' && whole.startsWith('0')) return context.createError({ message: 'Money amount must not have leading zeros' });
  return true;
});

/**
 * A stricter email schema that does some additional checks for UX input. (Some emails are allowed by the spec, for
 * example `test@localhost` or `abc@gmail`, but almost certainly a user input error.)
 *
 * Note that some users in the DB have an email that doesn't match this regex, so most of the time you should use
 * `emailSchema` instead until we do the DB migration.
 */
// eslint-disable-next-line no-restricted-syntax
export const strictEmailSchema = (message: string | undefined) => yupString().email(message).matches(/^[^.]+(\.[^.]+)*@.*\.[^.][^.]+$/, message);
// eslint-disable-next-line no-restricted-syntax
export const emailSchema = yupString().email();

import.meta.vitest?.test('strictEmailSchema', ({ expect }) => {
  const validEmails = [
    "a@example.com",
    "abc@example.com",
    "a.b@example.com",
    "throwaway.mail+token@example.com",
    "email-alt-dash@demo-mail.com",
    "test-account@weird-domain.net",
    "%!~&+{}=|`#@domain.test",
    "admin@a.longtldexample",
  ];
  for (const email of validEmails) {
    expect(strictEmailSchema(undefined).validateSync(email)).toBe(email);
  }
  const invalidEmails = [
    "test@localhost",
    "test@gmail",
    "test@gmail.com.a",
    "test@gmail.a",
    "test.@example.com",
    "test..test@example.com",
    ".test@example.com",
  ];
  for (const email of invalidEmails) {
    expect(() => strictEmailSchema(undefined).validateSync(email)).toThrow();
  }
});

// Request auth
export const clientOrHigherAuthTypeSchema = yupString().oneOf(['client', 'server', 'admin']).defined();
export const serverOrHigherAuthTypeSchema = yupString().oneOf(['server', 'admin']).defined();
export const adminAuthTypeSchema = yupString().oneOf(['admin']).defined();

// Projects
export const projectIdSchema = yupString().test((v) => v === undefined || v === "internal" || isUuid(v)).meta({ openapiField: { description: _idDescription('project'), exampleValue: 'e0b52f4d-dece-408c-af49-d23061bb0f8d' } });
export const projectBranchIdSchema = yupString().nonEmpty().max(255).meta({ openapiField: { description: _idDescription('project branch'), exampleValue: 'main' } });
export const projectDisplayNameSchema = yupString().meta({ openapiField: { description: _displayNameDescription('project'), exampleValue: 'MyMusic' } });
export const projectDescriptionSchema = yupString().nullable().meta({ openapiField: { description: 'A human readable description of the project', exampleValue: 'A music streaming service' } });
export const projectCreatedAtMillisSchema = yupNumber().meta({ openapiField: { description: _createdAtMillisDescription('project'), exampleValue: 1630000000000 } });
export const projectIsProductionModeSchema = yupBoolean().meta({ openapiField: { description: 'Whether the project is in production mode', exampleValue: true } });
// Project config
export const projectConfigIdSchema = yupString().meta({ openapiField: { description: _idDescription('project config'), exampleValue: 'd09201f0-54f5-40bd-89ff-6d1815ddad24' } });
export const projectAllowLocalhostSchema = yupBoolean().meta({ openapiField: { description: 'Whether localhost is allowed as a domain for this project. Should only be allowed in development mode', exampleValue: true } });
export const projectCreateTeamOnSignUpSchema = yupBoolean().meta({ openapiField: { description: 'Whether a team should be created for each user that signs up', exampleValue: true } });
export const projectMagicLinkEnabledSchema = yupBoolean().meta({ openapiField: { description: 'Whether magic link authentication is enabled for this project', exampleValue: true } });
export const projectPasskeyEnabledSchema = yupBoolean().meta({ openapiField: { description: 'Whether passkey authentication is enabled for this project', exampleValue: true } });
export const projectClientTeamCreationEnabledSchema = yupBoolean().meta({ openapiField: { description: 'Whether client users can create teams', exampleValue: true } });
export const projectClientUserDeletionEnabledSchema = yupBoolean().meta({ openapiField: { description: 'Whether client users can delete their own account from the client', exampleValue: true } });
export const projectSignUpEnabledSchema = yupBoolean().meta({ openapiField: { description: 'Whether users can sign up new accounts, or whether they are only allowed to sign in to existing accounts. Regardless of this option, the server API can always create new users with the `POST /users` endpoint.', exampleValue: true } });
export const projectCredentialEnabledSchema = yupBoolean().meta({ openapiField: { description: 'Whether email password authentication is enabled for this project', exampleValue: true } });
// Project OAuth config
export const oauthIdSchema = yupString().oneOf(allProviders).meta({ openapiField: { description: `OAuth provider ID, one of ${allProviders.map(x => `\`${x}\``).join(', ')}`, exampleValue: 'google' } });
export const oauthEnabledSchema = yupBoolean().meta({ openapiField: { description: 'Whether the OAuth provider is enabled. If an provider is first enabled, then disabled, it will be shown in the list but with enabled=false', exampleValue: true } });
export const oauthTypeSchema = yupString().oneOf(['shared', 'standard']).meta({ openapiField: { description: 'OAuth provider type, one of shared, standard. "shared" uses Stack shared OAuth keys and it is only meant for development. "standard" uses your own OAuth keys and will show your logo and company name when signing in with the provider.', exampleValue: 'standard' } });
export const oauthClientIdSchema = yupString().meta({ openapiField: { description: 'OAuth client ID. Needs to be specified when using type="standard"', exampleValue: 'google-oauth-client-id' } });
export const oauthClientSecretSchema = yupString().meta({ openapiField: { description: 'OAuth client secret. Needs to be specified when using type="standard"', exampleValue: 'google-oauth-client-secret' } });
export const oauthFacebookConfigIdSchema = yupString().meta({ openapiField: { description: 'The configuration id for Facebook business login (for things like ads and marketing). This is only required if you are using the standard OAuth with Facebook and you are using Facebook business login.' } });
export const oauthMicrosoftTenantIdSchema = yupString().meta({ openapiField: { description: 'The Microsoft tenant id for Microsoft directory. This is only required if you are using the standard OAuth with Microsoft and you have an Azure AD tenant.' } });
export const oauthAccountMergeStrategySchema = yupString().oneOf(['link_method', 'raise_error', 'allow_duplicates']).meta({ openapiField: { description: 'Determines how to handle OAuth logins that match an existing user by email. `link_method` adds the OAuth method to the existing user. `raise_error` rejects the login with an error. `allow_duplicates` creates a new user.', exampleValue: 'link_method' } });
// Project email config
export const emailTypeSchema = yupString().oneOf(['shared', 'standard']).meta({ openapiField: { description: 'Email provider type, one of shared, standard. "shared" uses Stack shared email provider and it is only meant for development. "standard" uses your own email server and will have your email address as the sender.', exampleValue: 'standard' } });
export const emailSenderNameSchema = yupString().meta({ openapiField: { description: 'Email sender name. Needs to be specified when using type="standard"', exampleValue: 'Stack' } });
export const emailHostSchema = yupString().meta({ openapiField: { description: 'Email host. Needs to be specified when using type="standard"', exampleValue: 'smtp.your-domain.com' } });
export const emailPortSchema = yupNumber().min(0).max(65535).meta({ openapiField: { description: 'Email port. Needs to be specified when using type="standard"', exampleValue: 587 } });
export const emailUsernameSchema = yupString().meta({ openapiField: { description: 'Email username. Needs to be specified when using type="standard"', exampleValue: 'smtp-email' } });
export const emailSenderEmailSchema = emailSchema.meta({ openapiField: { description: 'Email sender email. Needs to be specified when using type="standard"', exampleValue: 'example@your-domain.com' } });
export const emailPasswordSchema = passwordSchema.meta({ openapiField: { description: 'Email password. Needs to be specified when using type="standard"', exampleValue: 'your-email-password' } });
// Project domain config
export const handlerPathSchema = yupString().test('is-handler-path', 'Handler path must start with /', (value) => value?.startsWith('/')).meta({ openapiField: { description: 'Handler path. If you did not setup a custom handler path, it should be "/handler" by default. It needs to start with /', exampleValue: '/handler' } });
// Project email theme config
export const emailThemeSchema = yupString().meta({ openapiField: { description: 'Email theme id for the project. Determines the visual style of emails sent by the project.' } });
export const emailThemeListSchema = yupRecord(
  yupString().uuid(),
  yupObject({
    displayName: yupString().meta({ openapiField: { description: 'Email theme name', exampleValue: 'Default Light' } }).defined(),
    tsxSource: yupString().meta({ openapiField: { description: 'Email theme source code tsx component' } }).defined(),
  })
).meta({ openapiField: { description: 'Record of email theme IDs to their display name and source code' } });
export const templateThemeIdSchema = yupMixed<string | false>().test((v: any) => v === undefined || v === false || v === null || (typeof v === 'string' && isUuid(v))).meta({ openapiField: { description: 'Email theme id for the template' } });
export const emailTemplateListSchema = yupRecord(
  yupString().uuid(),
  yupObject({
    displayName: yupString().meta({ openapiField: { description: 'Email template name', exampleValue: 'Email Verification' } }).defined(),
<<<<<<< HEAD
    description: yupString().meta({ openapiField: { description: 'Email template description', exampleValue: 'Will be sent to the user when they sign-up with email/password' } }).defined(),
    subject: yupString().meta({ openapiField: { description: 'Email template subject', exampleValue: 'Verify your email' } }).defined(),
=======
>>>>>>> 43340f0e
    tsxSource: yupString().meta({ openapiField: { description: 'Email template source code tsx component' } }).defined(),
    // themeId can be one of three values:
    // 1. A valid theme id
    // 2. false, which means the template uses no theme
    // 3. undefined, which means the template uses the project's active theme
    themeId: templateThemeIdSchema
  })
).meta({ openapiField: { description: 'Record of email template IDs to their display name and source code' } });

// Payments
export const customerTypeSchema = yupString().oneOf(['user', 'team', 'organization']);

// Users
export class ReplaceFieldWithOwnUserId extends Error {
  constructor(public readonly path: string) {
    super(`This error should be caught by whoever validated the schema, and the field in the path '${path}' should be replaced with the current user's id. This is a workaround to yup not providing access to the context inside the transform function.`);
  }
}
const userIdMeSentinelUuid = "cad564fd-f81b-43f4-b390-98abf3fcc17e";
export const userIdOrMeSchema = yupString().uuid().transform(v => {
  if (v === "me") return userIdMeSentinelUuid;
  else return v;
}).test((v, context) => {
  if (!("stackAllowUserIdMe" in (context.options.context ?? {}))) throw new StackAssertionError('userIdOrMeSchema is not allowed in this context. Make sure you\'re using yupValidate from schema-fields.ts to validate, instead of schema.validate(...).');
  if (!context.options.context?.stackAllowUserIdMe) throw new StackAssertionError('userIdOrMeSchema is not allowed in this context. Make sure you\'re passing in the currentUserId option in yupValidate.');
  if (v === userIdMeSentinelUuid) throw new ReplaceFieldWithOwnUserId(context.path);
  return true;
}).meta({ openapiField: { description: 'The ID of the user, or the special value `me` for the currently authenticated user', exampleValue: '3241a285-8329-4d69-8f3d-316e08cf140c' } });
export const userIdSchema = yupString().uuid().meta({ openapiField: { description: _idDescription('user'), exampleValue: '3241a285-8329-4d69-8f3d-316e08cf140c' } });
export const primaryEmailSchema = emailSchema.meta({ openapiField: { description: 'Primary email', exampleValue: 'johndoe@example.com' } });
export const primaryEmailAuthEnabledSchema = yupBoolean().meta({ openapiField: { description: 'Whether the primary email is used for authentication. If this is set to `false`, the user will not be able to sign in with the primary email with password or OTP', exampleValue: true } });
export const primaryEmailVerifiedSchema = yupBoolean().meta({ openapiField: { description: 'Whether the primary email has been verified to belong to this user', exampleValue: true } });
export const userDisplayNameSchema = yupString().nullable().meta({ openapiField: { description: _displayNameDescription('user'), exampleValue: 'John Doe' } });
export const selectedTeamIdSchema = yupString().uuid().meta({ openapiField: { description: 'ID of the team currently selected by the user', exampleValue: 'team-id' } });
export const profileImageUrlSchema = urlSchema.max(1000000).meta({ openapiField: { description: _profileImageUrlDescription('user'), exampleValue: 'https://example.com/image.jpg' } });
export const signedUpAtMillisSchema = yupNumber().meta({ openapiField: { description: _signedUpAtMillisDescription, exampleValue: 1630000000000 } });
export const userClientMetadataSchema = jsonSchema.meta({ openapiField: { description: _clientMetaDataDescription('user'), exampleValue: { key: 'value' } } });
export const userClientReadOnlyMetadataSchema = jsonSchema.meta({ openapiField: { description: _clientReadOnlyMetaDataDescription('user'), exampleValue: { key: 'value' } } });
export const userServerMetadataSchema = jsonSchema.meta({ openapiField: { description: _serverMetaDataDescription('user'), exampleValue: { key: 'value' } } });
export const userOAuthProviderSchema = yupObject({
  id: yupString().defined(),
  type: yupString().oneOf(allProviders).defined(),
  provider_user_id: yupString().defined(),
});
export const userLastActiveAtMillisSchema = yupNumber().nullable().meta({ openapiField: { description: _lastActiveAtMillisDescription, exampleValue: 1630000000000 } });
export const userPasskeyAuthEnabledSchema = yupBoolean().meta({ openapiField: { hidden: true, description: 'Whether the user has passkeys enabled', exampleValue: false } });
export const userOtpAuthEnabledSchema = yupBoolean().meta({ openapiField: { hidden: true, description: 'Whether the user has OTP/magic link enabled. ', exampleValue: true } });
export const userOtpAuthEnabledMutationSchema = yupBoolean().meta({ openapiField: { hidden: true, description: 'Whether the user has OTP/magic link enabled. Note that only accounts with verified emails can sign-in with OTP.', exampleValue: true } });
export const userHasPasswordSchema = yupBoolean().meta({ openapiField: { hidden: true, description: 'Whether the user has a password set. If the user does not have a password set, they will not be able to sign in with email/password.', exampleValue: true } });
export const userPasswordMutationSchema = passwordSchema.nullable().meta({ openapiField: { description: 'Sets the user\'s password. Doing so revokes all current sessions.', exampleValue: 'my-new-password' } }).max(70);
export const userPasswordHashMutationSchema = yupString()
  .nonEmpty()
  .meta({ openapiField: { description: 'If `password` is not given, sets the user\'s password hash to the given string in Modular Crypt Format (ex.: `$2a$10$VIhIOofSMqGdGlL4wzE//e.77dAQGqNtF/1dT7bqCrVtQuInWy2qi`). Doing so revokes all current sessions.' } });  // we don't set an exampleValue here because it's exclusive with the password field and having both would break the generated example
export const userTotpSecretMutationSchema = base64Schema.nullable().meta({ openapiField: { description: 'Enables 2FA and sets a TOTP secret for the user. Set to null to disable 2FA.', exampleValue: 'dG90cC1zZWNyZXQ=' } });

// Auth
export const signInEmailSchema = strictEmailSchema(undefined).meta({ openapiField: { description: 'The email to sign in with.', exampleValue: 'johndoe@example.com' } });
export const emailOtpSignInCallbackUrlSchema = urlSchema.meta({ openapiField: { description: 'The base callback URL to construct the magic link from. A query parameter `code` with the verification code will be appended to it. The page should then make a request to the `/auth/otp/sign-in` endpoint.', exampleValue: 'https://example.com/handler/magic-link-callback' } });
export const emailVerificationCallbackUrlSchema = urlSchema.meta({ openapiField: { description: 'The base callback URL to construct a verification link for the verification e-mail. A query parameter `code` with the verification code will be appended to it. The page should then make a request to the `/contact-channels/verify` endpoint.', exampleValue: 'https://example.com/handler/email-verification' } });
export const accessTokenResponseSchema = yupString().meta({ openapiField: { description: 'Short-lived access token that can be used to authenticate the user', exampleValue: 'eyJhmMiJB2TO...diI4QT' } });
export const refreshTokenResponseSchema = yupString().meta({ openapiField: { description: 'Long-lived refresh token that can be used to obtain a new access token', exampleValue: 'i8ns3aq2...14y' } });
export const signInResponseSchema = yupObject({
  refresh_token: refreshTokenResponseSchema.defined(),
  access_token: accessTokenResponseSchema.defined(),
  is_new_user: yupBoolean().meta({ openapiField: { description: 'Whether the user is a new user', exampleValue: true } }).defined(),
  user_id: userIdSchema.defined(),
});

// Permissions
export const teamSystemPermissions = [
  '$update_team',
  '$delete_team',
  '$read_members',
  '$remove_members',
  '$invite_members',
  '$manage_api_keys',
] as const;
export const permissionDefinitionIdSchema = yupString()
  .matches(/^\$?[a-z0-9_:]+$/, 'Only lowercase letters, numbers, ":", "_" and optional "$" at the beginning are allowed')
  .test('is-system-permission', 'System permissions must start with a dollar sign', (value, ctx) => {
    if (!value) return true;
    if (value.startsWith('$') && !teamSystemPermissions.includes(value as any)) {
      return ctx.createError({ message: 'Invalid system permission' });
    }
    return true;
  })
  .meta({ openapiField: { description: `The permission ID used to uniquely identify a permission. Can either be a custom permission with lowercase letters, numbers, \`:\`, and \`_\` characters, or one of the system permissions: ${teamSystemPermissions.map(x => `\`${x}\``).join(', ')}`, exampleValue: 'read_secret_info' } });
export const customPermissionDefinitionIdSchema = yupString()
  .matches(/^[a-z0-9_:]+$/, 'Only lowercase letters, numbers, ":", "_" are allowed')
  .meta({ openapiField: { description: 'The permission ID used to uniquely identify a permission. Can only contain lowercase letters, numbers, ":", and "_" characters', exampleValue: 'read_secret_info' } });
export const teamPermissionDescriptionSchema = yupString().meta({ openapiField: { description: 'A human-readable description of the permission', exampleValue: 'Read secret information' } });
export const containedPermissionIdsSchema = yupArray(permissionDefinitionIdSchema.defined()).meta({ openapiField: { description: 'The IDs of the permissions that are contained in this permission', exampleValue: ['read_public_info'] } });

// Teams
export const teamIdSchema = yupString().uuid().meta({ openapiField: { description: _idDescription('team'), exampleValue: 'ad962777-8244-496a-b6a2-e0c6a449c79e' } });
export const teamDisplayNameSchema = yupString().meta({ openapiField: { description: _displayNameDescription('team'), exampleValue: 'My Team' } });
export const teamProfileImageUrlSchema = urlSchema.max(1000000).meta({ openapiField: { description: _profileImageUrlDescription('team'), exampleValue: 'https://example.com/image.jpg' } });
export const teamClientMetadataSchema = jsonSchema.meta({ openapiField: { description: _clientMetaDataDescription('team'), exampleValue: { key: 'value' } } });
export const teamClientReadOnlyMetadataSchema = jsonSchema.meta({ openapiField: { description: _clientReadOnlyMetaDataDescription('team'), exampleValue: { key: 'value' } } });
export const teamServerMetadataSchema = jsonSchema.meta({ openapiField: { description: _serverMetaDataDescription('team'), exampleValue: { key: 'value' } } });
export const teamCreatedAtMillisSchema = yupNumber().meta({ openapiField: { description: _createdAtMillisDescription('team'), exampleValue: 1630000000000 } });
export const teamInvitationEmailSchema = emailSchema.meta({ openapiField: { description: 'The email of the user to invite.', exampleValue: 'johndoe@example.com' } });
export const teamInvitationCallbackUrlSchema = urlSchema.meta({ openapiField: { description: 'The base callback URL to construct an invite link with. A query parameter `code` with the verification code will be appended to it. The page should then make a request to the `/team-invitations/accept` endpoint.', exampleValue: 'https://example.com/handler/team-invitation' } });
export const teamCreatorUserIdSchema = userIdOrMeSchema.meta({ openapiField: { description: 'The ID of the creator of the team. If not specified, the user will not be added to the team. Can be either "me" or the ID of the user. Only used on the client side.', exampleValue: 'me' } });

// Team member profiles
export const teamMemberDisplayNameSchema = yupString().meta({ openapiField: { description: _displayNameDescription('team member') + ' Note that this is separate from the display_name of the user.', exampleValue: 'John Doe' } });
export const teamMemberProfileImageUrlSchema = urlSchema.max(1000000).meta({ openapiField: { description: _profileImageUrlDescription('team member'), exampleValue: 'https://example.com/image.jpg' } });

// Contact channels
export const contactChannelIdSchema = yupString().uuid().meta({ openapiField: { description: _idDescription('contact channel'), exampleValue: 'b3d396b8-c574-4c80-97b3-50031675ceb2' } });
export const contactChannelTypeSchema = yupString().oneOf(['email']).meta({ openapiField: { description: `The type of the contact channel. Currently only "email" is supported.`, exampleValue: 'email' } });
export const contactChannelValueSchema = yupString().when('type', {
  is: 'email',
  then: (schema) => schema.email(),
}).meta({ openapiField: { description: 'The value of the contact channel. For email, this should be a valid email address.', exampleValue: 'johndoe@example.com' } });
export const contactChannelUsedForAuthSchema = yupBoolean().meta({ openapiField: { description: 'Whether the contact channel is used for authentication. If this is set to `true`, the user will be able to sign in with the contact channel with password or OTP.', exampleValue: true } });
export const contactChannelIsVerifiedSchema = yupBoolean().meta({ openapiField: { description: 'Whether the contact channel has been verified. If this is set to `true`, the contact channel has been verified to belong to the user.', exampleValue: true } });
export const contactChannelIsPrimarySchema = yupBoolean().meta({ openapiField: { description: 'Whether the contact channel is the primary contact channel. If this is set to `true`, it will be used for authentication and notifications by default.', exampleValue: true } });

// OAuth providers
export const oauthProviderIdSchema = yupString().uuid().meta({ openapiField: { description: _idDescription('OAuth provider'), exampleValue: 'b3d396b8-c574-4c80-97b3-50031675ceb2' } });
export const oauthProviderEmailSchema = emailSchema.meta({ openapiField: { description: 'Email of the OAuth provider. This is used to display and identify the OAuth provider in the UI.', exampleValue: 'test@gmail.com' } });
export const oauthProviderTypeSchema = yupString().oneOf(allProviders).meta({ openapiField: { description: `OAuth provider type, one of ${allProviders.map(x => `\`${x}\``).join(', ')}`, exampleValue: 'google' } });
export const oauthProviderAllowSignInSchema = yupBoolean().meta({ openapiField: { description: 'Whether the user can use this OAuth provider to sign in. Only one OAuth provider per type can have this set to `true`.', exampleValue: true } });
export const oauthProviderAllowConnectedAccountsSchema = yupBoolean().meta({ openapiField: { description: 'Whether the user can use this OAuth provider as connected account. Multiple OAuth providers per type can have this set to `true`.', exampleValue: true } });
export const oauthProviderAccountIdSchema = yupString().meta({ openapiField: { description: 'Account ID of the OAuth provider. This uniquely identifies the account on the provider side.', exampleValue: 'google-account-id-12345' } });

// Headers
export const basicAuthorizationHeaderSchema = yupString().test('is-basic-authorization-header', 'Authorization header must be in the format "Basic <base64>"', (value) => {
  if (!value) return true;
  return decodeBasicAuthorizationHeader(value) !== null;
});

// Neon integration
export const neonAuthorizationHeaderSchema = basicAuthorizationHeaderSchema.test('is-authorization-header', 'Invalid client_id:client_secret values; did you use the correct values for the integration?', (value) => {
  if (!value) return true;
  const [clientId, clientSecret] = decodeBasicAuthorizationHeader(value) ?? throwErr(`Authz header invalid? This should've been validated by basicAuthorizationHeaderSchema: ${value}`);
  for (const neonClientConfig of JSON.parse(process.env.STACK_INTEGRATION_CLIENTS_CONFIG || '[]')) {
    if (clientId === neonClientConfig.client_id && clientSecret === neonClientConfig.client_secret) return true;
  }
  return false;
});

// Utils
export function yupDefinedWhen<S extends yup.AnyObject>(
  schema: S,
  triggers: Record<string, any>,
): S {
  const entries = Object.entries(triggers);
  return schema.when(entries.map(([key]) => key), {
    is: (...values: any[]) => entries.every(([key, value], index) => value === values[index]),
    then: (schema: S) => schema.defined(),
    otherwise: (schema: S) => schema.optional()
  });
}

export function yupDefinedAndNonEmptyWhen<S extends yup.StringSchema>(
  schema: S,
  triggers: Record<string, any>,
): S {
  const entries = Object.entries(triggers);
  return schema.when(entries.map(([key]) => key), {
    is: (...values: any[]) => entries.every(([key, value], index) => value === values[index]),
    then: (schema: S) => schema.defined().nonEmpty(),
    otherwise: (schema: S) => schema.optional()
  });
}<|MERGE_RESOLUTION|>--- conflicted
+++ resolved
@@ -473,22 +473,17 @@
     tsxSource: yupString().meta({ openapiField: { description: 'Email theme source code tsx component' } }).defined(),
   })
 ).meta({ openapiField: { description: 'Record of email theme IDs to their display name and source code' } });
-export const templateThemeIdSchema = yupMixed<string | false>().test((v: any) => v === undefined || v === false || v === null || (typeof v === 'string' && isUuid(v))).meta({ openapiField: { description: 'Email theme id for the template' } });
+export const templateThemeIdSchema = yupMixed<string | false>().test((v: any) => v === undefined || v === false || v === null || (typeof v === 'string' && isUuid(v))).meta({ openapiField: { description: 'Email theme id for the template' } }).nullable();
 export const emailTemplateListSchema = yupRecord(
   yupString().uuid(),
   yupObject({
     displayName: yupString().meta({ openapiField: { description: 'Email template name', exampleValue: 'Email Verification' } }).defined(),
-<<<<<<< HEAD
-    description: yupString().meta({ openapiField: { description: 'Email template description', exampleValue: 'Will be sent to the user when they sign-up with email/password' } }).defined(),
-    subject: yupString().meta({ openapiField: { description: 'Email template subject', exampleValue: 'Verify your email' } }).defined(),
-=======
->>>>>>> 43340f0e
     tsxSource: yupString().meta({ openapiField: { description: 'Email template source code tsx component' } }).defined(),
     // themeId can be one of three values:
     // 1. A valid theme id
     // 2. false, which means the template uses no theme
-    // 3. undefined, which means the template uses the project's active theme
-    themeId: templateThemeIdSchema
+    // 3. null, which means the template uses the project's active theme
+    themeId: templateThemeIdSchema.nullable().defined(),
   })
 ).meta({ openapiField: { description: 'Record of email template IDs to their display name and source code' } });
 
