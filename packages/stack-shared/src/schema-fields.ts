import * as yup from "yup";
import { KnownErrors } from ".";
import { isBase64 } from "./utils/bytes";
import { StackAssertionError } from "./utils/errors";
import { allProviders } from "./utils/oauth";
import { deepPlainClone, omit } from "./utils/objects";
import { isUuid } from "./utils/uuids";

export async function yupValidate<S extends yup.ISchema<any>>(
  schema: S,
  obj: unknown,
  options?: yup.ValidateOptions & { currentUserId?: string | null }
): Promise<yup.InferType<S>> {
  try {
    return await schema.validate(obj, {
      ...omit(options ?? {}, ['currentUserId']),
      context: {
        ...options?.context,
        stackAllowUserIdMe: options?.currentUserId !== undefined,
      },
    });
  } catch (error) {
    if (error instanceof ReplaceFieldWithOwnUserId) {
      const currentUserId = options?.currentUserId;
      if (!currentUserId) throw new KnownErrors.CannotGetOwnUserWithoutUser();

      // parse yup path
      let pathRemaining = error.path;
      const fieldPath = [];
      while (pathRemaining.length > 0) {
        if (pathRemaining.startsWith("[")) {
          const index = pathRemaining.indexOf("]");
          if (index < 0) throw new StackAssertionError("Invalid path");
          fieldPath.push(JSON.parse(pathRemaining.slice(1, index)));
          pathRemaining = pathRemaining.slice(index + 1);
        } else {
          let dotIndex = pathRemaining.indexOf(".");
          if (dotIndex === -1) dotIndex = pathRemaining.length;
          fieldPath.push(pathRemaining.slice(0, dotIndex));
          pathRemaining = pathRemaining.slice(dotIndex + 1);
        }
      }

      const newObj = deepPlainClone(obj);
      let it = newObj;
      for (const field of fieldPath.slice(0, -1)) {
        if (!Object.prototype.hasOwnProperty.call(it, field)) {
          throw new StackAssertionError(`Segment ${field} of path ${error.path} not found in object`);
        }
        it = (it as any)[field];
      }
      (it as any)[fieldPath[fieldPath.length - 1]] = currentUserId;

      return await yupValidate(schema, newObj, options);
    }
    throw error;
  }
}

const _idDescription = (identify: string) => `The unique identifier of this ${identify}`;
const _displayNameDescription = (identify: string) => `Human-readable ${identify} display name. This is not a unique identifier.`;
const _clientMetaDataDescription = (identify: string) => `Client metadata. Used as a data store, accessible from the client side. Do not store information that should not be exposed to the client.`;
const _clientReadOnlyMetaDataDescription = (identify: string) => `Client read-only, server-writable metadata. Used as a data store, accessible from the client side. Do not store information that should not be exposed to the client. The client can read this data, but cannot modify it. This is useful for things like subscription status.`;
const _profileImageUrlDescription = (identify: string) => `URL of the profile image for ${identify}. Can be a Base64 encoded image. Must be smaller than 100KB. Please compress and crop to a square before passing in.`;
const _serverMetaDataDescription = (identify: string) => `Server metadata. Used as a data store, only accessible from the server side. You can store secret information related to the ${identify} here.`;
const _atMillisDescription = (identify: string) => `(the number of milliseconds since epoch, January 1, 1970, UTC)`;
const _createdAtMillisDescription = (identify: string) => `The time the ${identify} was created ${_atMillisDescription(identify)}`;
const _signedUpAtMillisDescription = `The time the user signed up ${_atMillisDescription}`;
const _lastActiveAtMillisDescription = `The time the user was last active ${_atMillisDescription}`;


declare const StackAdaptSentinel: unique symbol;
export type StackAdaptSentinel = typeof StackAdaptSentinel;

// Built-in replacements
/* eslint-disable no-restricted-syntax */
export function yupString<A extends string, B extends yup.Maybe<yup.AnyObject> = yup.AnyObject>(...args: Parameters<typeof yup.string<A, B>>) {
  return yup.string(...args);
}
export function yupNumber<A extends number, B extends yup.Maybe<yup.AnyObject> = yup.AnyObject>(...args: Parameters<typeof yup.number<A, B>>) {
  return yup.number(...args);
}
export function yupBoolean<A extends boolean, B extends yup.Maybe<yup.AnyObject> = yup.AnyObject>(...args: Parameters<typeof yup.boolean<A, B>>) {
  return yup.boolean(...args);
}
/**
 * @deprecated, use number of milliseconds since epoch instead
 */
export function yupDate<A extends Date, B extends yup.Maybe<yup.AnyObject> = yup.AnyObject>(...args: Parameters<typeof yup.date<A, B>>) {
  return yup.date(...args);
}
export function yupMixed<A extends {}>(...args: Parameters<typeof yup.mixed<A>>) {
  return yup.mixed(...args);
}
export function yupArray<A extends yup.Maybe<yup.AnyObject> = yup.AnyObject, B = any>(...args: Parameters<typeof yup.array<A, B>>) {
  return yup.array(...args);
}
export function yupTuple<T extends [unknown, ...unknown[]]>(...args: Parameters<typeof yup.tuple<T>>) {
  return yup.tuple<T>(...args);
}
export function yupObject<A extends yup.Maybe<yup.AnyObject>, B extends yup.ObjectShape>(...args: Parameters<typeof yup.object<A, B>>) {
  const object = yup.object(...args).test(
    'no-unknown-object-properties',
    ({ path }) => `${path} contains unknown properties`,
    (value: any, context) => {
      if (context.options.context?.noUnknownPathPrefixes?.some((prefix: string) => context.path.startsWith(prefix))) {
        if (context.schema.spec.noUnknown !== false) {
          const availableKeys = new Set(Object.keys(context.schema.fields));
          const unknownKeys = Object.keys(value ?? {}).filter(key => !availableKeys.has(key));
          if (unknownKeys.length > 0) {
            // TODO "did you mean XYZ"
            return context.createError({
              message: `${context.path} contains unknown properties: ${unknownKeys.join(', ')}`,
              path: context.path,
              params: { unknownKeys },
            });
          }
        }
      }
      return true;
    },
  );

  // we don't want to update the type of `object` to have a default flag
  return object.default(undefined) as any as typeof object;
}
/* eslint-enable no-restricted-syntax */

export function yupUnion<T extends yup.ISchema<any>[]>(...args: T): yup.ISchema<yup.InferType<T[number]>> {
  if (args.length === 0) throw new Error('yupUnion must have at least one schema');

  const [first] = args;
  const firstDesc = first.describe();
  for (const schema of args) {
    const desc = schema.describe();
    if (desc.type !== firstDesc.type) throw new StackAssertionError(`yupUnion must have schemas of the same type (got: ${firstDesc.type} and ${desc.type})`, { first, schema, firstDesc, desc });
  }

  return yupMixed().required().test('is-one-of', 'Invalid value', async (value, context) => {
    const errors = [];
    for (const schema of args) {
      try {
        await schema.validate(value, context.options);
        return true;
      } catch (e) {
        errors.push(e);
      }
    }
    return context.createError({
      message: `${context.path} is not matched by any of the provided schemas:\n${errors.map((e: any, i) => '\tSchema ' + i + ": \n\t\t" + e.errors.join('\n\t\t')).join('\n')}`,
      path: context.path,
    });
  });
}

// Common
export const adaptSchema = yupMixed<StackAdaptSentinel>();
/**
 * Yup's URL schema does not recognize some URLs (including `http://localhost`) as a valid URL. This schema is a workaround for that.
 */
export const urlSchema = yupString().test({
  name: 'url',
  message: 'Invalid URL',
  test: (value) => {
    if (!value) return true;
    try {
      new URL(value);
      return true;
    } catch {
      return false;
    }
  },
});
export const jsonSchema = yupMixed().nullable().defined().transform((value) => JSON.parse(JSON.stringify(value)));
export const jsonStringSchema = yupString().test("json", "Invalid JSON format", (value) => {
  if (value == null) return true;
  try {
    JSON.parse(value);
    return true;
  } catch (error) {
    return false;
  }
});
export const jsonStringOrEmptySchema = yupString().test("json", "Invalid JSON format", (value) => {
  if (!value) return true;
  try {
    JSON.parse(value);
    return true;
  } catch (error) {
    return false;
  }
});
export const emailSchema = yupString().email();
export const base64Schema = yupString().test("is-base64", "Invalid base64 format", (value) => {
  if (value == null) return true;
  return isBase64(value);
});

// Request auth
export const clientOrHigherAuthTypeSchema = yupString().oneOf(['client', 'server', 'admin']);
export const serverOrHigherAuthTypeSchema = yupString().oneOf(['server', 'admin']);
export const adminAuthTypeSchema = yupString().oneOf(['admin']);

// Projects
export const projectIdSchema = yupString().test((v) => v === undefined || v === "internal" || isUuid(v)).meta({ openapiField: { description: _idDescription('project'), exampleValue: 'e0b52f4d-dece-408c-af49-d23061bb0f8d' } });
export const projectDisplayNameSchema = yupString().meta({ openapiField: { description: _displayNameDescription('project'), exampleValue: 'MyMusic' } });
export const projectDescriptionSchema = yupString().nullable().meta({ openapiField: { description: 'A human readable description of the project', exampleValue: 'A music streaming service' } });
export const projectCreatedAtMillisSchema = yupNumber().meta({ openapiField: { description: _createdAtMillisDescription('project'), exampleValue: 1630000000000 } });
export const projectUserCountSchema = yupNumber().meta({ openapiField: { description: 'The number of users in this project', exampleValue: 10 } });
export const projectIsProductionModeSchema = yupBoolean().meta({ openapiField: { description: 'Whether the project is in production mode', exampleValue: true } });
// Project config
export const projectConfigIdSchema = yupString().meta({ openapiField: { description: _idDescription('project config'), exampleValue: 'd09201f0-54f5-40bd-89ff-6d1815ddad24' } });
export const projectAllowLocalhostSchema = yupBoolean().meta({ openapiField: { description: 'Whether localhost is allowed as a domain for this project. Should only be allowed in development mode', exampleValue: true } });
export const projectCreateTeamOnSignUpSchema = yupBoolean().meta({ openapiField: { description: 'Whether a team should be created for each user that signs up', exampleValue: true } });
export const projectMagicLinkEnabledSchema = yupBoolean().meta({ openapiField: { description: 'Whether magic link authentication is enabled for this project', exampleValue: true } });
export const projectPasskeyEnabledSchema = yupBoolean().meta({ openapiField: { description: 'Whether passkey authentication is enabled for this project', exampleValue: true } });
export const projectClientTeamCreationEnabledSchema = yupBoolean().meta({ openapiField: { description: 'Whether client users can create teams', exampleValue: true } });
export const projectClientUserDeletionEnabledSchema = yupBoolean().meta({ openapiField: { description: 'Whether client users can delete their own account from the client', exampleValue: true } });
export const projectSignUpEnabledSchema = yupBoolean().meta({ openapiField: { description: 'Whether users can sign up new accounts, or whether they are only allowed to sign in to existing accounts. Regardless of this option, the server API can always create new users with the `POST /users` endpoint.', exampleValue: true } });
export const projectCredentialEnabledSchema = yupBoolean().meta({ openapiField: { description: 'Whether email password authentication is enabled for this project', exampleValue: true } });
// Project OAuth config
export const oauthIdSchema = yupString().oneOf(allProviders).meta({ openapiField: { description: `OAuth provider ID, one of ${allProviders.map(x => `\`${x}\``).join(', ')}`, exampleValue: 'google' } });
export const oauthEnabledSchema = yupBoolean().meta({ openapiField: { description: 'Whether the OAuth provider is enabled. If an provider is first enabled, then disabled, it will be shown in the list but with enabled=false', exampleValue: true } });
export const oauthTypeSchema = yupString().oneOf(['shared', 'standard']).meta({ openapiField: { description: 'OAuth provider type, one of shared, standard. "shared" uses Stack shared OAuth keys and it is only meant for development. "standard" uses your own OAuth keys and will show your logo and company name when signing in with the provider.', exampleValue: 'standard' } });
export const oauthClientIdSchema = yupString().meta({ openapiField: { description: 'OAuth client ID. Needs to be specified when using type="standard"', exampleValue: 'google-oauth-client-id' } });
export const oauthClientSecretSchema = yupString().meta({ openapiField: { description: 'OAuth client secret. Needs to be specified when using type="standard"', exampleValue: 'google-oauth-client-secret' } });
// Project email config
export const emailTypeSchema = yupString().oneOf(['shared', 'standard']).meta({ openapiField: { description: 'Email provider type, one of shared, standard. "shared" uses Stack shared email provider and it is only meant for development. "standard" uses your own email server and will have your email address as the sender.', exampleValue: 'standard' } });
export const emailSenderNameSchema = yupString().meta({ openapiField: { description: 'Email sender name. Needs to be specified when using type="standard"', exampleValue: 'Stack' } });
export const emailHostSchema = yupString().meta({ openapiField: { description: 'Email host. Needs to be specified when using type="standard"', exampleValue: 'smtp.your-domain.com' } });
export const emailPortSchema = yupNumber().meta({ openapiField: { description: 'Email port. Needs to be specified when using type="standard"', exampleValue: 587 } });
export const emailUsernameSchema = yupString().meta({ openapiField: { description: 'Email username. Needs to be specified when using type="standard"', exampleValue: 'smtp-email' } });
export const emailSenderEmailSchema = emailSchema.meta({ openapiField: { description: 'Email sender email. Needs to be specified when using type="standard"', exampleValue: 'example@your-domain.com' } });
export const emailPasswordSchema = yupString().meta({ openapiField: { description: 'Email password. Needs to be specified when using type="standard"', exampleValue: 'your-email-password' } });
// Project domain config
export const projectTrustedDomainSchema = yupString().test('is-https', 'Trusted domain must start with https://', (value) => value?.startsWith('https://')).meta({ openapiField: { description: 'Your domain URL. Make sure you own and trust this domain. Needs to start with https://', exampleValue: 'https://example.com' } });
export const handlerPathSchema = yupString().test('is-handler-path', 'Handler path must start with /', (value) => value?.startsWith('/')).meta({ openapiField: { description: 'Handler path. If you did not setup a custom handler path, it should be "/handler" by default. It needs to start with /', exampleValue: '/handler' } });

// Users
export class ReplaceFieldWithOwnUserId extends Error {
  constructor(public readonly path: string) {
    super(`This error should be caught by whoever validated the schema, and the field in the path '${path}' should be replaced with the current user's id. This is a workaround to yup not providing access to the context inside the transform function.`);
  }
}
const userIdMeSentinelUuid = "cad564fd-f81b-43f4-b390-98abf3fcc17e";
export const userIdOrMeSchema = yupString().uuid().transform(v => {
  if (v === "me") return userIdMeSentinelUuid;
  else return v;
}).test((v, context) => {
  if (!("stackAllowUserIdMe" in (context.options.context ?? {}))) throw new StackAssertionError('userIdOrMeSchema is not allowed in this context. Make sure you\'re using yupValidate from schema-fields.ts to validate, instead of schema.validate(...).');
  if (!context.options.context?.stackAllowUserIdMe) throw new StackAssertionError('userIdOrMeSchema is not allowed in this context. Make sure you\'re passing in the currentUserId option in yupValidate.');
  if (v === userIdMeSentinelUuid) throw new ReplaceFieldWithOwnUserId(context.path);
  return true;
}).meta({ openapiField: { description: 'The ID of the user, or the special value `me` for the currently authenticated user', exampleValue: '3241a285-8329-4d69-8f3d-316e08cf140c' } });
export const userIdSchema = yupString().uuid().meta({ openapiField: { description: _idDescription('user'), exampleValue: '3241a285-8329-4d69-8f3d-316e08cf140c' } });
export const primaryEmailSchema = emailSchema.meta({ openapiField: { description: 'Primary email', exampleValue: 'johndoe@example.com' } });
export const primaryEmailAuthEnabledSchema = yupBoolean().meta({ openapiField: { description: 'Whether the primary email is used for authentication. If this is set to `false`, the user will not be able to sign in with the primary email with password or OTP', exampleValue: true } });
export const primaryEmailVerifiedSchema = yupBoolean().meta({ openapiField: { description: 'Whether the primary email has been verified to belong to this user', exampleValue: true } });
export const userDisplayNameSchema = yupString().nullable().meta({ openapiField: { description: _displayNameDescription('user'), exampleValue: 'John Doe' } });
export const selectedTeamIdSchema = yupString().uuid().meta({ openapiField: { description: 'ID of the team currently selected by the user', exampleValue: 'team-id' } });
export const profileImageUrlSchema = urlSchema.max(1000000).meta({ openapiField: { description: _profileImageUrlDescription('user'), exampleValue: 'https://example.com/image.jpg' } });
export const signedUpAtMillisSchema = yupNumber().meta({ openapiField: { description: _signedUpAtMillisDescription, exampleValue: 1630000000000 } });
export const userClientMetadataSchema = jsonSchema.meta({ openapiField: { description: _clientMetaDataDescription('user'), exampleValue: { key: 'value' } } });
export const userClientReadOnlyMetadataSchema = jsonSchema.meta({ openapiField: { description: _clientReadOnlyMetaDataDescription('user'), exampleValue: { key: 'value' } } });
export const userServerMetadataSchema = jsonSchema.meta({ openapiField: { description: _serverMetaDataDescription('user'), exampleValue: { key: 'value' } } });
export const userOAuthProviderSchema = yupObject({
  id: yupString().required(),
  type: yupString().oneOf(allProviders).required(),
  provider_user_id: yupString().required(),
});
export const userLastActiveAtMillisSchema = yupNumber().nullable().meta({ openapiField: { description: _lastActiveAtMillisDescription, exampleValue: 1630000000000 } });
<<<<<<< HEAD
export const userOtpAuthEnabledSchema = yupBoolean().meta({ openapiField: { hidden: true, description: 'Whether the user has OTP/magic link enabled', exampleValue: true } });
export const userPasskeyAuthEnabledSchema = yupBoolean().meta({ openapiField: { hidden: true, description: 'Whether the user has passkeys enabled', exampleValue: false } });
=======
export const userOtpAuthEnabledSchema = yupBoolean().meta({ openapiField: { hidden: true, description: 'Whether the user has OTP/magic link enabled. ', exampleValue: true } });
export const userOtpAuthEnabledMutationSchema = yupBoolean().meta({ openapiField: { hidden: true, description: 'Whether the user has OTP/magic link enabled. Note that only accounts with verified emails can sign-in with OTP.', exampleValue: true } });
export const userHasPasswordSchema = yupBoolean().meta({ openapiField: { hidden: true, description: 'Whether the user has a password set. If the user does not have a password set, they will not be able to sign in with email/password.', exampleValue: true } });
export const userPasswordMutationSchema = yupString().nullable().meta({ openapiField: { description: 'Sets the user\'s password. Doing so revokes all current sessions.', exampleValue: 'my-new-password' } });
export const userTotpSecretMutationSchema = base64Schema.nullable().meta({ openapiField: { description: 'Enables 2FA and sets a TOTP secret for the user. Set to null to disable 2FA.', exampleValue: 'dG90cC1zZWNyZXQ=' } });
>>>>>>> a0917f5e

// Auth
export const signInEmailSchema = emailSchema.meta({ openapiField: { description: 'The email to sign in with.', exampleValue: 'johndoe@example.com' } });
export const emailOtpSignInCallbackUrlSchema = urlSchema.meta({ openapiField: { description: 'The base callback URL to construct the magic link from. A query parameter `code` with the verification code will be appended to it. The page should then make a request to the `/auth/otp/sign-in` endpoint.', exampleValue: 'https://example.com/handler/magic-link-callback' } });
export const emailVerificationCallbackUrlSchema = urlSchema.meta({ openapiField: { description: 'The base callback URL to construct a verification link for the verification e-mail. A query parameter `code` with the verification code will be appended to it. The page should then make a request to the `/contact-channels/verify` endpoint.', exampleValue: 'https://example.com/handler/email-verification' } });
export const accessTokenResponseSchema = yupString().meta({ openapiField: { description: 'Short-lived access token that can be used to authenticate the user', exampleValue: 'eyJhmMiJB2TO...diI4QT' } });
export const refreshTokenResponseSchema = yupString().meta({ openapiField: { description: 'Long-lived refresh token that can be used to obtain a new access token', exampleValue: 'i8ns3aq2...14y' } });
export const signInResponseSchema = yupObject({
  refresh_token: refreshTokenResponseSchema.required(),
  access_token: accessTokenResponseSchema.required(),
  is_new_user: yupBoolean().meta({ openapiField: { description: 'Whether the user is a new user', exampleValue: true } }).required(),
  user_id: userIdSchema.required(),
});

// Permissions
export const teamSystemPermissions = [
  '$update_team',
  '$delete_team',
  '$read_members',
  '$remove_members',
  '$invite_members',
] as const;
export const teamPermissionDefinitionIdSchema = yupString()
  .matches(/^\$?[a-z0-9_:]+$/, 'Only lowercase letters, numbers, ":", "_" and optional "$" at the beginning are allowed')
  .test('is-system-permission', 'System permissions must start with a dollar sign', (value, ctx) => {
    if (!value) return true;
    if (value.startsWith('$') && !teamSystemPermissions.includes(value as any)) {
      return ctx.createError({ message: 'Invalid system permission' });
    }
    return true;
  })
  .meta({ openapiField: { description: `The permission ID used to uniquely identify a permission. Can either be a custom permission with lowercase letters, numbers, \`:\`, and \`_\` characters, or one of the system permissions: ${teamSystemPermissions.map(x => `\`${x}\``).join(', ')}`, exampleValue: 'read_secret_info' } });
export const customTeamPermissionDefinitionIdSchema = yupString()
  .matches(/^[a-z0-9_:]+$/, 'Only lowercase letters, numbers, ":", "_" are allowed')
  .meta({ openapiField: { description: 'The permission ID used to uniquely identify a permission. Can only contain lowercase letters, numbers, ":", and "_" characters', exampleValue: 'read_secret_info' } });
export const teamPermissionDescriptionSchema = yupString().meta({ openapiField: { description: 'A human-readable description of the permission', exampleValue: 'Read secret information' } });
export const containedPermissionIdsSchema = yupArray(teamPermissionDefinitionIdSchema.required()).meta({ openapiField: { description: 'The IDs of the permissions that are contained in this permission', exampleValue: ['read_public_info'] } });

// Teams
export const teamIdSchema = yupString().uuid().meta({ openapiField: { description: _idDescription('team'), exampleValue: 'ad962777-8244-496a-b6a2-e0c6a449c79e' } });
export const teamDisplayNameSchema = yupString().meta({ openapiField: { description: _displayNameDescription('team'), exampleValue: 'My Team' } });
export const teamProfileImageUrlSchema = urlSchema.max(1000000).meta({ openapiField: { description: _profileImageUrlDescription('team'), exampleValue: 'https://example.com/image.jpg' } });
export const teamClientMetadataSchema = jsonSchema.meta({ openapiField: { description: _clientMetaDataDescription('team'), exampleValue: { key: 'value' } } });
export const teamClientReadOnlyMetadataSchema = jsonSchema.meta({ openapiField: { description: _clientReadOnlyMetaDataDescription('team'), exampleValue: { key: 'value' } } });
export const teamServerMetadataSchema = jsonSchema.meta({ openapiField: { description: _serverMetaDataDescription('team'), exampleValue: { key: 'value' } } });
export const teamCreatedAtMillisSchema = yupNumber().meta({ openapiField: { description: _createdAtMillisDescription('team'), exampleValue: 1630000000000 } });
export const teamInvitationEmailSchema = emailSchema.meta({ openapiField: { description: 'The email of the user to invite.', exampleValue: 'johndoe@example.com' } });
export const teamInvitationCallbackUrlSchema = urlSchema.meta({ openapiField: { description: 'The base callback URL to construct an invite link with. A query parameter `code` with the verification code will be appended to it. The page should then make a request to the `/team-invitations/accept` endpoint.', exampleValue: 'https://example.com/handler/team-invitation' } });
export const teamCreatorUserIdSchema = userIdOrMeSchema.meta({ openapiField: { description: 'The ID of the creator of the team. If not specified, the user will not be added to the team. Can be either "me" or the ID of the user. Only used on the client side.', exampleValue: 'me' } });

// Team member profiles
export const teamMemberDisplayNameSchema = yupString().meta({ openapiField: { description: _displayNameDescription('team member') + ' Note that this is separate from the display_name of the user.', exampleValue: 'John Doe' } });
export const teamMemberProfileImageUrlSchema = urlSchema.max(1000000).meta({ openapiField: { description: _profileImageUrlDescription('team member'), exampleValue: 'https://example.com/image.jpg' } });

// Utils
export function yupRequiredWhen<S extends yup.AnyObject>(
  schema: S,
  triggerName: string,
  isValue: any
): S {
  return schema.when(triggerName, {
    is: isValue,
    then: (schema: S) => schema.required(),
    otherwise: (schema: S) => schema.optional()
  });
}<|MERGE_RESOLUTION|>--- conflicted
+++ resolved
@@ -269,16 +269,12 @@
   provider_user_id: yupString().required(),
 });
 export const userLastActiveAtMillisSchema = yupNumber().nullable().meta({ openapiField: { description: _lastActiveAtMillisDescription, exampleValue: 1630000000000 } });
-<<<<<<< HEAD
-export const userOtpAuthEnabledSchema = yupBoolean().meta({ openapiField: { hidden: true, description: 'Whether the user has OTP/magic link enabled', exampleValue: true } });
 export const userPasskeyAuthEnabledSchema = yupBoolean().meta({ openapiField: { hidden: true, description: 'Whether the user has passkeys enabled', exampleValue: false } });
-=======
 export const userOtpAuthEnabledSchema = yupBoolean().meta({ openapiField: { hidden: true, description: 'Whether the user has OTP/magic link enabled. ', exampleValue: true } });
 export const userOtpAuthEnabledMutationSchema = yupBoolean().meta({ openapiField: { hidden: true, description: 'Whether the user has OTP/magic link enabled. Note that only accounts with verified emails can sign-in with OTP.', exampleValue: true } });
 export const userHasPasswordSchema = yupBoolean().meta({ openapiField: { hidden: true, description: 'Whether the user has a password set. If the user does not have a password set, they will not be able to sign in with email/password.', exampleValue: true } });
 export const userPasswordMutationSchema = yupString().nullable().meta({ openapiField: { description: 'Sets the user\'s password. Doing so revokes all current sessions.', exampleValue: 'my-new-password' } });
 export const userTotpSecretMutationSchema = base64Schema.nullable().meta({ openapiField: { description: 'Enables 2FA and sets a TOTP secret for the user. Set to null to disable 2FA.', exampleValue: 'dG90cC1zZWNyZXQ=' } });
->>>>>>> a0917f5e
 
 // Auth
 export const signInEmailSchema = emailSchema.meta({ openapiField: { description: 'The email to sign in with.', exampleValue: 'johndoe@example.com' } });
