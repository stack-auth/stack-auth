--- conflicted
+++ resolved
@@ -56,11 +56,6 @@
       return true;
     },
   );
-<<<<<<< HEAD
-  
-=======
-
->>>>>>> bbfecfe3
   // we don't want to update the type of `object` to have a default flag
   return object.default(undefined) as any as typeof object;
 }
@@ -176,11 +171,7 @@
 
 // Utils
 export function yupRequiredWhen<S extends yup.AnyObject>(
-<<<<<<< HEAD
-  schema: S, 
-=======
   schema: S,
->>>>>>> bbfecfe3
   triggerName: string,
   isValue: any
 ): S {
