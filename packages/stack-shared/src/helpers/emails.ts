import { deindent } from "../utils/strings";

export const previewTemplateSource = deindent`
<<<<<<< HEAD
  import { Heading, Section, Button, Link, Column } from "@react-email/components";
=======
  import { Heading, Section, Row, Button, Link, Column } from "@react-email/components";
>>>>>>> ffb720dd
  export const variablesSchema = v => v;
  export function EmailTemplate() {
    return <>
      <Heading as="h2" className="mb-4 text-2xl font-bold">
        Header text
      </Heading>
      <Section className="mb-4">
        Body text content with some additional information.
      </Section>
      <Row className="mb-4">
        <Column>
          <Button href="https://example.com">
            A button
          </Button>
        </Column>
        <Column>
          <Link href="https://example.com">
            A link
          </Link>
        </Column>
      </Row>
    </>;
  }
`;

export const emptyEmailTheme = deindent`
  import { Html, Tailwind, Body } from '@react-email/components';
  export function EmailTheme({ children }: { children: React.ReactNode }) {
    return (
      <Html>
        <Tailwind>
          <Body>
            {children}
          </Body>
        </Tailwind>
      </Html>
    );
  }
`;

export const LightEmailTheme = `import { Html, Head, Tailwind, Body, Container, Link } from '@react-email/components';
import { ThemeProps } from "@stackframe/emails"

export function EmailTheme({ children, unsubscribeLink }: ThemeProps) {
  return (
    <Html>
      <Head />
      <Tailwind>
        <Body className="bg-[#fafbfb] font-sans text-base">
          <Container className="bg-white p-[45px] rounded-lg">
            {children}
          </Container>
          {unsubscribeLink && (
            <div className="p-4">
              <Link href={unsubscribeLink}>Click here{" "}</Link>
              to unsubscribe from these emails
            </div>
          )}
        </Body>
      </Tailwind>
    </Html>
  );
}

EmailTheme.PreviewProps = {
  unsubscribeLink: "https://example.com"
} satisfies Partial<ThemeProps>
`;


const DarkEmailTheme = `import { Html, Head, Tailwind, Body, Container, Link } from '@react-email/components';
import { ThemeProps } from "@stackframe/emails"

export function EmailTheme({ children, unsubscribeLink }: ThemeProps) {
  return (
    <Html>
      <Head />
      <Tailwind>
        <Body className="bg-[#323232] font-sans text-white">
          <Container className="bg-black p-[45px] rounded-lg">
            {children}
          </Container>
          {unsubscribeLink && (
            <div className="p-4">
              <Link href={unsubscribeLink}>Click here{" "}</Link>
              to unsubscribe from these emails
            </div>
          )}
        </Body>
      </Tailwind>
    </Html>
  );
}

EmailTheme.PreviewProps = {
  unsubscribeLink: "https://example.com"
} satisfies Partial<ThemeProps>
`;


export const DEFAULT_EMAIL_THEME_ID = "1df07ae6-abf3-4a40-83a5-a1a2cbe336ac";

export const DEFAULT_EMAIL_THEMES = {
  [DEFAULT_EMAIL_THEME_ID]: {
    displayName: 'Default Light',
    tsxSource: LightEmailTheme,
  },
  "a0172b5d-cff0-463b-83bb-85124697373a": {
    displayName: 'Default Dark',
    tsxSource: DarkEmailTheme,
  },
};

const EMAIL_TEMPLATE_EMAIL_VERIFICATION_ID = "e7d009ce-8d47-4528-b245-5bf119f2ffa3";
const EMAIL_TEMPLATE_PASSWORD_RESET_ID = "a70fb3a4-56c1-4e42-af25-49d25603abd0";
const EMAIL_TEMPLATE_MAGIC_LINK_ID = "822687fe-8d0a-4467-a0d1-416b6e639478";
const EMAIL_TEMPLATE_TEAM_INVITATION_ID = "e84de395-2076-4831-9c19-8e9a96a868e4";
const EMAIL_TEMPLATE_SIGN_IN_INVITATION_ID = "066dd73c-36da-4fd0-b6d6-ebf87683f8bc";

export const DEFAULT_EMAIL_TEMPLATES = {
  [EMAIL_TEMPLATE_EMAIL_VERIFICATION_ID]: {
    "displayName": "Email Verification",
    "tsxSource": "import { type } from \"arktype\"\nimport { Button, Section, Hr } from \"@react-email/components\";\nimport { Subject, NotificationCategory, Props } from \"@stackframe/emails\";\n\nexport const variablesSchema = type({\n  emailVerificationLink: \"string\"\n})\n\nexport function EmailTemplate({ user, project, variables }: Props<typeof variablesSchema.infer>) {\n  return (\n    <>\n      <Subject value={`Verify your email at ${project.displayName}`} />\n      <NotificationCategory value=\"Transactional\" />\n      <div className=\"bg-white text-[#242424] font-sans text-base font-normal tracking-[0.15008px] leading-[1.5] m-0 py-8 w-full min-h-full\">\n        <Section className=\"bg-white\">\n          <h3 className=\"text-black font-sans font-bold text-[20px] text-center py-4 px-6 m-0\">\n            Verify your email at {project.displayName}\n          </h3>\n          <p className=\"text-[#474849] font-sans font-normal text-[14px] text-center pt-2 px-6 pb-4 m-0\">\n            Hi{user.displayName ? (\", \" + user.displayName) : ''}! Please click on the following button to verify your email.\n          </p>\n          <div className=\"text-center py-3 px-6\">\n            <Button\n              href={variables.emailVerificationLink}\n              target=\"_blank\"\n              className=\"text-black font-sans font-bold text-[14px] inline-block bg-[#f0f0f0] rounded-[4px] py-3 px-5 no-underline border-0\"\n            >\n              Verify my email\n            </Button>\n          </div>\n          <div className=\"py-4 px-6\">\n            <Hr />\n          </div>\n          <p className=\"text-[#474849] font-sans font-normal text-[12px] text-center pt-1 px-6 pb-6 m-0\">\n            If you were not expecting this email, you can safely ignore it. \n          </p>\n        </Section>\n      </div>\n    </>\n  )\n}\n\nEmailTemplate.PreviewVariables = {\n  emailVerificationLink: \"<email verification link>\"\n} satisfies typeof variablesSchema.infer",
    "themeId": undefined,
  },
  [EMAIL_TEMPLATE_PASSWORD_RESET_ID]: {
    "displayName": "Password Reset",
    "tsxSource": "import { type } from \"arktype\"\nimport { Button, Section, Hr } from \"@react-email/components\"\nimport { Subject, NotificationCategory, Props} from \"@stackframe/emails\"\n\nexport const variablesSchema = type({\n  passwordResetLink: \"string\"\n})\n\nexport function EmailTemplate({ user, project, variables }: Props<typeof variablesSchema.infer>) {\n  return (\n    <>\n      <Subject value={\"Reset your password at \" + project.displayName} />\n      <NotificationCategory value=\"Transactional\" />\n      <div className=\"bg-white text-[#242424] font-sans text-base font-normal tracking-tight leading-relaxed py-8 w-full min-h-full\">\n        <Section>\n          <h3 className=\"text-black bg-transparent font-sans font-bold text-[20px] text-center py-4 px-6 m-0\">\n            Reset your password at {project.displayName}\n          </h3>\n\n          <p className=\"text-[#474849] bg-transparent text-sm font-sans font-normal text-center pt-2 pb-4 px-6 m-0\">\n            Hi{user.displayName ? (\", \" + user.displayName) : \"\"}! Please click on the following button to start the password reset process.\n          </p>\n\n          <div className=\"bg-transparent text-center px-6 py-3\">\n            <Button\n              href={variables.passwordResetLink}\n              className=\"text-black text-sm font-sans font-bold bg-[#f0f0f0] rounded-[4px] inline-block py-3 px-5 no-underline border-none\"\n              target=\"_blank\"\n            >\n              Reset my password\n            </Button>\n          </div>\n\n          <div className=\"px-6 py-4\">\n            <Hr />\n          </div>\n\n          <p className=\"text-[#474849] bg-transparent text-xs font-sans font-normal text-center pt-1 pb-6 px-6 m-0\">\n            If you were not expecting this email, you can safely ignore it.\n          </p>\n        </Section>\n      </div>\n    </>\n  )\n}\n\nEmailTemplate.PreviewVariables = {\n   passwordResetLink: \"<password reset link>\"\n} satisfies typeof variablesSchema.infer",
    "themeId": undefined,
  },
  [EMAIL_TEMPLATE_MAGIC_LINK_ID]: {
    "displayName": "Magic Link/OTP",
    "tsxSource": "import { type } from 'arktype';\nimport { Section, Hr } from '@react-email/components';\nimport { Subject, NotificationCategory, Props } from '@stackframe/emails';\n\nexport const variablesSchema = type({\n  magicLink: 'string',\n  otp: 'string',\n});\n\nexport function EmailTemplate({ user, project, variables }: Props<typeof variablesSchema.infer>) {\n  return (\n    <>\n      <Subject value={\"Sign in to \" + project.displayName + \": Your code is \" + variables.otp} />\n      <NotificationCategory value=\"Transactional\" />\n      <div className=\"bg-white text-[#242424] font-sans text-base font-normal tracking-[0.15008px] leading-6 m-0 py-8 w-full min-h-full\">\n        <Section className=\"mx-auto bg-white\">\n          <h3 className=\"text-black bg-transparent font-sans font-bold text-xl text-center px-6 py-4 m-0\">\n            Sign in to {project.displayName}\n          </h3>\n          <p className=\"text-[#474849] bg-transparent text-sm font-sans font-normal text-center px-6 py-4 m-0\">\n            Hi{user.displayName ? \", \" + user.displayName : \"\"}! This is your one-time-password for signing in:\n          </p>\n          <p className=\"text-black bg-transparent text-2xl font-mono font-bold text-center px-6 py-4 m-0\">\n            {variables.otp}\n          </p>\n          <p className=\"text-black bg-transparent text-sm font-sans font-normal text-center px-6 py-4 m-0\">\n            Or you can click on{' '}\n            <a\n              key={20}\n              href={variables.magicLink}\n              target=\"_blank\"\n              rel=\"noopener noreferrer\"\n              className=\"text-blue-600 underline\"\n            >\n              this link\n            </a>{' '}\n            to sign in\n          </p>\n          <Hr className=\"px-6 py-4 bg-transparent\" />\n          <p className=\"text-[#474849] bg-transparent text-xs font-sans font-normal text-center px-6 pt-1 pb-6 m-0\">\n            If you were not expecting this email, you can safely ignore it.\n          </p>\n        </Section>\n      </div>\n    </>\n  );\n}\n\nEmailTemplate.PreviewVariables = {\n  magicLink: \"<magic link>\",\n  otp: \"3SLSWZ\"\n} satisfies typeof variablesSchema.infer",
    "themeId": undefined,
  },
  [EMAIL_TEMPLATE_TEAM_INVITATION_ID]: {
    "displayName": "Team Invitation",
    "tsxSource": "import { type } from \"arktype\";\nimport { Button, Section, Hr } from \"@react-email/components\";\nimport { Subject, NotificationCategory, Props } from \"@stackframe/emails\";\n\n\nexport const variablesSchema = type({\n  teamDisplayName: \"string\",\n  teamInvitationLink: \"string\"\n});\n\nexport function EmailTemplate({ user, variables }: Props<typeof variablesSchema.infer>) {\n  return (\n    <>\n      <Subject value={\"You have been invited to join \" + variables.teamDisplayName} />\n      <NotificationCategory value=\"Transactional\" />\n      <div className=\"bg-white text-[#242424] font-sans text-base font-normal tracking-[0.15008px] leading-[1.5] m-0 py-8 w-full min-h-full\">\n        <Section className=\"mx-auto max-w-lg bg-white\">\n          <h3 className=\"text-black bg-transparent font-sans font-bold text-xl text-center px-6 pt-8 m-0\">\n            You are invited to {variables.teamDisplayName}\n          </h3>\n          <p className=\"text-[#474849] bg-transparent text-sm font-sans font-normal text-center px-6 pt-2 pb-4 m-0\">\n            Hi{user.displayName ? \", \" + user.displayName : \"\"}! Please click the button below to join the team {variables.teamDisplayName}\n          </p>\n          <div className=\"bg-transparent text-center px-6 py-3\">\n            <Button\n              href={variables.teamInvitationLink}\n              target=\"_blank\"\n              className=\"text-black text-sm font-sans font-bold bg-[#f0f0f0] rounded-md inline-block px-5 py-3 no-underline border-0\"\n            >\n              Join team\n            </Button>\n          </div>\n          <div className=\"px-6 py-4 bg-transparent\">\n            <Hr />\n          </div>\n          <p className=\"text-[#474849] bg-transparent text-xs font-sans font-normal text-center px-6 pb-6 pt-1 m-0\">\n            If you were not expecting this email, you can safely ignore it.\n          </p>\n        </Section>\n      </div>\n    </>\n  );\n}\n\nEmailTemplate.PreviewVariables = {\n  teamDisplayName: \"My Team\",\n  teamInvitationLink: \"<team invitation link>\"\n} satisfies typeof variablesSchema.infer ",
    "themeId": undefined,
  },
  [EMAIL_TEMPLATE_SIGN_IN_INVITATION_ID]: {
    "displayName": "Sign In Invitation",
    "tsxSource": "import { type } from \"arktype\"\nimport { Button, Section, Hr } from \"@react-email/components\";\nimport { Subject, NotificationCategory, Props } from \"@stackframe/emails\";\n\nexport const variablesSchema = type({\n  signInInvitationLink: \"string\",\n  teamDisplayName: \"string\"\n})\n\nexport function EmailTemplate({ user, project, variables }: Props<typeof variablesSchema.infer>) {\n  return (\n    <>\n      <Subject\n        value={\"You have been invited to sign in to \" + project.displayName}\n      />\n      <NotificationCategory value=\"Transactional\" />\n\n      <div className=\"bg-white text-gray-900 font-sans text-base font-normal leading-normal w-full min-h-full m-0 py-8\">\n        <Section>\n          <h3 className=\"text-black bg-transparent font-sans font-bold text-xl text-center pt-8 px-6 m-0\">\n            You are invited to sign in to {variables.teamDisplayName}\n          </h3>\n\n          <p className=\"text-gray-700 bg-transparent text-sm font-sans font-normal text-center pt-2 pb-4 px-6 m-0\">\n            Hi\n            {user.displayName ? \", \" + user.displayName : \"\"}! Please click on the following\n            link to sign in to your account\n          </p>\n\n          <div className=\"bg-transparent text-center px-6 py-3\">\n            <Button\n              href={variables.signInInvitationLink}\n              className=\"text-black text-sm font-sans font-bold bg-gray-200 rounded-md inline-block py-3 px-5 no-underline border-none\"\n              target=\"_blank\"\n            >\n              Sign in\n            </Button>\n          </div>\n\n          <div className=\"px-6 py-4 bg-transparent\">\n            <Hr />\n          </div>\n\n          <p className=\"text-gray-700 bg-transparent text-xs font-sans font-normal text-center pt-1 pb-6 px-6 m-0\">\n            If you were not expecting this email, you can safely ignore it.\n          </p>\n        </Section>\n      </div>\n    </>\n  )\n}\n\nEmailTemplate.PreviewVariables = {\n  signInInvitationLink: \"<sign in invitation link>\",\n  teamDisplayName: \"My Team\"\n} satisfies typeof variablesSchema.infer",
    "themeId": undefined,
  }
};

export const DEFAULT_TEMPLATE_IDS = {
  email_verification: EMAIL_TEMPLATE_EMAIL_VERIFICATION_ID,
  password_reset: EMAIL_TEMPLATE_PASSWORD_RESET_ID,
  magic_link: EMAIL_TEMPLATE_MAGIC_LINK_ID,
  team_invitation: EMAIL_TEMPLATE_TEAM_INVITATION_ID,
  sign_in_invitation: EMAIL_TEMPLATE_SIGN_IN_INVITATION_ID,
} as const;<|MERGE_RESOLUTION|>--- conflicted
+++ resolved
@@ -1,11 +1,7 @@
 import { deindent } from "../utils/strings";
 
 export const previewTemplateSource = deindent`
-<<<<<<< HEAD
-  import { Heading, Section, Button, Link, Column } from "@react-email/components";
-=======
   import { Heading, Section, Row, Button, Link, Column } from "@react-email/components";
->>>>>>> ffb720dd
   export const variablesSchema = v => v;
   export function EmailTemplate() {
     return <>
