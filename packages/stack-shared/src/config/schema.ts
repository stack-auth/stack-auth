// TODO: rename this file to spaghetti.ts because that's the kind of code here

import * as yup from "yup";
import { DEFAULT_EMAIL_TEMPLATES, DEFAULT_EMAIL_THEMES, DEFAULT_EMAIL_THEME_ID } from "../helpers/emails";
import * as schemaFields from "../schema-fields";
<<<<<<< HEAD
import { userSpecifiedIdSchema, yupBoolean, yupDate, yupMixed, yupNever, yupNumber, yupObject, yupRecord, yupString, yupTuple, yupUnion } from "../schema-fields";
import { isShallowEqual } from "../utils/arrays";
import { SUPPORTED_CURRENCIES } from "../utils/currencies";
import { StackAssertionError } from "../utils/errors";
import { allProviders } from "../utils/oauth";
import { DeepFilterUndefined, DeepMerge, DeepRequiredOrUndefined, deleteKey, filterUndefined, get, has, isObjectLike, mapValues, set, typedFromEntries } from "../utils/objects";
=======
import { yupBoolean, yupDate, yupMixed, yupNever, yupNumber, yupObject, yupRecord, yupString, yupTuple, yupUnion } from "../schema-fields";
import { isShallowEqual } from "../utils/arrays";
import { StackAssertionError } from "../utils/errors";
import { allProviders } from "../utils/oauth";
import { DeepFilterUndefined, DeepMerge, DeepRequiredOrUndefined, deleteKey, filterUndefined, get, has, isObjectLike, mapValues, set, typedAssign, typedFromEntries } from "../utils/objects";
>>>>>>> 7c0417d7
import { Result } from "../utils/results";
import { CollapseObjectUnion, Expand, IntersectAll, IsUnion, typeAssert, typeAssertExtends, typeAssertIs } from "../utils/types";
import { Config, NormalizationError, NormalizesTo, assertNormalized, getInvalidConfigReason, normalize } from "./format";

export const configLevels = ['project', 'branch', 'environment', 'organization'] as const;
export type ConfigLevel = typeof configLevels[number];
const permissionRegex = /^\$?[a-z0-9_:]+$/;
const customPermissionRegex = /^[a-z0-9_:]+$/;
declare module "yup" {
  // eslint-disable-next-line @typescript-eslint/consistent-type-definitions
  export interface CustomSchemaMetadata {
    stackConfigCanNoLongerBeOverridden?: true,
  }
}

function canNoLongerBeOverridden<T extends yup.AnyObjectSchema, K extends string[]>(schema: T, keys: K): yup.Schema<Omit<yup.InferType<T>, K[number]>, T['__context'], Omit<T['__default'], K[number]>, T['__flags']> {
  const notOmitted = schema.concat(yupObject(
    Object.fromEntries(keys.map(key => [key, schema.getNested(key).meta({ stackConfigCanNoLongerBeOverridden: true })]))
  ));
  return notOmitted as any;
}

/**
 * All fields that can be overridden at this level.
 */
export const projectConfigSchema = yupObject({
  sourceOfTruth: yupUnion(
    yupObject({
      type: yupString().oneOf(['hosted']).defined(),
    }),
    yupObject({
      type: yupString().oneOf(['neon']).defined(),
      connectionStrings: yupRecord(
        yupString().defined(),
        yupString().defined(),
      ).defined(),
    }),
    yupObject({
      type: yupString().oneOf(['postgres']).defined(),
      connectionString: yupString().defined()
    }),
  ),
});

// --- NEW RBAC Schema ---
const branchRbacDefaultPermissions = yupRecord(
  yupString().matches(permissionRegex),
  yupBoolean().isTrue().optional(),
);

const branchRbacSchema = yupObject({
  permissions: yupRecord(
    yupString().matches(customPermissionRegex),
    yupObject({
      description: yupString().optional(),
      scope: yupString().oneOf(['team', 'project']).optional(),
      containedPermissionIds: yupRecord(
        yupString().matches(permissionRegex),
        yupBoolean().isTrue().optional()
      ).optional(),
    }).optional(),
  ),
  defaultPermissions: yupObject({
    teamCreator: branchRbacDefaultPermissions,
    teamMember: branchRbacDefaultPermissions,
    signUp: branchRbacDefaultPermissions,
  }),
});
// --- END NEW RBAC Schema ---

// --- NEW API Keys Schema ---
const branchApiKeysSchema = yupObject({
  enabled: yupObject({
    team: yupBoolean(),
    user: yupBoolean(),
  }),
});
// --- END NEW API Keys Schema ---


const branchAuthSchema = yupObject({
  allowSignUp: yupBoolean(),
  password: yupObject({
    allowSignIn: yupBoolean(),
  }),
  otp: yupObject({
    allowSignIn: yupBoolean(),
  }),
  passkey: yupObject({
    allowSignIn: yupBoolean(),
  }),
  oauth: yupObject({
    accountMergeStrategy: yupString().oneOf(['link_method', 'raise_error', 'allow_duplicates']).optional(),
    providers: yupRecord(
      yupString().matches(permissionRegex),
      yupObject({
        type: yupString().oneOf(allProviders).optional(),
        allowSignIn: yupBoolean(),
        allowConnectedAccounts: yupBoolean(),
      }),
    ),
  }),
});
<<<<<<< HEAD

const branchPaymentsSchema = yupObject({
  autoPay: yupObject({
    interval: schemaFields.dayIntervalSchema,
  }).optional(),
  exclusivityGroups: yupRecord(
    userSpecifiedIdSchema("exclusivityGroupId"),
    yupRecord(
      userSpecifiedIdSchema("offerId"),
      yupBoolean().isTrue(),
    ),
  ),
  offers: yupRecord(
    userSpecifiedIdSchema("offerId"),
    yupObject({
      customerType: schemaFields.customerTypeSchema,
      freeTrial: schemaFields.dayIntervalSchema.optional(),
      serverOnly: yupBoolean(),
      stackable: yupBoolean(),
      prices: yupRecord(
        userSpecifiedIdSchema("priceId"),
        yupObject({
          ...typedFromEntries(SUPPORTED_CURRENCIES.map(currency => [currency.code, schemaFields.moneyAmountSchema(currency).optional()])),
          interval: schemaFields.dayIntervalSchema.optional(),
          serverOnly: yupBoolean(),
          freeTrial: schemaFields.dayIntervalSchema.optional(),
        }).test("at-least-one-currency", (value, context) => {
          const currencies = Object.keys(value).filter(key => key.toUpperCase() === key);
          if (currencies.length === 0) {
            return context.createError({ message: "At least one currency is required" });
          }
          return true;
        }),
      ),
      items: yupRecord(
        userSpecifiedIdSchema("itemId"),
        yupObject({
          quantity: yupNumber(),
          repeat: schemaFields.dayIntervalOrNeverSchema.optional(),
          expires: yupString().oneOf(['never', 'when-purchase-expires', 'when-repeated']).optional(),
        }),
      ),
    }),
  ),
  items: yupRecord(
    userSpecifiedIdSchema("itemId"),
    yupObject({
      customerType: schemaFields.customerTypeSchema,
      default: yupObject({
        quantity: yupNumber(),
        repeat: schemaFields.dayIntervalOrNeverSchema.optional(),
        expires: yupString().oneOf(['never', 'when-repeated']).optional(),
      }).default({
        quantity: 0,
      }),
    }),
  ),
});
=======
>>>>>>> 7c0417d7

const branchDomain = yupObject({
  allowLocalhost: yupBoolean(),
});

export const branchConfigSchema = canNoLongerBeOverridden(projectConfigSchema, ["sourceOfTruth"]).concat(yupObject({
  rbac: branchRbacSchema,

  teams: yupObject({
    createPersonalTeamOnSignUp: yupBoolean(),
    allowClientTeamCreation: yupBoolean(),
  }),

  users: yupObject({
    allowClientUserDeletion: yupBoolean(),
  }),

  apiKeys: branchApiKeysSchema,

  domains: branchDomain,

  auth: branchAuthSchema,

  emails: yupObject({
    selectedThemeId: schemaFields.emailThemeSchema,
    themes: schemaFields.emailThemeListSchema,
    templates: schemaFields.emailTemplateListSchema,
  }),
<<<<<<< HEAD

  payments: branchPaymentsSchema,
=======
>>>>>>> 7c0417d7
}));


export const environmentConfigSchema = branchConfigSchema.concat(yupObject({
  auth: branchConfigSchema.getNested("auth").concat(yupObject({
    oauth: branchConfigSchema.getNested("auth").getNested("oauth").concat(yupObject({
      providers: yupRecord(
        yupString().matches(permissionRegex),
        yupObject({
          type: yupString().oneOf(allProviders).optional(),
          isShared: yupBoolean(),
          clientId: schemaFields.oauthClientIdSchema.optional(),
          clientSecret: schemaFields.oauthClientSecretSchema.optional(),
          facebookConfigId: schemaFields.oauthFacebookConfigIdSchema.optional(),
          microsoftTenantId: schemaFields.oauthMicrosoftTenantIdSchema.optional(),
          allowSignIn: yupBoolean().optional(),
          allowConnectedAccounts: yupBoolean().optional(),
        }),
      ),
    })),
  })),

  emails: branchConfigSchema.getNested("emails").concat(yupObject({
    server: yupObject({
      isShared: yupBoolean(),
      host: schemaFields.emailHostSchema.optional().nonEmpty(),
      port: schemaFields.emailPortSchema.optional(),
      username: schemaFields.emailUsernameSchema.optional().nonEmpty(),
      password: schemaFields.emailPasswordSchema.optional().nonEmpty(),
      senderName: schemaFields.emailSenderNameSchema.optional().nonEmpty(),
      senderEmail: schemaFields.emailSenderEmailSchema.optional().nonEmpty(),
    }),
  })),

  domains: branchConfigSchema.getNested("domains").concat(yupObject({
    trustedDomains: yupRecord(
      yupString(),
      yupObject({
        baseUrl: schemaFields.urlSchema,
        handlerPath: schemaFields.handlerPathSchema,
      }),
    ),
  })),
}));

export const organizationConfigSchema = environmentConfigSchema.concat(yupObject({}));


// Migration functions
//
// These are used to migrate old config overrides to the new format on the database.
//
// THEY SHOULD NOT BE USED FOR ANY OTHER PURPOSE. They should not be used for default values. They should not be used
// for sanitization. Instead, use the applicable functions for that.
//
// We run these migrations over the database when we do a big migration. USE THESE SPARINGLY. USE OTHER METHODS WHENEVER
// POSSIBLE.
//
// The result of this function should be reproducible, and should not contain ANY randomness/non-determinism.
export function migrateConfigOverride(type: "project" | "branch" | "environment" | "organization", oldUnmigratedConfigOverride: any): any {
  const isBranchOrHigher = ["branch", "environment", "organization"].includes(type);
  const isEnvironmentOrHigher = ["environment", "organization"].includes(type);

  let res = oldUnmigratedConfigOverride;

  // BEGIN 2025-07-28: emails.theme is now emails.selectedThemeId
  if (isBranchOrHigher) {
    res = renameProperty(res, "emails.theme", "emails.selectedThemeId");
  }
  // END

  // BEGIN 2025-07-28: domains.trustedDomains can no longer be an array
  if (isEnvironmentOrHigher) {
    res = mapProperty(res, "domains.trustedDomains", (value) => {
      if (Array.isArray(value)) {
        return typedFromEntries(value.map((v, i) => [`${i}`, v]));
      }
      return value;
    });
  }
  // END

<<<<<<< HEAD
  // BEGIN 2025-07-28: themeList and templateList have been renamed (this was before the release, so they're safe to remove)
=======
  // BEGIN 2025-07-28: themeList and templateList have been renamed (this was before the email release, so they're safe to remove)
>>>>>>> 7c0417d7
  if (isBranchOrHigher) {
    res = removeProperty(res, "emails.themeList");
    res = removeProperty(res, "emails.templateList");
  }
  // END

  // BEGIN 2025-07-28: sourceOfTruth was mistakenly written to the environment config in some cases, so let's remove it
  if (type === "environment") {
    res = removeProperty(res, "sourceOfTruth");
  }
  // END

  // return the result
  return res;
};

function removeProperty(obj: any, path: string): any {
  return mapProperty(obj, path, () => undefined);
}

function mapProperty(obj: any, path: string, mapper: (value: any) => any): any {
  const keyParts = path.split(".");

  for (let i = 0; i < keyParts.length; i++) {
    const pathPrefix = keyParts.slice(0, i).join(".");
    const pathSuffix = keyParts.slice(i).join(".");
    if (has(obj, pathPrefix) && isObjectLike(get(obj, pathPrefix))) {
      const newValue = mapProperty(get(obj, pathPrefix), pathSuffix, mapper);
      set(obj, pathPrefix, newValue);
    }
  }
  if (has(obj, path)) {
    const newValue = mapper(get(obj, path));
    if (newValue !== undefined) {
      set(obj, path, newValue);
    } else {
      deleteKey(obj, path);
    }
  }

  return obj;
}
import.meta.vitest?.test("mapProperty - basic property mapping", ({ expect }) => {
  expect(mapProperty({ a: { b: { c: 1 } } }, "a.b.c", (value) => value + 1)).toEqual({ a: { b: { c: 2 } } });
  expect(mapProperty({ a: { b: { c: 1 } } }, "a.b.d", (value) => value + 1)).toEqual({ a: { b: { c: 1 } } });
  expect(mapProperty({ x: 5 }, "x", (value) => value * 2)).toEqual({ x: 10 });
  expect(mapProperty({ a: { b: { c: 1 } } }, "b.c", (value) => value * 10)).toEqual({ a: { b: { c: 1 } } });
  expect(mapProperty({ a: 1 }, "b.c", (value) => value)).toEqual({ a: 1 });
});

function renameProperty(obj: any, oldPath: string, newPath: string): any {
  const oldKeyParts = oldPath.split(".");
  const newKeyParts = newPath.split(".");
  if (!isShallowEqual(oldKeyParts.slice(0, -1), newKeyParts.slice(0, -1))) throw new StackAssertionError(`oldPath and newPath must have the same prefix. Provided: ${oldPath} and ${newPath}`);

  for (let i = 0; i < oldKeyParts.length; i++) {
    const pathPrefix = oldKeyParts.slice(0, i).join(".");
    const oldPathSuffix = oldKeyParts.slice(i).join(".");
    const newPathSuffix = newKeyParts.slice(i).join(".");
    if (has(obj, pathPrefix) && isObjectLike(get(obj, pathPrefix))) {
      set(obj, pathPrefix, renameProperty(get(obj, pathPrefix), oldPathSuffix, newPathSuffix));
    }
  }
  if (has(obj, oldPath)) {
    set(obj, newPath, get(obj, oldPath));
    deleteKey(obj, oldPath);
  }

  return obj;
}
import.meta.vitest?.test("renameProperty", ({ expect }) => {
  // Basic
  expect(renameProperty({ a: 1 }, "a", "b")).toEqual({ b: 1 });
  expect(renameProperty({ b: { c: 1 } }, "b.c", "b.d")).toEqual({ b: { d: 1 } });
  expect(renameProperty({ a: { b: { c: 1 } } }, "a.b.c", "a.b.d")).toEqual({ a: { b: { d: 1 } } });
  expect(renameProperty({ a: { b: { c: 1 } } }, "a.b.c.d", "a.b.c.e")).toEqual({ a: { b: { c: 1 } } });

  // Errors
  expect(() => renameProperty({ a: 1 }, "a", "b.c")).toThrow();
});


// Defaults
// these are objects that are merged together to form the rendered config (see ./README.md)
// Wherever an object could be used as a value, a function can instead be used to generate the default values on a per-key basis
// To make sure you don't accidentally forget setting a default value, you must explicitly set fields with no default value to `undefined`.
// NOTE: These values are the defaults of the schema, NOT the defaults for newly created projects. The values here signify what `null` means for each property. If you want new projects by default to have a certain value set to true, you should update the corresponding function in the backend instead.
const projectConfigDefaults = {
  sourceOfTruth: {
    type: 'hosted',
    connectionStrings: undefined,
    connectionString: undefined,
  },
} as const satisfies DefaultsType<ProjectRenderedConfigBeforeDefaults, []>;

const branchConfigDefaults = {} as const satisfies DefaultsType<BranchRenderedConfigBeforeDefaults, [typeof projectConfigDefaults]>;

const environmentConfigDefaults = {} as const satisfies DefaultsType<EnvironmentRenderedConfigBeforeDefaults, [typeof branchConfigDefaults, typeof projectConfigDefaults]>;

const organizationConfigDefaults = {
  rbac: {
    permissions: (key: string) => ({
      containedPermissionIds: {},
      description: undefined,
      scope: undefined,
    }),
    defaultPermissions: {
      teamCreator: {},
      teamMember: {},
      signUp: {},
    },
  },

  apiKeys: {
    enabled: {
      team: false,
      user: false,
    },
  },

  teams: {
    createPersonalTeamOnSignUp: false,
    allowClientTeamCreation: false,
  },

  users: {
    allowClientUserDeletion: false,
  },

  domains: {
    allowLocalhost: false,
    trustedDomains: (key: string) => ({
      baseUrl: undefined,
      handlerPath: '/handler',
    }),
  },

  auth: {
    allowSignUp: true,
    password: {
      allowSignIn: false,
    },
    otp: {
      allowSignIn: false,
    },
    passkey: {
      allowSignIn: false,
    },
    oauth: {
      accountMergeStrategy: 'link_method',
      providers: (key: string) => ({
        type: undefined,
        isShared: true,
        allowSignIn: false,
        allowConnectedAccounts: false,
        clientId: undefined,
        clientSecret: undefined,
        facebookConfigId: undefined,
        microsoftTenantId: undefined,
      }),
    },
  },

  emails: {
    server: {
      isShared: true,
      host: undefined,
      port: undefined,
      username: undefined,
      password: undefined,
      senderName: undefined,
      senderEmail: undefined,
    },
    selectedThemeId: DEFAULT_EMAIL_THEME_ID,
<<<<<<< HEAD
    themes: (key: string) => ({
      displayName: "Unnamed Theme",
      tsxSource: "Error: Theme config is missing TypeScript source code.",
    }),
    templates: (key: string) => ({
      displayName: "Unnamed Template",
      tsxSource: "Error: Template config is missing TypeScript source code.",
      themeId: undefined,
    }),
  },

  payments: {
    autoPay: undefined,
    exclusivityGroups: {},
    offers: (key: string) => ({
      customerType: undefined,
      freeTrial: undefined,
      serverOnly: false,
      stackable: undefined,
      prices: (key: string) => ({
        ...typedFromEntries(SUPPORTED_CURRENCIES.map(currency => [currency.code, undefined])),
        interval: undefined,
        serverOnly: false,
        freeTrial: undefined,
      }),
      items: (key: string) => ({
        quantity: undefined,
        repeat: undefined,
        expires: "when-repeated",
      }),
    }),
    items: {},
  },
=======
    themes: typedAssign((key: string) => ({
      displayName: "Unnamed Theme",
      tsxSource: "Error: Theme config is missing TypeScript source code.",
    }), DEFAULT_EMAIL_THEMES),
    templates: typedAssign((key: string) => ({
      displayName: "Unnamed Template",
      tsxSource: "Error: Template config is missing TypeScript source code.",
      themeId: undefined,
    }), DEFAULT_EMAIL_TEMPLATES),
  },
>>>>>>> 7c0417d7
} as const satisfies DefaultsType<OrganizationRenderedConfigBeforeDefaults, [typeof environmentConfigDefaults, typeof branchConfigDefaults, typeof projectConfigDefaults]>;

type _DeepOmitDefaultsImpl<T, U> = T extends object ? (
  (
    & /* keys that are both in T and U, *and* the key's value in U is not a subtype of the key's value in T */ { [K in { [Ki in keyof T & keyof U]: U[Ki] extends T[Ki] ? never : Ki }[keyof T & keyof U]]: DeepOmitDefaults<T[K], U[K] & object> }
    & /* keys that are in T but not in U */ { [K in Exclude<keyof T, keyof U>]: T[K] }
  )
) : T;
type DeepOmitDefaults<T, U> = _DeepOmitDefaultsImpl<DeepFilterUndefined<T>, U>;
type DefaultsType<T, U extends any[]> = DeepReplaceAllowFunctionsForObjects<DeepOmitDefaults<DeepRequiredOrUndefined<T>, IntersectAll<{ [K in keyof U]: DeepReplaceFunctionsWithObjects<U[K]> }>>>;
typeAssertIs<DefaultsType<{ a: { b: Record<string, 123>, c: 456 } }, [{ a: { c: 456 } }]>, { a: { b: Record<string, 123> | ((key: string) => 123) } }>()();

<<<<<<< HEAD
export type DeepReplaceAllowFunctionsForObjects<T> = T extends object ? { [K in keyof T]: DeepReplaceAllowFunctionsForObjects<T[K]> } | (string extends keyof T ? (arg: Exclude<keyof T, number>) => DeepReplaceAllowFunctionsForObjects<T[keyof T]> : never) : T;
export type DeepReplaceFunctionsWithObjects<T> = T extends (arg: infer K extends string) => infer R ? DeepReplaceFunctionsWithObjects<Record<K, R>> : (T extends object ? { [K in keyof T]: DeepReplaceFunctionsWithObjects<T[K]> } : T);
export type ApplyDefaults<D extends object | ((key: string) => unknown), C extends object> = {} extends D ? C : DeepMerge<DeepReplaceFunctionsWithObjects<D>, C>;  // the {} extends D makes TypeScript not recurse if the defaults are empty, hence allowing us more recursion until "type instantiation too deep" kicks in... it's a total hack, but it works, so hey?
export function applyDefaults<D extends object | ((key: string) => unknown), C extends object>(defaults: D, config: C): ApplyDefaults<D, C> {
  const replaceFunctionsWithEmptyObjects = (obj: any): any => typeof obj === 'function' ? {} : mapValues(obj, v => typeof v === 'function' ? {} : (typeof v === 'object' && v ? replaceFunctionsWithEmptyObjects(v as any) : v));
  const res: any = replaceFunctionsWithEmptyObjects(defaults);
=======
type DeepReplaceAllowFunctionsForObjects<T> = T extends object ? { [K in keyof T]: DeepReplaceAllowFunctionsForObjects<T[K]> } | (string extends keyof T ? (arg: Exclude<keyof T, number>) => DeepReplaceAllowFunctionsForObjects<T[keyof T]> : never) : T;
type ReplaceFunctionsWithObjects<T> = T & (T extends (arg: infer K extends string) => infer R ? Record<K, R> & object : unknown);
type DeepReplaceFunctionsWithObjects<T> = T extends object ? { [K in keyof ReplaceFunctionsWithObjects<T>]: DeepReplaceFunctionsWithObjects<ReplaceFunctionsWithObjects<T>[K]> } : T;
typeAssertIs<DeepReplaceFunctionsWithObjects<{ a: { b: 123 } & ((key: string) => number) }>, { a: { b: 123, [key: string]: number } }>()();

function deepReplaceFunctionsWithObjects(obj: any): any {
  return mapValues({ ...obj }, v => (isObjectLike(v) ? deepReplaceFunctionsWithObjects(v as any) : v));
}
import.meta.vitest?.test("deepReplaceFunctionsWithObjects", ({ expect }) => {
  expect(deepReplaceFunctionsWithObjects(() => {})).toEqual({});
  expect(deepReplaceFunctionsWithObjects({ a: 3 })).toEqual({ a: 3 });
  expect(deepReplaceFunctionsWithObjects({ a: () => ({ b: 1 }) })).toEqual({ a: {} });
  expect(deepReplaceFunctionsWithObjects({ a: typedAssign(() => ({}), { b: { c: 1 } }) })).toEqual({ a: { b: { c: 1 } } });
});

type ApplyDefaults<D extends object | ((key: string) => unknown), C extends object> = {} extends D ? C : DeepMerge<DeepReplaceFunctionsWithObjects<D>, C>;  // the {} extends D makes TypeScript not recurse if the defaults are empty, hence allowing us more recursion until "type instantiation too deep" kicks in... it's a total hack, but it works, so hey?
function applyDefaults<D extends object | ((key: string) => unknown), C extends object>(defaults: D, config: C): ApplyDefaults<D, C> {
  const res: any = deepReplaceFunctionsWithObjects(defaults);
>>>>>>> 7c0417d7

  outer: for (const [key, mergeValue] of Object.entries(config)) {
    if (mergeValue === undefined) continue;
    const keyParts = key.split(".");
    let baseValue: any = defaults;
    let currentRes: any = res;
    for (const [index, part] of keyParts.entries()) {
<<<<<<< HEAD
      if (typeof baseValue === 'function') {
        baseValue = baseValue(part);
        if (currentRes) set(currentRes, part, replaceFunctionsWithEmptyObjects(baseValue));
      } else {
        baseValue = has(baseValue, part) ? get(baseValue, part) : undefined;
      }
      if (baseValue === undefined || !isObjectLike(baseValue) || !isObjectLike(mergeValue)) {
        set(res, key, mergeValue);
        continue outer;
      }
      if (currentRes) currentRes = has(currentRes, part) ? get(currentRes, part) : undefined;
    }
    set(res, key, applyDefaults(baseValue, mergeValue));
=======
      baseValue = has(baseValue, part) ? get(baseValue, part) : (typeof baseValue === 'function' ? (baseValue as any)(part) : undefined);
      if (baseValue === undefined || !isObjectLike(baseValue)) {
        set(res, key, mergeValue);
        continue outer;
      }
      if (!has(currentRes, part)) set(currentRes, part, deepReplaceFunctionsWithObjects(baseValue) as never);
      currentRes = get(currentRes, part);
    }
    set(res, key, isObjectLike(mergeValue) ? applyDefaults(baseValue, mergeValue) : mergeValue);
>>>>>>> 7c0417d7
  }
  return res as any;
}
import.meta.vitest?.test("applyDefaults", ({ expect }) => {
  // Basic
  expect(applyDefaults({ a: 1 }, { a: 2 })).toEqual({ a: 2 });
  expect(applyDefaults({}, { a: 1 })).toEqual({ a: 1 });
  expect(applyDefaults({ a: { b: 1 } }, { a: { b: 2 } })).toEqual({ a: { b: 2 } });
  expect(applyDefaults({ a: { b: 1 } }, { a: { c: 2 } })).toEqual({ a: { b: 1, c: 2 } });
  expect(applyDefaults({ a: { b: { c: 1, d: 2 } } }, { a: { b: { d: 3, e: 4 } } })).toEqual({ a: { b: { c: 1, d: 3, e: 4 } } });

  // Functions
  expect(applyDefaults((key: string) => ({ b: key }), { a: {} })).toEqual({ a: { b: "a" } });
  expect(applyDefaults((key1: string) => (key2: string) => ({ a: key1, b: key2 }), { c: { d: {} } })).toEqual({ c: { d: { a: "c", b: "d" } } });
  expect(applyDefaults({ a: (key: string) => ({ b: key }) }, { a: { c: { d: 1 } } })).toEqual({ a: { c: { b: "c", d: 1 } } });
  expect(applyDefaults({ a: (key: string) => ({ b: key }) }, {})).toEqual({ a: {} });
  expect(applyDefaults({ a: { b: (key: string) => ({ b: key }) } }, {})).toEqual({ a: { b: {} } });
<<<<<<< HEAD
=======
  expect(applyDefaults(typedAssign(() => ({ b: 1 }), { a: { b: 1, c: 2 } }), { a: {} })).toEqual({ a: { b: 1, c: 2 } });
  expect(applyDefaults(typedAssign(() => ({ b: 1 }), { a: { b: 1, c: 2 } }), { d: {} })).toEqual({ a: { b: 1, c: 2 }, d: { b: 1 } });
>>>>>>> 7c0417d7

  // Dot notation
  expect(applyDefaults({ a: { b: 1 } }, { "a.c": 2 })).toEqual({ a: { b: 1 }, "a.c": 2 });
  expect(applyDefaults({ a: 1 }, { "a.b": 2 })).toEqual({ a: 1, "a.b": 2 });
  expect(applyDefaults({ a: null }, { "a.b": 2 })).toEqual({ a: null, "a.b": 2 });
  expect(applyDefaults({ a: { b: { c: 1 } } }, { "a.b": { d: 2 } })).toEqual({ a: { b: { c: 1 } }, "a.b": { c: 1, d: 2 } });
  expect(applyDefaults({ a: { b: { c: { d: 1 } } } }, { "a.b.c": {} })).toEqual({ a: { b: { c: { d: 1 } } }, "a.b.c": { d: 1 } });
  expect(applyDefaults({ a: () => ({ c: 1 }) }, { "a.b": { d: 2 } })).toEqual({ a: { b: { c: 1 } }, "a.b": { c: 1, d: 2 } });
  expect(applyDefaults({ a: () => () => ({ d: 1 }) }, { "a.b.c": {} })).toEqual({ a: { b: { c: { d: 1 } } }, "a.b.c": { d: 1 } });
<<<<<<< HEAD
=======
  expect(applyDefaults({ a: { b: () => ({ c: 1, d: 2 }) } }, { "a.b.x-y.c": 3 })).toEqual({ a: { b: { "x-y": { c: 1, d: 2 } } }, "a.b.x-y.c": 3 });
>>>>>>> 7c0417d7
});

export function applyProjectDefaults<T extends ProjectRenderedConfigBeforeDefaults>(config: T) {
  return applyDefaults(projectConfigDefaults, config);
}

export function applyBranchDefaults<T extends BranchRenderedConfigBeforeDefaults>(config: T) {
  return applyDefaults(
    branchConfigDefaults,
    applyDefaults(
      projectConfigDefaults,
      config
    )
  );
}

export function applyEnvironmentDefaults<T extends EnvironmentRenderedConfigBeforeDefaults>(config: T): ApplyDefaults<typeof environmentConfigDefaults, ApplyDefaults<typeof branchConfigDefaults, ApplyDefaults<typeof projectConfigDefaults, T>>> {
  return applyDefaults(
    environmentConfigDefaults,
    applyDefaults(
      branchConfigDefaults,
      applyDefaults(
        projectConfigDefaults,
        config
      ) as any
    ) as any
  ) as any;
}

export function applyOrganizationDefaults(config: OrganizationRenderedConfigBeforeDefaults): ApplyDefaults<typeof organizationConfigDefaults, ApplyDefaults<typeof environmentConfigDefaults, ApplyDefaults<typeof branchConfigDefaults, ApplyDefaults<typeof projectConfigDefaults, OrganizationRenderedConfigBeforeDefaults>>>> {
  return applyDefaults(
    organizationConfigDefaults,
    applyDefaults(
      environmentConfigDefaults,
      applyDefaults(
        branchConfigDefaults,
        applyDefaults(
          projectConfigDefaults,
          config
        ) as any
      ) as any
    ) as any
  ) as any;
}


export async function sanitizeProjectConfig<T extends ProjectRenderedConfigBeforeSanitization>(config: T) {
  assertNormalized(config);
  const oldSourceOfTruth = config.sourceOfTruth;
  const sourceOfTruth =
    oldSourceOfTruth.type === 'neon' && typeof oldSourceOfTruth.connectionStrings === 'object' ? {
      type: 'neon',
      connectionStrings: { ...filterUndefined(oldSourceOfTruth.connectionStrings) as Record<string, string> }
    } as const
      : oldSourceOfTruth.type === 'postgres' && typeof oldSourceOfTruth.connectionString === 'string' ? {
        type: 'postgres',
        connectionString: oldSourceOfTruth.connectionString,
      } as const
        : {
          type: 'hosted',
        } as const;

  return {
    ...config,
    sourceOfTruth,
  };
}

export async function sanitizeBranchConfig<T extends BranchRenderedConfigBeforeSanitization>(config: T) {
  assertNormalized(config);
  const prepared = await sanitizeProjectConfig(config);
  return {
    ...prepared,
  };
}

export async function sanitizeEnvironmentConfig<T extends EnvironmentRenderedConfigBeforeSanitization>(config: T) {
  assertNormalized(config);
  const prepared = await sanitizeBranchConfig(config);
  return {
    ...prepared,
  };
}

export async function sanitizeOrganizationConfig(config: OrganizationRenderedConfigBeforeSanitization) {
  assertNormalized(config);
  const prepared = await sanitizeEnvironmentConfig(config);
  const themes: typeof prepared.emails.themes = {
    ...DEFAULT_EMAIL_THEMES,
    ...prepared.emails.themes,
  };
<<<<<<< HEAD
=======
  const templates: typeof prepared.emails.templates = {
    ...DEFAULT_EMAIL_TEMPLATES,
    ...prepared.emails.templates,
  };
>>>>>>> 7c0417d7
  return {
    ...prepared,
    emails: {
      ...prepared.emails,
      selectedThemeId: has(themes, prepared.emails.selectedThemeId) ? prepared.emails.selectedThemeId : DEFAULT_EMAIL_THEME_ID,
      themes,
<<<<<<< HEAD
      templates: {
        ...DEFAULT_EMAIL_TEMPLATES,
        ...prepared.emails.templates,
      } as typeof prepared.emails.templates,
=======
      templates,
>>>>>>> 7c0417d7
    },
  };
}

/**
 * Does not require a base config, and hence solely relies on the override itself to validate the config. If it returns
 * no error, you know that the
 *
 * It's crucial that our DB never contains any configs that are not valid according to this function, as this would mean
 * that the config object does not satisfy the ValidatedToHaveNoConfigOverrideErrors type (which is used as an assumption
 * in a whole bunch of places in the code).
 */
export async function getConfigOverrideErrors<T extends yup.AnySchema>(schema: T, configOverride: unknown, options: { allowPropertiesThatCanNoLongerBeOverridden?: boolean } = {}): Promise<Result<null, string>> {
  // currently, we go over the schema and ensure that the general requirements for each property are satisfied
  // importantly, we cannot check any cross-property constraints, as those may change depending on the base config
  // also, since overrides can be empty, we cannot have any required properties (TODO: can we have required properties in nested objects? would that even make sense? think about it)
  if (typeof configOverride !== "object" || configOverride === null) {
    return Result.error("Config override must be a non-null object.");
  }
  if (Object.getPrototypeOf(configOverride) !== Object.getPrototypeOf({})) {
    return Result.error("Config override must be plain old JavaScript object.");
  }
  // Check config format
  const reason = getInvalidConfigReason(configOverride, { configName: 'override' });
  if (reason) return Result.error("Invalid config format: " + reason);

  const getSubSchema = (schema: yup.AnySchema, key: string): yup.AnySchema | undefined => {
    const keyParts = key.split(".");
    if (!schema.hasNested(keyParts[0])) {
      return undefined;
    }
    const nestedSchema = schema.getNested(keyParts[0]);
    if (nestedSchema.meta()?.stackConfigCanNoLongerBeOverridden && !options.allowPropertiesThatCanNoLongerBeOverridden) {
      return undefined;
    }
    if (keyParts.length === 1) {
      return nestedSchema;
    } else {
      return getSubSchema(nestedSchema, keyParts.slice(1).join("."));
    }
  };

  const getRestrictedSchemaBase = (path: string, schema: yup.AnySchema): yup.AnySchema => {
    const schemaInfo = schema.meta()?.stackSchemaInfo;
    switch (schemaInfo?.type) {
      case "string": {
        const stringSchema = schema as yup.StringSchema<any>;
        const description = stringSchema.describe();
        let res = yupString();
        if (description.tests.some(t => t.name === "uuid")) {
          res = res.uuid();
        }
        return res;
      }
      case "number": {
        return yupNumber();
      }
      case "boolean": {
        return yupBoolean();
      }
      case "date": {
        return yupDate();
      }
      case "mixed": {
        return yupMixed();
      }
      case "array": {
        throw new StackAssertionError(`Arrays are not supported in config JSON files (besides tuples). Use a record instead.`, { schemaInfo, schema });

        // This is how the implementation would look like, but we don't support arrays in config JSON files (besides tuples)
        // const arraySchema = schema as yup.ArraySchema<any, any, any, any>;
        // const innerType = arraySchema.innerType;
        // return yupArray(innerType ? getRestrictedSchema(path + ".[]", innerType as any) : undefined);
      }
      case "tuple": {
        return yupTuple(schemaInfo.items.map((s, index) => getRestrictedSchema(path + `[${index}]`, s)) as any);
      }
      case "union": {
        const schemas = schemaInfo.items;
        const nonObjectSchemas = [...schemas.entries()].filter(([index, s]) => s.meta()?.stackSchemaInfo?.type !== "object");
        const objectSchemas = schemas.filter((s): s is yup.ObjectSchema<any> => s.meta()?.stackSchemaInfo?.type === "object");

        // merge all object schemas into a single schema
        const allObjectSchemaKeys = [...new Set(objectSchemas.flatMap(s => Object.keys(s.fields)))];
        const mergedObjectSchema = yupObject(
          Object.fromEntries(
            allObjectSchemaKeys.map(key => [key, yupUnion(
              ...objectSchemas.flatMap((s, index) => s.hasNested(key) ? [s.getNested(key)] : [])
            )])
          )
        );

        return yupUnion(
          ...nonObjectSchemas.map(([index, s]) => getRestrictedSchema(path + `|variant-${index}|`, s)),
          ...objectSchemas.length > 0 ? [getRestrictedSchema(path + (nonObjectSchemas.length > 0 ? `|variant|` : ""), mergedObjectSchema)] : [],
        );
      }
      case "record": {
        return yupRecord(getRestrictedSchema(path + ".key", schemaInfo.keySchema) as any, getRestrictedSchema(path + ".value", schemaInfo.valueSchema));
      }
      case "object": {
        const objectSchema = schema as yup.ObjectSchema<any>;
        return yupObject(
          Object.fromEntries(
            Object.entries(objectSchema.fields)
              .map(([key, value]) => [key, getRestrictedSchema(path + "." + key, value as any)])
          )
        );
      }
      case "never": {
        return yupNever();
      }
      default: {
        throw new StackAssertionError(`Unknown schema info at path ${path}: ${JSON.stringify(schemaInfo)}`, { schemaInfo, schema });
      }
    }
  };
  const getRestrictedSchema = (path: string, schema: yup.AnySchema): yup.AnySchema => {
    let restricted = getRestrictedSchemaBase(path, schema);
    restricted = restricted.nullable();
    const description = schema.describe();
    if (description.oneOf.length > 0) {
      restricted = restricted.oneOf(description.oneOf);
    }
    if (description.notOneOf.length > 0) {
      restricted = restricted.notOneOf(description.notOneOf);
    }
    return restricted;
  };

  for (const [key, value] of Object.entries(configOverride)) {
    if (value === undefined) continue;
    const subSchema = getSubSchema(schema, key);
    if (!subSchema) {
      return Result.error(`The key ${JSON.stringify(key)} is not valid for the schema.`);
    }
    let restrictedSchema = getRestrictedSchema(key, subSchema);
    try {
      await restrictedSchema.validate(value, {
        strict: true,
        ...{
          // Although `path` is not part of the yup types, it is actually recognized and does the correct thing
          path: key
        },
        context: {
          noUnknownPathPrefixes: [''],
        },
      });
    } catch (error) {
      if (error instanceof yup.ValidationError) {
        return Result.error(error.message);
      }
      throw error;
    }
  }
  return Result.ok(null);
}
export async function assertNoConfigOverrideErrors<T extends yup.AnySchema>(schema: T, config: unknown, options: { allowPropertiesThatCanNoLongerBeOverridden?: boolean, extraInfo?: any } = {}): Promise<void> {
  const res = await getConfigOverrideErrors(schema, config, options);
  if (res.status === "error") throw new StackAssertionError(`Config override is invalid — at a place where it should have already been validated! ${res.error}`, { options, config, schema });
}
type _ValidatedToHaveNoConfigOverrideErrorsImpl<T> =
  IsUnion<T & object> extends true ? _ValidatedToHaveNoConfigOverrideErrorsImpl<CollapseObjectUnion<T & object> | Exclude<T, object>>
  : T extends object ? (T extends any[] ? T : { [K in keyof T]+?: _ValidatedToHaveNoConfigOverrideErrorsImpl<T[K]> })
  : T;
export type ValidatedToHaveNoConfigOverrideErrors<T extends yup.AnySchema> = _ValidatedToHaveNoConfigOverrideErrorsImpl<yup.InferType<T>>;
typeAssertIs<_ValidatedToHaveNoConfigOverrideErrorsImpl<{ a: string } | { b: number } | boolean>, { a?: string, b?: number } | boolean>()();
typeAssertExtends<_ValidatedToHaveNoConfigOverrideErrorsImpl<"abc" | 123 | null>, "abc" | 123 | null>()();
typeAssertExtends<_ValidatedToHaveNoConfigOverrideErrorsImpl<{ a: { b: { c: string } | { d: number } } }>, { a?: { b?: { c?: string, d?: number } } }>()();

/**
 * Checks whether there are any warnings in the incomplete config. A warning doesn't stop the config from being valid,
 * but may require action regardless.
 *
 * The DB can contain configs that are not valid according to this function, as long as they are valid according to
 * the getConfigOverrideErrors function. (This is necessary, because a changing base config may make an override invalid
 * that was previously valid.)
 */
export async function getIncompleteConfigWarnings<T extends yup.AnySchema>(schema: T, incompleteConfig: Config): Promise<Result<null, string>> {
  // every rendered config should also be a config override without errors (regardless of whether it has warnings or not)
  await assertNoConfigOverrideErrors(schema, incompleteConfig, { allowPropertiesThatCanNoLongerBeOverridden: true });

  let normalized: Config;
  try {
    normalized = normalize(incompleteConfig, { onDotIntoNull: "empty-object" });
  } catch (error) {
    if (error instanceof NormalizationError) {
      return Result.error(`Config is not normalizable. ` + error.message);
    }
    throw error;
  }

  // test the schema against the normalized config
  try {
    await schema.validate(normalized, {
      strict: true,
      context: {
        noUnknownPathPrefixes: [''],
      },
    });
    return Result.ok(null);
  } catch (error) {
    if (error instanceof yup.ValidationError) {
      return Result.error(error.message);
    }
    throw error;
  }
}
export type ValidatedToHaveNoIncompleteConfigWarnings<T extends yup.AnySchema> = yup.InferType<T>;

<<<<<<< HEAD
type T = (yup.InferType<typeof branchConfigSchema>)["auth"];

=======
>>>>>>> 7c0417d7

// Normalized overrides
// ex.: { a?: { b?: number, c?: string }, d?: number }
type ProjectConfigNormalizedOverride = Expand<ValidatedToHaveNoConfigOverrideErrors<typeof projectConfigSchema>>;
type BranchConfigNormalizedOverride = Expand<ValidatedToHaveNoConfigOverrideErrors<typeof branchConfigSchema>>;
type EnvironmentConfigNormalizedOverride = Expand<ValidatedToHaveNoConfigOverrideErrors<typeof environmentConfigSchema>>;
type OrganizationConfigNormalizedOverride = Expand<ValidatedToHaveNoConfigOverrideErrors<typeof organizationConfigSchema>>;

// Overrides
// ex.: { a?: null | { b?: null | number, c: string }, d?: null | number, "a.b"?: number, "a.c"?: string }
export type ProjectConfigOverride = NormalizesTo<ProjectConfigNormalizedOverride>;
export type BranchConfigOverride = NormalizesTo<BranchConfigNormalizedOverride>;
export type EnvironmentConfigOverride = NormalizesTo<EnvironmentConfigNormalizedOverride>;
export type OrganizationConfigOverride = NormalizesTo<OrganizationConfigNormalizedOverride>;

// Override overrides (used to update the overrides)
// ex.: { a?: null | { b?: null | number, c?: string }, d?: null | number, "a.b"?: number, "a.c"?: string }
export type ProjectConfigOverrideOverride = ProjectConfigOverride;
export type BranchConfigOverrideOverride = BranchConfigOverride;
export type EnvironmentConfigOverrideOverride = EnvironmentConfigOverride;
export type OrganizationConfigOverrideOverride = OrganizationConfigOverride;

// Incomplete configs
// note that we infer these types from the override types, not from the schema types directly, as there is no guarantee
// that all configs in the DB satisfy the schema (the only guarantee we make is that this once *used* to be true)
export type ProjectIncompleteConfig = Expand<ProjectConfigNormalizedOverride>;
export type BranchIncompleteConfig = Expand<ProjectIncompleteConfig & BranchConfigNormalizedOverride>;
export type EnvironmentIncompleteConfig = Expand<BranchIncompleteConfig & EnvironmentConfigNormalizedOverride>;
export type OrganizationIncompleteConfig = Expand<EnvironmentIncompleteConfig & OrganizationConfigNormalizedOverride>;

// Rendered configs before defaults, normalization, and sanitization
type ProjectRenderedConfigBeforeDefaults = Omit<ProjectIncompleteConfig,
  | keyof BranchConfigNormalizedOverride
  | keyof EnvironmentConfigNormalizedOverride
  | keyof OrganizationConfigNormalizedOverride
>;
type BranchRenderedConfigBeforeDefaults = Omit<BranchIncompleteConfig,
  | keyof EnvironmentConfigNormalizedOverride
  | keyof OrganizationConfigNormalizedOverride
>;
type EnvironmentRenderedConfigBeforeDefaults = Omit<EnvironmentIncompleteConfig,
  | keyof OrganizationConfigNormalizedOverride
>;
type OrganizationRenderedConfigBeforeDefaults = OrganizationIncompleteConfig;

// Rendered configs before sanitization
type ProjectRenderedConfigBeforeSanitization = Expand<Awaited<ReturnType<typeof applyProjectDefaults<ProjectRenderedConfigBeforeDefaults>>>>;
type BranchRenderedConfigBeforeSanitization = Expand<Awaited<ReturnType<typeof applyBranchDefaults<BranchRenderedConfigBeforeDefaults>>>>;
type EnvironmentRenderedConfigBeforeSanitization = Expand<Awaited<ReturnType<typeof applyEnvironmentDefaults<EnvironmentRenderedConfigBeforeDefaults>>>>;
type OrganizationRenderedConfigBeforeSanitization = Expand<Awaited<ReturnType<typeof applyOrganizationDefaults>>>;

// Rendered configs after defaults, normalization, and sanitization
export type ProjectRenderedConfig = Expand<Awaited<ReturnType<typeof sanitizeProjectConfig<ProjectRenderedConfigBeforeSanitization>>>>;
export type BranchRenderedConfig = Expand<Awaited<ReturnType<typeof sanitizeBranchConfig<BranchRenderedConfigBeforeSanitization>>>>;
export type EnvironmentRenderedConfig = Expand<Awaited<ReturnType<typeof sanitizeEnvironmentConfig<EnvironmentRenderedConfigBeforeSanitization>>>>;
export type OrganizationRenderedConfig = Expand<Awaited<ReturnType<typeof sanitizeOrganizationConfig>>>;


// Type assertions (just to make sure the types are correct)
const __assertEmptyObjectIsValidProjectOverride: ProjectConfigOverride = {};
const __assertEmptyObjectIsValidBranchOverride: BranchConfigOverride = {};
const __assertEmptyObjectIsValidEnvironmentOverride: EnvironmentConfigOverride = {};
const __assertEmptyObjectIsValidOrganizationOverride: OrganizationConfigOverride = {};
typeAssertExtends<ProjectRenderedConfig, { "sourceOfTruth": any }>()();
typeAssertExtends<BranchRenderedConfig, { "sourceOfTruth": any }>()();
typeAssertExtends<EnvironmentRenderedConfig, { "sourceOfTruth": any }>()();
typeAssertExtends<OrganizationRenderedConfig, { "sourceOfTruth": any }>()();
typeAssert<BranchRenderedConfig extends { "domains": any } ? false : true>()();
typeAssert<EnvironmentRenderedConfig extends { "domains": any } ? false : true>()();
typeAssertExtends<OrganizationRenderedConfig, { "domains": any }>()();<|MERGE_RESOLUTION|>--- conflicted
+++ resolved
@@ -3,20 +3,12 @@
 import * as yup from "yup";
 import { DEFAULT_EMAIL_TEMPLATES, DEFAULT_EMAIL_THEMES, DEFAULT_EMAIL_THEME_ID } from "../helpers/emails";
 import * as schemaFields from "../schema-fields";
-<<<<<<< HEAD
 import { userSpecifiedIdSchema, yupBoolean, yupDate, yupMixed, yupNever, yupNumber, yupObject, yupRecord, yupString, yupTuple, yupUnion } from "../schema-fields";
 import { isShallowEqual } from "../utils/arrays";
 import { SUPPORTED_CURRENCIES } from "../utils/currencies";
 import { StackAssertionError } from "../utils/errors";
 import { allProviders } from "../utils/oauth";
-import { DeepFilterUndefined, DeepMerge, DeepRequiredOrUndefined, deleteKey, filterUndefined, get, has, isObjectLike, mapValues, set, typedFromEntries } from "../utils/objects";
-=======
-import { yupBoolean, yupDate, yupMixed, yupNever, yupNumber, yupObject, yupRecord, yupString, yupTuple, yupUnion } from "../schema-fields";
-import { isShallowEqual } from "../utils/arrays";
-import { StackAssertionError } from "../utils/errors";
-import { allProviders } from "../utils/oauth";
 import { DeepFilterUndefined, DeepMerge, DeepRequiredOrUndefined, deleteKey, filterUndefined, get, has, isObjectLike, mapValues, set, typedAssign, typedFromEntries } from "../utils/objects";
->>>>>>> 7c0417d7
 import { Result } from "../utils/results";
 import { CollapseObjectUnion, Expand, IntersectAll, IsUnion, typeAssert, typeAssertExtends, typeAssertIs } from "../utils/types";
 import { Config, NormalizationError, NormalizesTo, assertNormalized, getInvalidConfigReason, normalize } from "./format";
@@ -120,7 +112,6 @@
     ),
   }),
 });
-<<<<<<< HEAD
 
 const branchPaymentsSchema = yupObject({
   autoPay: yupObject({
@@ -179,8 +170,6 @@
     }),
   ),
 });
-=======
->>>>>>> 7c0417d7
 
 const branchDomain = yupObject({
   allowLocalhost: yupBoolean(),
@@ -209,11 +198,8 @@
     themes: schemaFields.emailThemeListSchema,
     templates: schemaFields.emailTemplateListSchema,
   }),
-<<<<<<< HEAD
 
   payments: branchPaymentsSchema,
-=======
->>>>>>> 7c0417d7
 }));
 
 
@@ -296,11 +282,7 @@
   }
   // END
 
-<<<<<<< HEAD
-  // BEGIN 2025-07-28: themeList and templateList have been renamed (this was before the release, so they're safe to remove)
-=======
   // BEGIN 2025-07-28: themeList and templateList have been renamed (this was before the email release, so they're safe to remove)
->>>>>>> 7c0417d7
   if (isBranchOrHigher) {
     res = removeProperty(res, "emails.themeList");
     res = removeProperty(res, "emails.templateList");
@@ -475,16 +457,15 @@
       senderEmail: undefined,
     },
     selectedThemeId: DEFAULT_EMAIL_THEME_ID,
-<<<<<<< HEAD
-    themes: (key: string) => ({
+    themes: typedAssign((key: string) => ({
       displayName: "Unnamed Theme",
       tsxSource: "Error: Theme config is missing TypeScript source code.",
-    }),
-    templates: (key: string) => ({
+    }), DEFAULT_EMAIL_THEMES),
+    templates: typedAssign((key: string) => ({
       displayName: "Unnamed Template",
       tsxSource: "Error: Template config is missing TypeScript source code.",
       themeId: undefined,
-    }),
+    }), DEFAULT_EMAIL_TEMPLATES),
   },
 
   payments: {
@@ -509,18 +490,6 @@
     }),
     items: {},
   },
-=======
-    themes: typedAssign((key: string) => ({
-      displayName: "Unnamed Theme",
-      tsxSource: "Error: Theme config is missing TypeScript source code.",
-    }), DEFAULT_EMAIL_THEMES),
-    templates: typedAssign((key: string) => ({
-      displayName: "Unnamed Template",
-      tsxSource: "Error: Template config is missing TypeScript source code.",
-      themeId: undefined,
-    }), DEFAULT_EMAIL_TEMPLATES),
-  },
->>>>>>> 7c0417d7
 } as const satisfies DefaultsType<OrganizationRenderedConfigBeforeDefaults, [typeof environmentConfigDefaults, typeof branchConfigDefaults, typeof projectConfigDefaults]>;
 
 type _DeepOmitDefaultsImpl<T, U> = T extends object ? (
@@ -533,14 +502,6 @@
 type DefaultsType<T, U extends any[]> = DeepReplaceAllowFunctionsForObjects<DeepOmitDefaults<DeepRequiredOrUndefined<T>, IntersectAll<{ [K in keyof U]: DeepReplaceFunctionsWithObjects<U[K]> }>>>;
 typeAssertIs<DefaultsType<{ a: { b: Record<string, 123>, c: 456 } }, [{ a: { c: 456 } }]>, { a: { b: Record<string, 123> | ((key: string) => 123) } }>()();
 
-<<<<<<< HEAD
-export type DeepReplaceAllowFunctionsForObjects<T> = T extends object ? { [K in keyof T]: DeepReplaceAllowFunctionsForObjects<T[K]> } | (string extends keyof T ? (arg: Exclude<keyof T, number>) => DeepReplaceAllowFunctionsForObjects<T[keyof T]> : never) : T;
-export type DeepReplaceFunctionsWithObjects<T> = T extends (arg: infer K extends string) => infer R ? DeepReplaceFunctionsWithObjects<Record<K, R>> : (T extends object ? { [K in keyof T]: DeepReplaceFunctionsWithObjects<T[K]> } : T);
-export type ApplyDefaults<D extends object | ((key: string) => unknown), C extends object> = {} extends D ? C : DeepMerge<DeepReplaceFunctionsWithObjects<D>, C>;  // the {} extends D makes TypeScript not recurse if the defaults are empty, hence allowing us more recursion until "type instantiation too deep" kicks in... it's a total hack, but it works, so hey?
-export function applyDefaults<D extends object | ((key: string) => unknown), C extends object>(defaults: D, config: C): ApplyDefaults<D, C> {
-  const replaceFunctionsWithEmptyObjects = (obj: any): any => typeof obj === 'function' ? {} : mapValues(obj, v => typeof v === 'function' ? {} : (typeof v === 'object' && v ? replaceFunctionsWithEmptyObjects(v as any) : v));
-  const res: any = replaceFunctionsWithEmptyObjects(defaults);
-=======
 type DeepReplaceAllowFunctionsForObjects<T> = T extends object ? { [K in keyof T]: DeepReplaceAllowFunctionsForObjects<T[K]> } | (string extends keyof T ? (arg: Exclude<keyof T, number>) => DeepReplaceAllowFunctionsForObjects<T[keyof T]> : never) : T;
 type ReplaceFunctionsWithObjects<T> = T & (T extends (arg: infer K extends string) => infer R ? Record<K, R> & object : unknown);
 type DeepReplaceFunctionsWithObjects<T> = T extends object ? { [K in keyof ReplaceFunctionsWithObjects<T>]: DeepReplaceFunctionsWithObjects<ReplaceFunctionsWithObjects<T>[K]> } : T;
@@ -559,7 +520,6 @@
 type ApplyDefaults<D extends object | ((key: string) => unknown), C extends object> = {} extends D ? C : DeepMerge<DeepReplaceFunctionsWithObjects<D>, C>;  // the {} extends D makes TypeScript not recurse if the defaults are empty, hence allowing us more recursion until "type instantiation too deep" kicks in... it's a total hack, but it works, so hey?
 function applyDefaults<D extends object | ((key: string) => unknown), C extends object>(defaults: D, config: C): ApplyDefaults<D, C> {
   const res: any = deepReplaceFunctionsWithObjects(defaults);
->>>>>>> 7c0417d7
 
   outer: for (const [key, mergeValue] of Object.entries(config)) {
     if (mergeValue === undefined) continue;
@@ -567,21 +527,6 @@
     let baseValue: any = defaults;
     let currentRes: any = res;
     for (const [index, part] of keyParts.entries()) {
-<<<<<<< HEAD
-      if (typeof baseValue === 'function') {
-        baseValue = baseValue(part);
-        if (currentRes) set(currentRes, part, replaceFunctionsWithEmptyObjects(baseValue));
-      } else {
-        baseValue = has(baseValue, part) ? get(baseValue, part) : undefined;
-      }
-      if (baseValue === undefined || !isObjectLike(baseValue) || !isObjectLike(mergeValue)) {
-        set(res, key, mergeValue);
-        continue outer;
-      }
-      if (currentRes) currentRes = has(currentRes, part) ? get(currentRes, part) : undefined;
-    }
-    set(res, key, applyDefaults(baseValue, mergeValue));
-=======
       baseValue = has(baseValue, part) ? get(baseValue, part) : (typeof baseValue === 'function' ? (baseValue as any)(part) : undefined);
       if (baseValue === undefined || !isObjectLike(baseValue)) {
         set(res, key, mergeValue);
@@ -591,7 +536,6 @@
       currentRes = get(currentRes, part);
     }
     set(res, key, isObjectLike(mergeValue) ? applyDefaults(baseValue, mergeValue) : mergeValue);
->>>>>>> 7c0417d7
   }
   return res as any;
 }
@@ -609,11 +553,8 @@
   expect(applyDefaults({ a: (key: string) => ({ b: key }) }, { a: { c: { d: 1 } } })).toEqual({ a: { c: { b: "c", d: 1 } } });
   expect(applyDefaults({ a: (key: string) => ({ b: key }) }, {})).toEqual({ a: {} });
   expect(applyDefaults({ a: { b: (key: string) => ({ b: key }) } }, {})).toEqual({ a: { b: {} } });
-<<<<<<< HEAD
-=======
   expect(applyDefaults(typedAssign(() => ({ b: 1 }), { a: { b: 1, c: 2 } }), { a: {} })).toEqual({ a: { b: 1, c: 2 } });
   expect(applyDefaults(typedAssign(() => ({ b: 1 }), { a: { b: 1, c: 2 } }), { d: {} })).toEqual({ a: { b: 1, c: 2 }, d: { b: 1 } });
->>>>>>> 7c0417d7
 
   // Dot notation
   expect(applyDefaults({ a: { b: 1 } }, { "a.c": 2 })).toEqual({ a: { b: 1 }, "a.c": 2 });
@@ -623,10 +564,7 @@
   expect(applyDefaults({ a: { b: { c: { d: 1 } } } }, { "a.b.c": {} })).toEqual({ a: { b: { c: { d: 1 } } }, "a.b.c": { d: 1 } });
   expect(applyDefaults({ a: () => ({ c: 1 }) }, { "a.b": { d: 2 } })).toEqual({ a: { b: { c: 1 } }, "a.b": { c: 1, d: 2 } });
   expect(applyDefaults({ a: () => () => ({ d: 1 }) }, { "a.b.c": {} })).toEqual({ a: { b: { c: { d: 1 } } }, "a.b.c": { d: 1 } });
-<<<<<<< HEAD
-=======
   expect(applyDefaults({ a: { b: () => ({ c: 1, d: 2 }) } }, { "a.b.x-y.c": 3 })).toEqual({ a: { b: { "x-y": { c: 1, d: 2 } } }, "a.b.x-y.c": 3 });
->>>>>>> 7c0417d7
 });
 
 export function applyProjectDefaults<T extends ProjectRenderedConfigBeforeDefaults>(config: T) {
@@ -718,27 +656,17 @@
     ...DEFAULT_EMAIL_THEMES,
     ...prepared.emails.themes,
   };
-<<<<<<< HEAD
-=======
   const templates: typeof prepared.emails.templates = {
     ...DEFAULT_EMAIL_TEMPLATES,
     ...prepared.emails.templates,
   };
->>>>>>> 7c0417d7
   return {
     ...prepared,
     emails: {
       ...prepared.emails,
       selectedThemeId: has(themes, prepared.emails.selectedThemeId) ? prepared.emails.selectedThemeId : DEFAULT_EMAIL_THEME_ID,
       themes,
-<<<<<<< HEAD
-      templates: {
-        ...DEFAULT_EMAIL_TEMPLATES,
-        ...prepared.emails.templates,
-      } as typeof prepared.emails.templates,
-=======
       templates,
->>>>>>> 7c0417d7
     },
   };
 }
@@ -949,11 +877,6 @@
 }
 export type ValidatedToHaveNoIncompleteConfigWarnings<T extends yup.AnySchema> = yup.InferType<T>;
 
-<<<<<<< HEAD
-type T = (yup.InferType<typeof branchConfigSchema>)["auth"];
-
-=======
->>>>>>> 7c0417d7
 
 // Normalized overrides
 // ex.: { a?: { b?: number, c?: string }, d?: number }
