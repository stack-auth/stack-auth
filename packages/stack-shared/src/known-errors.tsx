--- conflicted
+++ resolved
@@ -1218,7 +1218,7 @@
   (json: any) => [json] as const,
 );
 
-<<<<<<< HEAD
+
 const InvalidApiKey = createKnownErrorConstructor(
   KnownError,
   "INVALID_API_KEY",
@@ -1258,7 +1258,8 @@
     { expected_type: expectedType, actual_type: actualType },
   ] as const,
   (json) => [json.expected_type, json.actual_type] as const,
-=======
+)
+
 const PermissionIdAlreadyExists = createKnownErrorConstructor(
   KnownError,
   "PERMISSION_ID_ALREADY_EXISTS",
@@ -1270,7 +1271,6 @@
     },
   ] as const,
   (json: any) => [json.permission_id] as const,
->>>>>>> c2cb2aac
 );
 
 export type KnownErrors = {
