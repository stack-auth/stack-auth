import { StackAssertionError, StatusError, throwErr } from "./utils/errors";
import { identityArgs } from "./utils/functions";
import { Json } from "./utils/json";
import { deindent } from "./utils/strings";

export type KnownErrorJson = {
  code: string,
  message: string,
  details?: Json,
};

export type AbstractKnownErrorConstructor<Args extends any[]> =
  & (abstract new (...args: Args) => KnownError)
  & {
    constructorArgsFromJson: (json: KnownErrorJson) => Args,
  };

export type KnownErrorConstructor<SuperInstance extends KnownError, Args extends any[]> = {
  new (...args: Args): SuperInstance & { constructorArgs: Args },
  errorCode: string,
  constructorArgsFromJson: (json: KnownErrorJson) => Args,
};

export abstract class KnownError extends StatusError {
  public name = "KnownError";

  constructor(
    public readonly statusCode: number,
    public readonly humanReadableMessage: string,
    public readonly details?: Json,
  ) {
    super(
      statusCode,
      humanReadableMessage
    );
  }

  public override getBody(): Uint8Array {
    return new TextEncoder().encode(JSON.stringify(this.toDescriptiveJson(), undefined, 2));
  }

  public override getHeaders(): Record<string, string[]> {
    return {
      "Content-Type": ["application/json; charset=utf-8"],
      "X-Stack-Known-Error": [this.errorCode],
    };
  }

  public override toDescriptiveJson(): Json {
    return {
      code: this.errorCode,
      ...this.details ? { details: this.details } : {},
      error: this.humanReadableMessage,
    };
  }

  get errorCode(): string {
    return (this.constructor as any).errorCode ?? throwErr(`Can't find error code for this KnownError. Is its constructor a KnownErrorConstructor? ${this}`);
  }

  public static constructorArgsFromJson(json: KnownErrorJson): ConstructorParameters<typeof KnownError> {
    return [
      400,
      json.message,
      json,
    ];
  }

  public static fromJson(json: KnownErrorJson): KnownError {
    for (const [_, KnownErrorType] of Object.entries(KnownErrors)) {
      if (json.code === KnownErrorType.prototype.errorCode) {
        const constructorArgs = KnownErrorType.constructorArgsFromJson(json);
        return new KnownErrorType(
          // @ts-expect-error
          ...constructorArgs,
        );
      }
    }

    throw new Error(`Unknown KnownError code. You may need to update your version of Stack to see more detailed information. ${json.code}: ${json.message}`);
  }
}

const knownErrorConstructorErrorCodeSentinel = Symbol("knownErrorConstructorErrorCodeSentinel");
/**
 * Exists solely so that known errors are nominative types (ie. two KnownErrors with the same interface are not the same type)
 */
type KnownErrorBrand<ErrorCode extends string> = {
  /**
   * Does not exist at runtime
   *
   * Must be an object because it may be true for multiple error codes (it's true for all parents)
   */
  [knownErrorConstructorErrorCodeSentinel]: {
    [K in ErrorCode]: true
  },
};

function createKnownErrorConstructor<ErrorCode extends string, Super extends AbstractKnownErrorConstructor<any>, Args extends any[]>(
  SuperClass: Super,
  errorCode: ErrorCode,
  create: ((...args: Args) => Readonly<ConstructorParameters<Super>>),
  constructorArgsFromJson: ((jsonDetails: any) => Args),
): KnownErrorConstructor<InstanceType<Super> & KnownErrorBrand<ErrorCode>, Args> & { errorCode: ErrorCode };
function createKnownErrorConstructor<ErrorCode extends string, Super extends AbstractKnownErrorConstructor<any>>(
  SuperClass: Super,
  errorCode: ErrorCode,
  create: "inherit",
  constructorArgsFromJson: "inherit",
): KnownErrorConstructor<InstanceType<Super> & KnownErrorBrand<ErrorCode>, ConstructorParameters<Super>> & { errorCode: ErrorCode };
function createKnownErrorConstructor<ErrorCode extends string, Super extends AbstractKnownErrorConstructor<any>, Args extends any[]>(
  SuperClass: Super,
  errorCode: ErrorCode,
  create: "inherit" | ((...args: Args) => Readonly<ConstructorParameters<Super>>),
  constructorArgsFromJson: "inherit" | ((jsonDetails: any) => Args),
): KnownErrorConstructor<InstanceType<Super> & KnownErrorBrand<ErrorCode>, Args> & { errorCode: ErrorCode } {
  const createFn = create === "inherit" ? identityArgs<Args> as never : create;
  const constructorArgsFromJsonFn = constructorArgsFromJson === "inherit" ? SuperClass.constructorArgsFromJson as never : constructorArgsFromJson;

  // @ts-expect-error this is not a mixin, but TS detects it as one
  class KnownErrorImpl extends SuperClass {
    public static readonly errorCode = errorCode;
    public name = `KnownError<${errorCode}>`;
    public readonly constructorArgs: Args;

    constructor(...args: Args) {
      // @ts-expect-error DEVIN, STOP REMOVING THIS LINE YOU DUMBASS, YES TYPESCRIPT DOES THROW AN ERROR IF YOU DON'T HAVE IT, NO THIS IS NOT "UNUSED", AND YES YOU ARE BREAKING OUR CI PIPELINE EVERY TIME YOU DO IT
      super(...createFn(...args));
      this.constructorArgs = args;
    }

    static constructorArgsFromJson(json: KnownErrorJson): Args {
      return constructorArgsFromJsonFn(json.details);
    }
  };

  // @ts-expect-error
  return KnownErrorImpl;
}

const UnsupportedError = createKnownErrorConstructor(
  KnownError,
  "UNSUPPORTED_ERROR",
  (originalErrorCode: string) => [
    500,
    `An error occurred that is not currently supported (possibly because it was added in a version of Stack that is newer than this client). The original unsupported error code was: ${originalErrorCode}`,
    {
      originalErrorCode,
    },
  ] as const,
  (json) => [
    (json as any)?.originalErrorCode ?? throwErr("originalErrorCode not found in UnsupportedError details"),
  ] as const,
);

const BodyParsingError = createKnownErrorConstructor(
  KnownError,
  "BODY_PARSING_ERROR",
  (message: string) => [
    400,
    message,
  ] as const,
  (json) => [json.message] as const,
);

const SchemaError = createKnownErrorConstructor(
  KnownError,
  "SCHEMA_ERROR",
  (message: string) => [
    400,
    message || throwErr("SchemaError requires a message"),
    {
      message,
    },
  ] as const,
  (json: any) => [json.message] as const,
);

const AllOverloadsFailed = createKnownErrorConstructor(
  KnownError,
  "ALL_OVERLOADS_FAILED",
  (overloadErrors: Json[]) => [
    400,
    deindent`
      This endpoint has multiple overloads, but they all failed to process the request.

        ${overloadErrors.map((e, i) => deindent`
          Overload ${i + 1}: ${JSON.stringify(e, undefined, 2)}
        `).join("\n\n")}
    `,
    {
      overload_errors: overloadErrors,
    },
  ] as const,
  (json) => [
    (json as any)?.overload_errors ?? throwErr("overload_errors not found in AllOverloadsFailed details"),
  ] as const,
);

const ProjectAuthenticationError = createKnownErrorConstructor(
  KnownError,
  "PROJECT_AUTHENTICATION_ERROR",
  "inherit",
  "inherit",
);

const InvalidProjectAuthentication = createKnownErrorConstructor(
  ProjectAuthenticationError,
  "INVALID_PROJECT_AUTHENTICATION",
  "inherit",
  "inherit",
);

const ProjectKeyWithoutAccessType = createKnownErrorConstructor(
  InvalidProjectAuthentication,
  "PROJECT_KEY_WITHOUT_ACCESS_TYPE",
  () => [
    400,
    "Either an API key or an admin access token was provided, but the x-stack-access-type header is missing. Set it to 'client', 'server', or 'admin' as appropriate.",
  ] as const,
  () => [] as const,
);

const InvalidAccessType = createKnownErrorConstructor(
  InvalidProjectAuthentication,
  "INVALID_ACCESS_TYPE",
  (accessType: string) => [
    400,
    `The x-stack-access-type header must be 'client', 'server', or 'admin', but was '${accessType}'.`,
  ] as const,
  (json) => [
    (json as any)?.accessType ?? throwErr("accessType not found in InvalidAccessType details"),
  ] as const,
);

const AccessTypeWithoutProjectId = createKnownErrorConstructor(
  InvalidProjectAuthentication,
  "ACCESS_TYPE_WITHOUT_PROJECT_ID",
  (accessType: "client" | "server" | "admin") => [
    400,
    deindent`
      The x-stack-access-type header was '${accessType}', but the x-stack-project-id header was not provided.
      
      For more information, see the docs on REST API authentication: https://docs.stack-auth.com/rest-api/overview#authentication
    `,
    {
      request_type: accessType,
    },
  ] as const,
  (json: any) => [json.request_type] as const,
);

const AccessTypeRequired = createKnownErrorConstructor(
  InvalidProjectAuthentication,
  "ACCESS_TYPE_REQUIRED",
  () => [
    400,
    deindent`
      You must specify an access level for this Stack project. Make sure project API keys are provided (eg. x-stack-publishable-client-key) and you set the x-stack-access-type header to 'client', 'server', or 'admin'.
      
      For more information, see the docs on REST API authentication: https://docs.stack-auth.com/rest-api/overview#authentication
    `,
  ] as const,
  () => [] as const,
);

const InsufficientAccessType = createKnownErrorConstructor(
  InvalidProjectAuthentication,
  "INSUFFICIENT_ACCESS_TYPE",
  (actualAccessType: "client" | "server" | "admin", allowedAccessTypes: ("client" | "server" | "admin")[]) => [
    401,
    `The x-stack-access-type header must be ${allowedAccessTypes.map(s => `'${s}'`).join(" or ")}, but was '${actualAccessType}'.`,
    {
      actual_access_type: actualAccessType,
      allowed_access_types: allowedAccessTypes,
    },
  ] as const,
  (json: any) => [
    json.actual_access_type,
    json.allowed_access_types,
  ] as const,
);

const InvalidPublishableClientKey = createKnownErrorConstructor(
  InvalidProjectAuthentication,
  "INVALID_PUBLISHABLE_CLIENT_KEY",
  (projectId: string) => [
    401,
    `The publishable key is not valid for the project ${JSON.stringify(projectId)}. Does the project and/or the key exist?`,
    {
      project_id: projectId,
    },
  ] as const,
  (json: any) => [json.project_id] as const,
);

const InvalidSecretServerKey = createKnownErrorConstructor(
  InvalidProjectAuthentication,
  "INVALID_SECRET_SERVER_KEY",
  (projectId: string) => [
    401,
    `The secret server key is not valid for the project ${JSON.stringify(projectId)}. Does the project and/or the key exist?`,
    {
      project_id: projectId,
    },
  ] as const,
  (json: any) => [json.project_id] as const,
);

const InvalidSuperSecretAdminKey = createKnownErrorConstructor(
  InvalidProjectAuthentication,
  "INVALID_SUPER_SECRET_ADMIN_KEY",
  (projectId: string) => [
    401,
    `The super secret admin key is not valid for the project ${JSON.stringify(projectId)}. Does the project and/or the key exist?`,
    {
      project_id: projectId,
    },
  ] as const,
  (json: any) => [json.project_id] as const,
);

const InvalidAdminAccessToken = createKnownErrorConstructor(
  InvalidProjectAuthentication,
  "INVALID_ADMIN_ACCESS_TOKEN",
  "inherit",
  "inherit",
);

const UnparsableAdminAccessToken = createKnownErrorConstructor(
  InvalidAdminAccessToken,
  "UNPARSABLE_ADMIN_ACCESS_TOKEN",
  () => [
    401,
    "Admin access token is not parsable.",
  ] as const,
  () => [] as const,
);

const AdminAccessTokenExpired = createKnownErrorConstructor(
  InvalidAdminAccessToken,
  "ADMIN_ACCESS_TOKEN_EXPIRED",
  (expiredAt: Date | undefined) => [
    401,
    `Admin access token has expired. Please refresh it and try again.${expiredAt ? ` (The access token expired at ${expiredAt.toISOString()}.)`: ""}`,
    { expired_at_millis: expiredAt?.getTime() ?? null },
  ] as const,
  (json: any) => [json.expired_at_millis ?? undefined] as const,
);

const InvalidProjectForAdminAccessToken = createKnownErrorConstructor(
  InvalidAdminAccessToken,
  "INVALID_PROJECT_FOR_ADMIN_ACCESS_TOKEN",
  () => [
    401,
    "Admin access tokens must be created on the internal project.",
  ] as const,
  () => [] as const,
);

const AdminAccessTokenIsNotAdmin = createKnownErrorConstructor(
  InvalidAdminAccessToken,
  "ADMIN_ACCESS_TOKEN_IS_NOT_ADMIN",
  () => [
    401,
    "Admin access token does not have the required permissions to access this project.",
  ] as const,
  () => [] as const,
);

/**
 * @deprecated Use InsufficientAccessType instead
 */
const ProjectAuthenticationRequired = createKnownErrorConstructor(
  ProjectAuthenticationError,
  "PROJECT_AUTHENTICATION_REQUIRED",
  "inherit",
  "inherit",
);


/**
 * @deprecated Use InsufficientAccessType instead
 */
const ClientAuthenticationRequired = createKnownErrorConstructor(
  ProjectAuthenticationRequired,
  "CLIENT_AUTHENTICATION_REQUIRED",
  () => [
    401,
    "The publishable client key must be provided.",
  ] as const,
  () => [] as const,
);

/**
 * @deprecated Use InsufficientAccessType instead
 */
const ServerAuthenticationRequired = createKnownErrorConstructor(
  ProjectAuthenticationRequired,
  "SERVER_AUTHENTICATION_REQUIRED",
  () => [
    401,
    "The secret server key must be provided.",
  ] as const,
  () => [] as const,
);

/**
 * @deprecated Use InsufficientAccessType instead
 */
const ClientOrServerAuthenticationRequired = createKnownErrorConstructor(
  ProjectAuthenticationRequired,
  "CLIENT_OR_SERVER_AUTHENTICATION_REQUIRED",
  () => [
    401,
    "Either the publishable client key or the secret server key must be provided.",
  ] as const,
  () => [] as const,
);

/**
 * @deprecated Use InsufficientAccessType instead
 */
const ClientOrAdminAuthenticationRequired = createKnownErrorConstructor(
  ProjectAuthenticationRequired,
  "CLIENT_OR_ADMIN_AUTHENTICATION_REQUIRED",
  () => [
    401,
    "Either the publishable client key or the super secret admin key must be provided.",
  ] as const,
  () => [] as const,
);

/**
 * @deprecated Use InsufficientAccessType instead
 */
const ClientOrServerOrAdminAuthenticationRequired = createKnownErrorConstructor(
  ProjectAuthenticationRequired,
  "CLIENT_OR_SERVER_OR_ADMIN_AUTHENTICATION_REQUIRED",
  () => [
    401,
    "Either the publishable client key, the secret server key, or the super secret admin key must be provided.",
  ] as const,
  () => [] as const,
);

/**
 * @deprecated Use InsufficientAccessType instead
 */
const AdminAuthenticationRequired = createKnownErrorConstructor(
  ProjectAuthenticationRequired,
  "ADMIN_AUTHENTICATION_REQUIRED",
  () => [
    401,
    "The super secret admin key must be provided.",
  ] as const,
  () => [] as const,
);

const ExpectedInternalProject = createKnownErrorConstructor(
  ProjectAuthenticationError,
  "EXPECTED_INTERNAL_PROJECT",
  () => [
    401,
    "The project ID is expected to be internal.",
  ] as const,
  () => [] as const,
);

const SessionAuthenticationError = createKnownErrorConstructor(
  KnownError,
  "SESSION_AUTHENTICATION_ERROR",
  "inherit",
  "inherit",
);

const InvalidSessionAuthentication = createKnownErrorConstructor(
  SessionAuthenticationError,
  "INVALID_SESSION_AUTHENTICATION",
  "inherit",
  "inherit",
);

const InvalidAccessToken = createKnownErrorConstructor(
  InvalidSessionAuthentication,
  "INVALID_ACCESS_TOKEN",
  "inherit",
  "inherit",
);

const UnparsableAccessToken = createKnownErrorConstructor(
  InvalidAccessToken,
  "UNPARSABLE_ACCESS_TOKEN",
  () => [
    401,
    "Access token is not parsable.",
  ] as const,
  () => [] as const,
);

const AccessTokenExpired = createKnownErrorConstructor(
  InvalidAccessToken,
  "ACCESS_TOKEN_EXPIRED",
  (expiredAt: Date | undefined) => [
    401,
    `Access token has expired. Please refresh it and try again.${expiredAt ? ` (The access token expired at ${expiredAt.toISOString()}.)`: ""}`,
    { expired_at_millis: expiredAt?.getTime() ?? null },
  ] as const,
  (json: any) => [json.expired_at_millis ? new Date(json.expired_at_millis) : undefined] as const,
);

const InvalidProjectForAccessToken = createKnownErrorConstructor(
  InvalidAccessToken,
  "INVALID_PROJECT_FOR_ACCESS_TOKEN",
  (expectedProjectId: string, actualProjectId: string) => [
    401,
    `Access token not valid for this project. Expected project ID ${JSON.stringify(expectedProjectId)}, but the token is for project ID ${JSON.stringify(actualProjectId)}.`,
    {
      expected_project_id: expectedProjectId,
      actual_project_id: actualProjectId,
    },
  ] as const,
  (json: any) => [json.expected_project_id, json.actual_project_id] as const,
);


const RefreshTokenError = createKnownErrorConstructor(
  KnownError,
  "REFRESH_TOKEN_ERROR",
  "inherit",
  "inherit",
);

const RefreshTokenNotFoundOrExpired = createKnownErrorConstructor(
  RefreshTokenError,
  "REFRESH_TOKEN_NOT_FOUND_OR_EXPIRED",
  () => [
    401,
    "Refresh token not found for this project, or the session has expired/been revoked.",
  ] as const,
  () => [] as const,
);

const CannotDeleteCurrentSession = createKnownErrorConstructor(
  RefreshTokenError,
  "CANNOT_DELETE_CURRENT_SESSION",
  () => [
    400,
    "Cannot delete the current session.",
  ] as const,
  () => [] as const,
);


const ProviderRejected = createKnownErrorConstructor(
  RefreshTokenError,
  "PROVIDER_REJECTED",
  () => [
    401,
    "The provider refused to refresh their token. This usually means that the provider used to authenticate the user no longer regards this session as valid, and the user must re-authenticate.",
  ] as const,
  () => [] as const,
);

const UserWithEmailAlreadyExists = createKnownErrorConstructor(
  KnownError,
  "USER_EMAIL_ALREADY_EXISTS",
  (email: string) => [
    409,
    `A user with email ${JSON.stringify(email)} already exists.`,
    {
      email,
    },
  ] as const,
  (json: any) => [json.email] as const,
);

const EmailNotVerified = createKnownErrorConstructor(
  KnownError,
  "EMAIL_NOT_VERIFIED",
  () => [
    400,
    "The email is not verified.",
  ] as const,
  () => [] as const,
);

const CannotGetOwnUserWithoutUser = createKnownErrorConstructor(
  KnownError,
  "CANNOT_GET_OWN_USER_WITHOUT_USER",
  () => [
    400,
    "You have specified 'me' as a userId, but did not provide authentication for a user.",
  ] as const,
  () => [] as const,
);

const UserIdDoesNotExist = createKnownErrorConstructor(
  KnownError,
  "USER_ID_DOES_NOT_EXIST",
  (userId: string) => [
    400,
    `The given user with the ID ${userId} does not exist.`,
    {
      user_id: userId,
    },
  ] as const,
  (json: any) => [json.user_id] as const,
);

const UserNotFound = createKnownErrorConstructor(
  KnownError,
  "USER_NOT_FOUND",
  () => [
    404,
    "User not found.",
  ] as const,
  () => [] as const,
);

const ApiKeyNotFound = createKnownErrorConstructor(
  KnownError,
  "API_KEY_NOT_FOUND",
  () => [
    404,
    "API key not found.",
  ] as const,
  () => [] as const,
);

const ProjectNotFound = createKnownErrorConstructor(
  KnownError,
  "PROJECT_NOT_FOUND",
  (projectId: string) => {
    if (typeof projectId !== "string") throw new StackAssertionError("projectId of KnownErrors.ProjectNotFound must be a string");
    return [
      404,
      `Project ${projectId} not found or is not accessible with the current user.`,
      {
        project_id: projectId,
      },
    ] as const;
  },
  (json: any) => [json.project_id] as const,
);

const SignUpNotEnabled = createKnownErrorConstructor(
  KnownError,
  "SIGN_UP_NOT_ENABLED",
  () => [
    400,
    "Creation of new accounts is not enabled for this project. Please ask the project owner to enable it.",
  ] as const,
  () => [] as const,
);

const PasswordAuthenticationNotEnabled = createKnownErrorConstructor(
  KnownError,
  "PASSWORD_AUTHENTICATION_NOT_ENABLED",
  () => [
    400,
    "Password authentication is not enabled for this project.",
  ] as const,
  () => [] as const,
);


const PasskeyAuthenticationNotEnabled = createKnownErrorConstructor(
  KnownError,
  "PASSKEY_AUTHENTICATION_NOT_ENABLED",
  () => [
    400,
    "Passkey authentication is not enabled for this project.",
  ] as const,
  () => [] as const,
);

const AnonymousAccountsNotEnabled = createKnownErrorConstructor(
  KnownError,
  "ANONYMOUS_ACCOUNTS_NOT_ENABLED",
  () => [
    400,
    "Anonymous accounts are not enabled for this project.",
  ] as const,
  () => [] as const,
);


const EmailPasswordMismatch = createKnownErrorConstructor(
  KnownError,
  "EMAIL_PASSWORD_MISMATCH",
  () => [
    400,
    "Wrong e-mail or password.",
  ] as const,
  () => [] as const,
);

const RedirectUrlNotWhitelisted = createKnownErrorConstructor(
  KnownError,
  "REDIRECT_URL_NOT_WHITELISTED",
  () => [
    400,
    "Redirect URL not whitelisted. Did you forget to add this domain to the trusted domains list on the Stack Auth dashboard?",
  ] as const,
  () => [] as const,
);

const PasswordRequirementsNotMet = createKnownErrorConstructor(
  KnownError,
  "PASSWORD_REQUIREMENTS_NOT_MET",
  "inherit",
  "inherit",
);

const PasswordTooShort = createKnownErrorConstructor(
  PasswordRequirementsNotMet,
  "PASSWORD_TOO_SHORT",
  (minLength: number) => [
    400,
    `Password too short. Minimum length is ${minLength}.`,
    {
      min_length: minLength,
    },
  ] as const,
  (json) => [
    (json as any)?.min_length ?? throwErr("min_length not found in PasswordTooShort details"),
  ] as const,
);

const PasswordTooLong = createKnownErrorConstructor(
  PasswordRequirementsNotMet,
  "PASSWORD_TOO_LONG",
  (maxLength: number) => [
    400,
    `Password too long. Maximum length is ${maxLength}.`,
    {
      maxLength,
    },
  ] as const,
  (json) => [
    (json as any)?.maxLength ?? throwErr("maxLength not found in PasswordTooLong details"),
  ] as const,
);

const UserDoesNotHavePassword = createKnownErrorConstructor(
  KnownError,
  "USER_DOES_NOT_HAVE_PASSWORD",
  () => [
    400,
    "This user does not have password authentication enabled.",
  ] as const,
  () => [] as const,
);

const VerificationCodeError = createKnownErrorConstructor(
  KnownError,
  "VERIFICATION_ERROR",
  "inherit",
  "inherit",
);

const VerificationCodeNotFound = createKnownErrorConstructor(
  VerificationCodeError,
  "VERIFICATION_CODE_NOT_FOUND",
  () => [
    404,
    "The verification code does not exist for this project.",
  ] as const,
  () => [] as const,
);

const VerificationCodeExpired = createKnownErrorConstructor(
  VerificationCodeError,
  "VERIFICATION_CODE_EXPIRED",
  () => [
    400,
    "The verification code has expired.",
  ] as const,
  () => [] as const,
);

const VerificationCodeAlreadyUsed = createKnownErrorConstructor(
  VerificationCodeError,
  "VERIFICATION_CODE_ALREADY_USED",
  () => [
    409,
    "The verification link has already been used.",
  ] as const,
  () => [] as const,
);

const VerificationCodeMaxAttemptsReached = createKnownErrorConstructor(
  VerificationCodeError,
  "VERIFICATION_CODE_MAX_ATTEMPTS_REACHED",
  () => [
    400,
    "The verification code nonce has reached the maximum number of attempts. This code is not valid anymore.",
  ] as const,
  () => [] as const,
);

const PasswordConfirmationMismatch = createKnownErrorConstructor(
  KnownError,
  "PASSWORD_CONFIRMATION_MISMATCH",
  () => [
    400,
    "Passwords do not match.",
  ] as const,
  () => [] as const,
);

const EmailAlreadyVerified = createKnownErrorConstructor(
  KnownError,
  "EMAIL_ALREADY_VERIFIED",
  () => [
    409,
    "The e-mail is already verified.",
  ] as const,
  () => [] as const,
);

const EmailNotAssociatedWithUser = createKnownErrorConstructor(
  KnownError,
  "EMAIL_NOT_ASSOCIATED_WITH_USER",
  () => [
    400,
    "The e-mail is not associated with a user that could log in with that e-mail.",
  ] as const,
  () => [] as const,
);

const EmailIsNotPrimaryEmail = createKnownErrorConstructor(
  KnownError,
  "EMAIL_IS_NOT_PRIMARY_EMAIL",
  (email: string, primaryEmail: string | null) => [
    400,
    `The given e-mail (${email}) must equal the user's primary e-mail (${primaryEmail}).`,
    {
      email,
      primary_email: primaryEmail,
    },
  ] as const,
  (json: any) => [json.email, json.primary_email] as const,
);


const PasskeyRegistrationFailed = createKnownErrorConstructor(
  KnownError,
  "PASSKEY_REGISTRATION_FAILED",
  (message: string) => [
    400,
    message,
  ] as const,
  (json: any) => [json.message] as const,
);


const PasskeyWebAuthnError = createKnownErrorConstructor(
  KnownError,
  "PASSKEY_WEBAUTHN_ERROR",
  (message: string, code: string) => [
    400,
    message,
    {
      message,
      code,
    },
  ] as const,
  (json: any) => [json.message, json.code] as const,
);

const PasskeyAuthenticationFailed = createKnownErrorConstructor(
  KnownError,
  "PASSKEY_AUTHENTICATION_FAILED",
  (message: string) => [
    400,
    message,
  ] as const,
  (json: any) => [json.message] as const,
);


const PermissionNotFound = createKnownErrorConstructor(
  KnownError,
  "PERMISSION_NOT_FOUND",
  (permissionId: string) => [
    404,
    `Permission "${permissionId}" not found. Make sure you created it on the dashboard.`,
    {
      permission_id: permissionId,
    },
  ] as const,
  (json: any) => [json.permission_id] as const,
);

const ContainedPermissionNotFound = createKnownErrorConstructor(
  KnownError,
  "CONTAINED_PERMISSION_NOT_FOUND",
  (permissionId: string) => [
    400,
    `Contained permission with ID "${permissionId}" not found. Make sure you created it on the dashboard.`,
    {
      permission_id: permissionId,
    },
  ] as const,
  (json: any) => [json.permission_id] as const,
);

const TeamNotFound = createKnownErrorConstructor(
  KnownError,
  "TEAM_NOT_FOUND",
  (teamId: string) => [
    404,
    `Team ${teamId} not found.`,
    {
      team_id: teamId,
    },
  ] as const,
  (json: any) => [json.team_id] as const,
);

const TeamAlreadyExists = createKnownErrorConstructor(
  KnownError,
  "TEAM_ALREADY_EXISTS",
  (teamId: string) => [
    409,
    `Team ${teamId} already exists.`,
    {
      team_id: teamId,
    },
  ] as const,
  (json: any) => [json.team_id] as const,
);

const TeamMembershipNotFound = createKnownErrorConstructor(
  KnownError,
  "TEAM_MEMBERSHIP_NOT_FOUND",
  (teamId: string, userId: string) => [
    404,
    `User ${userId} is not found in team ${teamId}.`,
    {
      team_id: teamId,
      user_id: userId,
    },
  ] as const,
  (json: any) => [json.team_id, json.user_id] as const,
);


const EmailTemplateAlreadyExists = createKnownErrorConstructor(
  KnownError,
  "EMAIL_TEMPLATE_ALREADY_EXISTS",
  () => [
    409,
    "Email template already exists.",
  ] as const,
  () => [] as const,
);

const OAuthConnectionNotConnectedToUser = createKnownErrorConstructor(
  KnownError,
  "OAUTH_CONNECTION_NOT_CONNECTED_TO_USER",
  () => [
    400,
    "The OAuth connection is not connected to any user.",
  ] as const,
  () => [] as const,
);

const OAuthConnectionAlreadyConnectedToAnotherUser = createKnownErrorConstructor(
  KnownError,
  "OAUTH_CONNECTION_ALREADY_CONNECTED_TO_ANOTHER_USER",
  () => [
    409,
    "The OAuth connection is already connected to another user.",
  ] as const,
  () => [] as const,
);

const OAuthConnectionDoesNotHaveRequiredScope = createKnownErrorConstructor(
  KnownError,
  "OAUTH_CONNECTION_DOES_NOT_HAVE_REQUIRED_SCOPE",
  () => [
    400,
    "The OAuth connection does not have the required scope.",
  ] as const,
  () => [] as const,
);

const OAuthExtraScopeNotAvailableWithSharedOAuthKeys = createKnownErrorConstructor(
  KnownError,
  "OAUTH_EXTRA_SCOPE_NOT_AVAILABLE_WITH_SHARED_OAUTH_KEYS",
  () => [
    400,
    "Extra scopes are not available with shared OAuth keys. Please add your own OAuth keys on the Stack dashboard to use extra scopes.",
  ] as const,
  () => [] as const,
);

const OAuthAccessTokenNotAvailableWithSharedOAuthKeys = createKnownErrorConstructor(
  KnownError,
  "OAUTH_ACCESS_TOKEN_NOT_AVAILABLE_WITH_SHARED_OAUTH_KEYS",
  () => [
    400,
    "Access tokens are not available with shared OAuth keys. Please add your own OAuth keys on the Stack dashboard to use access tokens.",
  ] as const,
  () => [] as const,
);

const InvalidOAuthClientIdOrSecret = createKnownErrorConstructor(
  KnownError,
  "INVALID_OAUTH_CLIENT_ID_OR_SECRET",
  (clientId?: string) => [
    400,
    "The OAuth client ID or secret is invalid. The client ID must be equal to the project ID, and the client secret must be a publishable client key.",
    {
      client_id: clientId ?? null,
    },
  ] as const,
  (json: any) => [json.client_id ?? undefined] as const,
);

const InvalidScope = createKnownErrorConstructor(
  KnownError,
  "INVALID_SCOPE",
  (scope: string) => [
    400,
    `The scope "${scope}" is not a valid OAuth scope for Stack.`,
  ] as const,
  (json: any) => [json.scope] as const,
);

const UserAlreadyConnectedToAnotherOAuthConnection = createKnownErrorConstructor(
  KnownError,
  "USER_ALREADY_CONNECTED_TO_ANOTHER_OAUTH_CONNECTION",
  () => [
    409,
    "The user is already connected to another OAuth account. Did you maybe selected the wrong account?",
  ] as const,
  () => [] as const,
);

const OuterOAuthTimeout = createKnownErrorConstructor(
  KnownError,
  "OUTER_OAUTH_TIMEOUT",
  () => [
    408,
    "The OAuth flow has timed out. Please sign in again.",
  ] as const,
  () => [] as const,
);

const OAuthProviderNotFoundOrNotEnabled = createKnownErrorConstructor(
  KnownError,
  "OAUTH_PROVIDER_NOT_FOUND_OR_NOT_ENABLED",
  () => [
    400,
    "The OAuth provider is not found or not enabled.",
  ] as const,
  () => [] as const,
);

const MultiFactorAuthenticationRequired = createKnownErrorConstructor(
  KnownError,
  "MULTI_FACTOR_AUTHENTICATION_REQUIRED",
  (attemptCode: string) => [
    400,
    `Multi-factor authentication is required for this user.`,
    {
      attempt_code: attemptCode,
    },
  ] as const,
  (json) => [json.attempt_code] as const,
);

const InvalidTotpCode = createKnownErrorConstructor(
  KnownError,
  "INVALID_TOTP_CODE",
  () => [
    400,
    "The TOTP code is invalid. Please try again.",
  ] as const,
  () => [] as const,
);

const UserAuthenticationRequired = createKnownErrorConstructor(
  KnownError,
  "USER_AUTHENTICATION_REQUIRED",
  () => [
    401,
    "User authentication required for this endpoint.",
  ] as const,
  () => [] as const,
);

const TeamMembershipAlreadyExists = createKnownErrorConstructor(
  KnownError,
  "TEAM_MEMBERSHIP_ALREADY_EXISTS",
  () => [
    409,
    "Team membership already exists.",
  ] as const,
  () => [] as const,
);

const ProjectPermissionRequired = createKnownErrorConstructor(
  KnownError,
  "PROJECT_PERMISSION_REQUIRED",
  (userId, permissionId) => [
    401,
    `User ${userId} does not have permission ${permissionId}.`,
    {
      user_id: userId,
      permission_id: permissionId,
    },
  ] as const,
  (json) => [json.user_id, json.permission_id] as const,
);

const TeamPermissionRequired = createKnownErrorConstructor(
  KnownError,
  "TEAM_PERMISSION_REQUIRED",
  (teamId, userId, permissionId) => [
    401,
    `User ${userId} does not have permission ${permissionId} in team ${teamId}.`,
    {
      team_id: teamId,
      user_id: userId,
      permission_id: permissionId,
    },
  ] as const,
  (json) => [json.team_id, json.user_id, json.permission_id] as const,
);

const TeamPermissionNotFound = createKnownErrorConstructor(
  KnownError,
  "TEAM_PERMISSION_NOT_FOUND",
  (teamId, userId, permissionId) => [
    401,
    `User ${userId} does not have permission ${permissionId} in team ${teamId}.`,
    {
      team_id: teamId,
      user_id: userId,
      permission_id: permissionId,
    },
  ] as const,
  (json) => [json.team_id, json.user_id, json.permission_id] as const,
);

const InvalidSharedOAuthProviderId = createKnownErrorConstructor(
  KnownError,
  "INVALID_SHARED_OAUTH_PROVIDER_ID",
  (providerId) => [
    400,
    `The shared OAuth provider with ID ${providerId} is not valid.`,
    {
      provider_id: providerId,
    },
  ] as const,
  (json) => [json.provider_id] as const,
);

const InvalidStandardOAuthProviderId = createKnownErrorConstructor(
  KnownError,
  "INVALID_STANDARD_OAUTH_PROVIDER_ID",
  (providerId) => [
    400,
    `The standard OAuth provider with ID ${providerId} is not valid.`,
    {
      provider_id: providerId,
    },
  ] as const,
  (json) => [json.provider_id] as const,
);

const InvalidAuthorizationCode = createKnownErrorConstructor(
  KnownError,
  "INVALID_AUTHORIZATION_CODE",
  () => [
    400,
    "The given authorization code is invalid.",
  ] as const,
  () => [] as const,
);

const OAuthProviderAccessDenied = createKnownErrorConstructor(
  KnownError,
  "OAUTH_PROVIDER_ACCESS_DENIED",
  () => [
    400,
    "The OAuth provider denied access to the user.",
  ] as const,
  () => [] as const,
);

const ContactChannelAlreadyUsedForAuthBySomeoneElse = createKnownErrorConstructor(
  KnownError,
  "CONTACT_CHANNEL_ALREADY_USED_FOR_AUTH_BY_SOMEONE_ELSE",
  (type: "email", contactChannelValue?: string) => [
    409,
    contactChannelValue ?
    `The ${type} (${contactChannelValue}) is already used for authentication by another account.` :
    `This ${type} is already used for authentication by another account.`,
    { type, contact_channel_value: contactChannelValue ?? null },
  ] as const,
  (json) => [json.type, json.contact_channel_value] as const,
);

const InvalidPollingCodeError = createKnownErrorConstructor(
  KnownError,
  "INVALID_POLLING_CODE",
  (details?: Json) => [
    400,
    "The polling code is invalid or does not exist.",
    details,
  ] as const,
  (json: any) => [json] as const,
);

<<<<<<< HEAD
const StripeConfigurationNotFound = createKnownErrorConstructor(
  KnownError,
  "STRIPE_CONFIGURATION_NOT_FOUND",
  () => [
    400,
    "The Stripe configuration is not found.",
  ] as const,
  () => [] as const,
=======
const PermissionIdAlreadyExists = createKnownErrorConstructor(
  KnownError,
  "PERMISSION_ID_ALREADY_EXISTS",
  (permissionId: string) => [
    400,
    `Permission with ID "${permissionId}" already exists. Choose a different ID.`,
    {
      permission_id: permissionId,
    },
  ] as const,
  (json: any) => [json.permission_id] as const,
>>>>>>> c2cb2aac
);

export type KnownErrors = {
  [K in keyof typeof KnownErrors]: InstanceType<typeof KnownErrors[K]>;
};

export const KnownErrors = {
  CannotDeleteCurrentSession,
  UnsupportedError,
  BodyParsingError,
  SchemaError,
  AllOverloadsFailed,
  ProjectAuthenticationError,
  PermissionIdAlreadyExists,
  InvalidProjectAuthentication,
  ProjectKeyWithoutAccessType,
  InvalidAccessType,
  AccessTypeWithoutProjectId,
  AccessTypeRequired,
  CannotGetOwnUserWithoutUser,
  InsufficientAccessType,
  InvalidPublishableClientKey,
  InvalidSecretServerKey,
  InvalidSuperSecretAdminKey,
  InvalidAdminAccessToken,
  UnparsableAdminAccessToken,
  AdminAccessTokenExpired,
  InvalidProjectForAdminAccessToken,
  AdminAccessTokenIsNotAdmin,
  ProjectAuthenticationRequired,
  ClientAuthenticationRequired,
  ServerAuthenticationRequired,
  ClientOrServerAuthenticationRequired,
  ClientOrAdminAuthenticationRequired,
  ClientOrServerOrAdminAuthenticationRequired,
  AdminAuthenticationRequired,
  ExpectedInternalProject,
  SessionAuthenticationError,
  InvalidSessionAuthentication,
  InvalidAccessToken,
  UnparsableAccessToken,
  AccessTokenExpired,
  InvalidProjectForAccessToken,
  RefreshTokenError,
  ProviderRejected,
  RefreshTokenNotFoundOrExpired,
  UserWithEmailAlreadyExists,
  EmailNotVerified,
  UserIdDoesNotExist,
  UserNotFound,
  ApiKeyNotFound,
  ProjectNotFound,
  SignUpNotEnabled,
  PasswordAuthenticationNotEnabled,
  PasskeyAuthenticationNotEnabled,
  AnonymousAccountsNotEnabled,
  EmailPasswordMismatch,
  RedirectUrlNotWhitelisted,
  PasswordRequirementsNotMet,
  PasswordTooShort,
  PasswordTooLong,
  UserDoesNotHavePassword,
  VerificationCodeError,
  VerificationCodeNotFound,
  VerificationCodeExpired,
  VerificationCodeAlreadyUsed,
  VerificationCodeMaxAttemptsReached,
  PasswordConfirmationMismatch,
  EmailAlreadyVerified,
  EmailNotAssociatedWithUser,
  EmailIsNotPrimaryEmail,
  PasskeyRegistrationFailed,
  PasskeyWebAuthnError,
  PasskeyAuthenticationFailed,
  PermissionNotFound,
  ContainedPermissionNotFound,
  TeamNotFound,
  TeamMembershipNotFound,
  EmailTemplateAlreadyExists,
  OAuthConnectionNotConnectedToUser,
  OAuthConnectionAlreadyConnectedToAnotherUser,
  OAuthConnectionDoesNotHaveRequiredScope,
  OAuthExtraScopeNotAvailableWithSharedOAuthKeys,
  OAuthAccessTokenNotAvailableWithSharedOAuthKeys,
  InvalidOAuthClientIdOrSecret,
  InvalidScope,
  UserAlreadyConnectedToAnotherOAuthConnection,
  OuterOAuthTimeout,
  OAuthProviderNotFoundOrNotEnabled,
  MultiFactorAuthenticationRequired,
  InvalidTotpCode,
  UserAuthenticationRequired,
  TeamMembershipAlreadyExists,
  ProjectPermissionRequired,
  TeamPermissionRequired,
  InvalidSharedOAuthProviderId,
  InvalidStandardOAuthProviderId,
  InvalidAuthorizationCode,
  TeamPermissionNotFound,
  OAuthProviderAccessDenied,
  ContactChannelAlreadyUsedForAuthBySomeoneElse,
  InvalidPollingCodeError,
  StripeConfigurationNotFound,
} satisfies Record<string, KnownErrorConstructor<any, any>>;


// ensure that all known error codes are unique
const knownErrorCodes = new Set<string>();
for (const [_, KnownError] of Object.entries(KnownErrors)) {
  if (knownErrorCodes.has(KnownError.errorCode)) {
    throw new Error(`Duplicate known error code: ${KnownError.errorCode}`);
  }
  knownErrorCodes.add(KnownError.errorCode);
}<|MERGE_RESOLUTION|>--- conflicted
+++ resolved
@@ -1218,7 +1218,6 @@
   (json: any) => [json] as const,
 );
 
-<<<<<<< HEAD
 const StripeConfigurationNotFound = createKnownErrorConstructor(
   KnownError,
   "STRIPE_CONFIGURATION_NOT_FOUND",
@@ -1227,7 +1226,8 @@
     "The Stripe configuration is not found.",
   ] as const,
   () => [] as const,
-=======
+);
+
 const PermissionIdAlreadyExists = createKnownErrorConstructor(
   KnownError,
   "PERMISSION_ID_ALREADY_EXISTS",
@@ -1239,7 +1239,6 @@
     },
   ] as const,
   (json: any) => [json.permission_id] as const,
->>>>>>> c2cb2aac
 );
 
 export type KnownErrors = {
