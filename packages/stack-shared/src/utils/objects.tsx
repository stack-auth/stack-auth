import { StackAssertionError } from "./errors";

export function isNotNull<T>(value: T): value is NonNullable<T> {
  return value !== null && value !== undefined;
}
import.meta.vitest?.test("isNotNull", ({ expect }) => {
  expect(isNotNull(null)).toBe(false);
  expect(isNotNull(undefined)).toBe(false);
  expect(isNotNull(0)).toBe(true);
  expect(isNotNull("")).toBe(true);
  expect(isNotNull(false)).toBe(true);
  expect(isNotNull({})).toBe(true);
  expect(isNotNull([])).toBe(true);
});

export type DeepPartial<T> = T extends object ? { [P in keyof T]?: DeepPartial<T[P]> } : T;

/**
 * Assumes both objects are primitives, arrays, or non-function plain objects, and compares them deeply.
 *
 * Note that since they are assumed to be plain objects, this function does not compare prototypes.
 */
export function deepPlainEquals<T>(obj1: T, obj2: unknown, options: { ignoreUndefinedValues?: boolean } = {}): obj2 is T {
  if (typeof obj1 !== typeof obj2) return false;
  if (obj1 === obj2) return true;

  switch (typeof obj1) {
    case 'object': {
      if (!obj1 || !obj2) return false;

      if (Array.isArray(obj1) || Array.isArray(obj2)) {
        if (!Array.isArray(obj1) || !Array.isArray(obj2)) return false;
        if (obj1.length !== obj2.length) return false;
        return obj1.every((v, i) => deepPlainEquals(v, obj2[i], options));
      }

      const entries1 = Object.entries(obj1).filter(([k, v]) => !options.ignoreUndefinedValues || v !== undefined);
      const entries2 = Object.entries(obj2).filter(([k, v]) => !options.ignoreUndefinedValues || v !== undefined);
      if (entries1.length !== entries2.length) return false;
      return entries1.every(([k, v1]) => {
        const e2 = entries2.find(([k2]) => k === k2);
        if (!e2) return false;
        return deepPlainEquals(v1, e2[1], options);
      });
    }
    case 'undefined':
    case 'string':
    case 'number':
    case 'boolean':
    case 'bigint':
    case 'symbol':
    case 'function':{
      return false;
    }
    default: {
      throw new Error("Unexpected typeof " + typeof obj1);
    }
  }
}
import.meta.vitest?.test("deepPlainEquals", ({ expect }) => {
  // Simple values
  expect(deepPlainEquals(1, 1)).toBe(true);
  expect(deepPlainEquals("test", "test")).toBe(true);
  expect(deepPlainEquals(1, 2)).toBe(false);
  expect(deepPlainEquals("test", "other")).toBe(false);

  // Arrays
  expect(deepPlainEquals([1, 2, 3], [1, 2, 3])).toBe(true);
  expect(deepPlainEquals([1, 2, 3], [1, 2, 4])).toBe(false);
  expect(deepPlainEquals([1, 2, 3], [1, 2])).toBe(false);

  // Objects
  expect(deepPlainEquals({ a: 1, b: 2 }, { a: 1, b: 2 })).toBe(true);
  expect(deepPlainEquals({ a: 1, b: 2 }, { a: 1, b: 3 })).toBe(false);
  expect(deepPlainEquals({ a: 1, b: 2 }, { a: 1 })).toBe(false);

  // Nested structures
  expect(deepPlainEquals({ a: 1, b: [1, 2, { c: 3 }] }, { a: 1, b: [1, 2, { c: 3 }] })).toBe(true);
  expect(deepPlainEquals({ a: 1, b: [1, 2, { c: 3 }] }, { a: 1, b: [1, 2, { c: 4 }] })).toBe(false);

  // With options
  expect(deepPlainEquals({ a: 1, b: undefined }, { a: 1 }, { ignoreUndefinedValues: true })).toBe(true);
  expect(deepPlainEquals({ a: 1, b: undefined }, { a: 1 })).toBe(false);
});

export function deepPlainClone<T>(obj: T): T {
  if (typeof obj === 'function') throw new StackAssertionError("deepPlainClone does not support functions");
  if (typeof obj === 'symbol') throw new StackAssertionError("deepPlainClone does not support symbols");
  if (typeof obj !== 'object' || !obj) return obj;
  if (Array.isArray(obj)) return obj.map(deepPlainClone) as any;
  return Object.fromEntries(Object.entries(obj).map(([k, v]) => [k, deepPlainClone(v)])) as any;
}
import.meta.vitest?.test("deepPlainClone", ({ expect }) => {
  // Primitive values
  expect(deepPlainClone(1)).toBe(1);
  expect(deepPlainClone("test")).toBe("test");
  expect(deepPlainClone(null)).toBe(null);
  expect(deepPlainClone(undefined)).toBe(undefined);

  // Arrays
  const arr = [1, 2, 3];
  const clonedArr = deepPlainClone(arr);
  expect(clonedArr).toEqual(arr);
  expect(clonedArr).not.toBe(arr); // Different reference

  // Objects
  const obj = { a: 1, b: 2 };
  const clonedObj = deepPlainClone(obj);
  expect(clonedObj).toEqual(obj);
  expect(clonedObj).not.toBe(obj); // Different reference

  // Nested structures
  const nested = { a: 1, b: [1, 2, { c: 3 }] };
  const clonedNested = deepPlainClone(nested);
  expect(clonedNested).toEqual(nested);
  expect(clonedNested).not.toBe(nested); // Different reference
  expect(clonedNested.b).not.toBe(nested.b); // Different reference for nested array
  expect(clonedNested.b[2]).not.toBe(nested.b[2]); // Different reference for nested object

  // Error cases
  expect(() => deepPlainClone(() => {})).toThrow();
  expect(() => deepPlainClone(Symbol())).toThrow();
});

export function typedEntries<T extends {}>(obj: T): [keyof T, T[keyof T]][] {
  return Object.entries(obj) as any;
}
import.meta.vitest?.test("typedEntries", ({ expect }) => {
  expect(typedEntries({})).toEqual([]);
  expect(typedEntries({ a: 1, b: 2 })).toEqual([["a", 1], ["b", 2]]);
  expect(typedEntries({ a: "hello", b: true, c: null })).toEqual([["a", "hello"], ["b", true], ["c", null]]);

  // Test with object containing methods
  const objWithMethod = { a: 1, b: () => "test" };
  const entries = typedEntries(objWithMethod);
  expect(entries.length).toBe(2);
  expect(entries[0][0]).toBe("a");
  expect(entries[0][1]).toBe(1);
  expect(entries[1][0]).toBe("b");
  expect(typeof entries[1][1]).toBe("function");
});

export function typedFromEntries<K extends PropertyKey, V>(entries: [K, V][]): Record<K, V> {
  return Object.fromEntries(entries) as any;
}
import.meta.vitest?.test("typedFromEntries", ({ expect }) => {
  expect(typedFromEntries([])).toEqual({});
  expect(typedFromEntries([["a", 1], ["b", 2]])).toEqual({ a: 1, b: 2 });

  // Test with mixed types (using type assertion)
  const mixedEntries = [["a", "hello"], ["b", true], ["c", null]] as [string, string | boolean | null][];
  const mixedObj = typedFromEntries(mixedEntries);
  expect(mixedObj).toEqual({ a: "hello", b: true, c: null });

  // Test with function values
  const fn = () => "test";
  type MixedValue = number | (() => string);
  const fnEntries: [string, MixedValue][] = [["a", 1], ["b", fn]];
  const obj = typedFromEntries(fnEntries);
  expect(obj.a).toBe(1);
  expect(typeof obj.b).toBe("function");
  // Type assertion needed for the function call
  expect((obj.b as () => string)()).toBe("test");
});

export function typedKeys<T extends {}>(obj: T): (keyof T)[] {
  return Object.keys(obj) as any;
}
import.meta.vitest?.test("typedKeys", ({ expect }) => {
  expect(typedKeys({})).toEqual([]);
  expect(typedKeys({ a: 1, b: 2 })).toEqual(["a", "b"]);
  expect(typedKeys({ a: "hello", b: true, c: null })).toEqual(["a", "b", "c"]);

  // Test with object containing methods
  const objWithMethod = { a: 1, b: () => "test" };
  expect(typedKeys(objWithMethod)).toEqual(["a", "b"]);
});

export function typedValues<T extends {}>(obj: T): T[keyof T][] {
  return Object.values(obj) as any;
}
import.meta.vitest?.test("typedValues", ({ expect }) => {
  expect(typedValues({})).toEqual([]);
  expect(typedValues({ a: 1, b: 2 })).toEqual([1, 2]);

  // Test with mixed types
  type MixedObj = { a: string, b: boolean, c: null };
  const mixedObj: MixedObj = { a: "hello", b: true, c: null };
  expect(typedValues(mixedObj)).toEqual(["hello", true, null]);

  // Test with object containing methods
  type ObjWithFn = { a: number, b: () => string };
  const fn = () => "test";
  const objWithMethod: ObjWithFn = { a: 1, b: fn };
  const values = typedValues(objWithMethod);
  expect(values.length).toBe(2);
  expect(values[0]).toBe(1);
  expect(typeof values[1]).toBe("function");
  // Need to cast to the correct type
  const fnValue = values[1] as () => string;
  expect(fnValue()).toBe("test");
});

export function typedAssign<T extends {}, U extends {}>(target: T, source: U): T & U {
  return Object.assign(target, source);
}
import.meta.vitest?.test("typedAssign", ({ expect }) => {
  // Test with empty objects
  const emptyTarget = {};
  const emptyResult = typedAssign(emptyTarget, { a: 1 });
  expect(emptyResult).toEqual({ a: 1 });
  expect(emptyResult).toBe(emptyTarget); // Same reference

  // Test with non-empty target
  const target = { a: 1, b: 2 };
  const result = typedAssign(target, { c: 3, d: 4 });
  expect(result).toEqual({ a: 1, b: 2, c: 3, d: 4 });
  expect(result).toBe(target); // Same reference

  // Test with overlapping properties
  const targetWithOverlap = { a: 1, b: 2 };
  const resultWithOverlap = typedAssign(targetWithOverlap, { b: 3, c: 4 });
  expect(resultWithOverlap).toEqual({ a: 1, b: 3, c: 4 });
  expect(resultWithOverlap).toBe(targetWithOverlap); // Same reference
});

export type FilterUndefined<T> =
  & { [k in keyof T as (undefined extends T[k] ? (T[k] extends undefined | void ? never : k) : never)]+?: T[k] & ({} | null) }
  & { [k in keyof T as (undefined extends T[k] ? never : k)]: T[k] & ({} | null) }

/**
 * Returns a new object with all undefined values removed. Useful when spreading optional parameters on an object, as
 * TypeScript's `Partial<XYZ>` type allows `undefined` values.
 */
export function filterUndefined<T extends {}>(obj: T): FilterUndefined<T> {
  return Object.fromEntries(Object.entries(obj).filter(([, v]) => v !== undefined)) as any;
}
import.meta.vitest?.test("filterUndefined", ({ expect }) => {
  expect(filterUndefined({})).toEqual({});
  expect(filterUndefined({ a: 1, b: 2 })).toEqual({ a: 1, b: 2 });
  expect(filterUndefined({ a: 1, b: undefined })).toEqual({ a: 1 });
  expect(filterUndefined({ a: undefined, b: undefined })).toEqual({});
  expect(filterUndefined({ a: null, b: undefined })).toEqual({ a: null });
  expect(filterUndefined({ a: 0, b: "", c: false, d: undefined })).toEqual({ a: 0, b: "", c: false });
});

export function pick<T extends {}, K extends keyof T>(obj: T, keys: K[]): Pick<T, K> {
  return Object.fromEntries(Object.entries(obj).filter(([k]) => keys.includes(k as K))) as any;
}
import.meta.vitest?.test("pick", ({ expect }) => {
  const obj = { a: 1, b: 2, c: 3, d: 4 };
  expect(pick(obj, ["a", "c"])).toEqual({ a: 1, c: 3 });
  expect(pick(obj, [])).toEqual({});
  expect(pick(obj, ["a", "e" as keyof typeof obj])).toEqual({ a: 1 });
  // Use type assertion for empty object to avoid TypeScript error
  expect(pick({} as Record<string, unknown>, ["a"])).toEqual({});
});

export function omit<T extends {}, K extends keyof T>(obj: T, keys: K[]): Omit<T, K> {
  return Object.fromEntries(Object.entries(obj).filter(([k]) => !keys.includes(k as K))) as any;
}
import.meta.vitest?.test("omit", ({ expect }) => {
  const obj = { a: 1, b: 2, c: 3, d: 4 };
  expect(omit(obj, ["a", "c"])).toEqual({ b: 2, d: 4 });
  expect(omit(obj, [])).toEqual(obj);
  expect(omit(obj, ["a", "e" as keyof typeof obj])).toEqual({ b: 2, c: 3, d: 4 });
  // Use type assertion for empty object to avoid TypeScript error
  expect(omit({} as Record<string, unknown>, ["a"])).toEqual({});
});

export function split<T extends {}, K extends keyof T>(obj: T, keys: K[]): [Pick<T, K>, Omit<T, K>] {
  return [pick(obj, keys), omit(obj, keys)];
}
<<<<<<< HEAD


export function set<T extends object, K extends keyof T>(obj: T, key: K, value: T[K]) {
  Object.defineProperty(obj, key, { value, writable: true, configurable: true, enumerable: true });
}

export function get<T extends object, K extends keyof T>(obj: T, key: K): T[K] {
  const descriptor = Object.getOwnPropertyDescriptor(obj, key);
  if (!descriptor) throw new StackAssertionError(`get: key ${String(key)} does not exist`, { obj, key });
  return descriptor.value;
}

export function has<T extends object, K extends keyof T>(obj: T, key: K): obj is T {
  return Object.prototype.hasOwnProperty.call(obj, key);
}

export function deleteKey<T extends object, K extends keyof T>(obj: T, key: K) {
  if (has(obj, key)) {
    Reflect.deleteProperty(obj, key);
  } else {
    throw new StackAssertionError(`deleteKey: key ${String(key)} does not exist`, { obj, key });
  }
}
=======
import.meta.vitest?.test("split", ({ expect }) => {
  const obj = { a: 1, b: 2, c: 3, d: 4 };
  expect(split(obj, ["a", "c"])).toEqual([{ a: 1, c: 3 }, { b: 2, d: 4 }]);
  expect(split(obj, [])).toEqual([{}, obj]);
  expect(split(obj, ["a", "e" as keyof typeof obj])).toEqual([{ a: 1 }, { b: 2, c: 3, d: 4 }]);
  // Use type assertion for empty object to avoid TypeScript error
  expect(split({} as Record<string, unknown>, ["a"])).toEqual([{}, {}]);
});
>>>>>>> 4a4e6bb3
<|MERGE_RESOLUTION|>--- conflicted
+++ resolved
@@ -271,31 +271,7 @@
 export function split<T extends {}, K extends keyof T>(obj: T, keys: K[]): [Pick<T, K>, Omit<T, K>] {
   return [pick(obj, keys), omit(obj, keys)];
 }
-<<<<<<< HEAD
-
-
-export function set<T extends object, K extends keyof T>(obj: T, key: K, value: T[K]) {
-  Object.defineProperty(obj, key, { value, writable: true, configurable: true, enumerable: true });
-}
-
-export function get<T extends object, K extends keyof T>(obj: T, key: K): T[K] {
-  const descriptor = Object.getOwnPropertyDescriptor(obj, key);
-  if (!descriptor) throw new StackAssertionError(`get: key ${String(key)} does not exist`, { obj, key });
-  return descriptor.value;
-}
-
-export function has<T extends object, K extends keyof T>(obj: T, key: K): obj is T {
-  return Object.prototype.hasOwnProperty.call(obj, key);
-}
-
-export function deleteKey<T extends object, K extends keyof T>(obj: T, key: K) {
-  if (has(obj, key)) {
-    Reflect.deleteProperty(obj, key);
-  } else {
-    throw new StackAssertionError(`deleteKey: key ${String(key)} does not exist`, { obj, key });
-  }
-}
-=======
+
 import.meta.vitest?.test("split", ({ expect }) => {
   const obj = { a: 1, b: 2, c: 3, d: 4 };
   expect(split(obj, ["a", "c"])).toEqual([{ a: 1, c: 3 }, { b: 2, d: 4 }]);
@@ -304,4 +280,25 @@
   // Use type assertion for empty object to avoid TypeScript error
   expect(split({} as Record<string, unknown>, ["a"])).toEqual([{}, {}]);
 });
->>>>>>> 4a4e6bb3
+
+export function set<T extends object, K extends keyof T>(obj: T, key: K, value: T[K]) {
+  Object.defineProperty(obj, key, { value, writable: true, configurable: true, enumerable: true });
+}
+
+export function get<T extends object, K extends keyof T>(obj: T, key: K): T[K] {
+  const descriptor = Object.getOwnPropertyDescriptor(obj, key);
+  if (!descriptor) throw new StackAssertionError(`get: key ${String(key)} does not exist`, { obj, key });
+  return descriptor.value;
+}
+
+export function has<T extends object, K extends keyof T>(obj: T, key: K): obj is T {
+  return Object.prototype.hasOwnProperty.call(obj, key);
+}
+
+export function deleteKey<T extends object, K extends keyof T>(obj: T, key: K) {
+  if (has(obj, key)) {
+    Reflect.deleteProperty(obj, key);
+  } else {
+    throw new StackAssertionError(`deleteKey: key ${String(key)} does not exist`, { obj, key });
+  }
+}