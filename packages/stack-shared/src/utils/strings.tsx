--- conflicted
+++ resolved
@@ -8,11 +8,6 @@
       ? `${U}${Rest extends [any, ...any[]] ? `${Separator}${Join<Rest, Separator>}` : ""}`
       : "<error-joining-strings>";
 
-<<<<<<< HEAD
-type T = Join<["a", "b", "c"], ", ">;
-
-=======
->>>>>>> 7c0417d7
 export function typedJoin<T extends string[], Separator extends string>(strings: T, separator: Separator): Join<T, Separator> {
   return strings.join(separator) as Join<T, Separator>;
 }
