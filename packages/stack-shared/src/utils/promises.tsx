import { KnownError } from "..";
import { StackAssertionError, captureError } from "./errors";
import { Result } from "./results";
import { generateUuid } from "./uuids";
import type { RejectedThenable, FulfilledThenable, PendingThenable } from "react";

export type ReactPromise<T> = Promise<T> & (
  | RejectedThenable<T>
  | FulfilledThenable<T>
  | PendingThenable<T>
);

type Resolve<T> = (value: T) => void;
type Reject = (reason: unknown) => void;
export function createPromise<T>(callback: (resolve: Resolve<T>, reject: Reject) => void): ReactPromise<T> {
  let status = "pending" as "fulfilled" | "rejected" | "pending";
  let valueOrReason: T | unknown | undefined = undefined;
  let resolve: Resolve<T> | null = null;
  let reject: Reject | null = null;
  const promise = new Promise<T>((res, rej) => {
    resolve = (value) => {
      if (status !== "pending") return;
      status = "fulfilled";
      valueOrReason = value;
      res(value);
    };
    reject = (reason) => {
      if (status !== "pending") return;
      status = "rejected";
      valueOrReason = reason;
      rej(reason);
    };
  });

  callback(resolve!, reject!);
  return Object.assign(promise, {
    status: status,
    ...status === "fulfilled" ? { value: valueOrReason as T } : {},
    ...status === "rejected" ? { reason: valueOrReason } : {},
  } as any);
}

/**
 * Like Promise.resolve(...), but also adds the status and value properties for use with React's `use` hook.
 */
export function resolved<T>(value: T): ReactPromise<T> {
  return Object.assign(Promise.resolve(value), {
    status: "fulfilled",
    value,
  } as const);
}

/**
 * Like Promise.resolve(...), but also adds the status and value properties for use with React's `use` hook.
 */
export function rejected<T>(reason: unknown): ReactPromise<T> {
  return Object.assign(Promise.reject(reason), {
    status: "rejected",
    reason: reason,
  } as const);
}

export function neverResolve(): ReactPromise<never> {
  return pending(new Promise<never>(() => {}));
}

export function pending<T>(promise: Promise<T>, options: { disableErrorWrapping?: boolean } = {}): ReactPromise<T> {
  const res = promise.then(
    value => {
      res.status = "fulfilled";
      (res as any).value = value;
      return value;
    },
    actualReason => {
      res.status = "rejected";
      (res as any).reason = actualReason;
      throw actualReason;
    },
  ) as ReactPromise<T>;
  res.status = "pending";
  return res;
}

<<<<<<< HEAD
function createReactPromiseErrorWrapper(error: unknown): Error {
  if (error instanceof KnownError) return error;
  return new ReactPromiseErrorWrapper(error);
}

class ReactPromiseErrorWrapper extends StackAssertionError {
  public readonly wrappedErrorMessage: string;
  constructor(public readonly error: unknown) {
    const wrappedErrorMessage = error instanceof ReactPromiseErrorWrapper ? error.wrappedErrorMessage : `${error}`;
    super(
      `Error occured while creating a ReactPromise: ${wrappedErrorMessage}\n\nSee the \`cause\` property for the original error. This error is a wrapper around the original error to preserve the stack trace (which would go lost when using Stack's pending(...) or rejected(...) functions).`,
      { cause: error }
    );
    this.wrappedErrorMessage = wrappedErrorMessage;
    this.name = "ReactPromiseErrorWrapper";
  }
}

=======
>>>>>>> 0eb78225
export async function wait(ms: number) {
  return await new Promise<void>(resolve => setTimeout(resolve, ms));
}

export async function waitUntil(date: Date) {
  return await wait(date.getTime() - Date.now());
}

class ErrorDuringRunAsynchronously extends Error {
  constructor() {
    super("The error above originated in a runAsynchronously() call. Here is the stacktrace associated with it.");
    this.name = "ErrorDuringRunAsynchronously";
  }
}

export function runAsynchronously(
  promiseOrFunc: void | Promise<unknown> | (() => void | Promise<unknown>) | undefined,
  options: {
    ignoreErrors?: boolean,
  } = {},
): void {
  if (typeof promiseOrFunc === "function") {
    promiseOrFunc = promiseOrFunc();
  }
  const duringError = new ErrorDuringRunAsynchronously();
  promiseOrFunc?.catch(error => {
    const newError = new StackAssertionError(
      "Uncaught error in asynchronous function: " + error.toString(),
      {
        duringError,
      },
      {
        cause: error,
      }
    );
    if (!options.ignoreErrors) {
      captureError("runAsynchronously", newError);
    }
  });
}


class TimeoutError extends Error {
  constructor(public readonly ms: number) {
    super(`Timeout after ${ms}ms`);
    this.name = "TimeoutError";
  }
}

export async function timeout<T>(promise: Promise<T>, ms: number): Promise<Result<T, TimeoutError>> {
  return await Promise.race([
    promise.then(value => Result.ok(value)),
    wait(ms).then(() => Result.error(new TimeoutError(ms))),
  ]);
}

export async function timeoutThrow<T>(promise: Promise<T>, ms: number): Promise<T> {
  return Result.orThrow(await timeout(promise, ms));
}


export type RateLimitOptions = {
  /**
   * The number of requests to process in parallel. Currently only 1 is supported.
   */
  concurrency: 1,

  /**
   * If true, multiple requests waiting at the same time will be reduced to just one. Default is false.
   */
  batchCalls?: boolean,

  /**
   * Waits for throttleMs since the start of last request before starting the next request. Default is 0.
   */
  throttleMs?: number,

  /**
   * Waits for gapMs since the end of last request before starting the next request. Default is 0.
   */
  gapMs?: number,

  /**
   * Waits until there have been no new requests for debounceMs before starting a new request. Default is 0.
   */
  debounceMs?: number,
};

export function rateLimited<T>(
  func: () => Promise<T>,
  options: RateLimitOptions,
): () => Promise<T> {
  let waitUntil = performance.now();
  let queue: [(t: T) => void, (e: unknown) => void][] = [];
  let addedToQueueCallbacks = new Map<string, () => void>;

  const next = async () => {
    while (true) {
      if (waitUntil > performance.now()) {
        await wait(Math.max(1, waitUntil - performance.now() + 1));
      } else if (queue.length === 0) {
        const uuid = generateUuid();
        await new Promise<void>(resolve => {
          addedToQueueCallbacks.set(uuid, resolve);
        });
        addedToQueueCallbacks.delete(uuid);
      } else {
        break;
      }
    }
    const nextFuncs = options.batchCalls ? queue.splice(0, queue.length) : [queue.shift()!];
    
    const start = performance.now();
    const value = await Result.fromPromise(func());
    const end = performance.now();

    waitUntil = Math.max(
      waitUntil,
      start + (options.throttleMs ?? 0),
      end + (options.gapMs ?? 0),
    );

    for (const nextFunc of nextFuncs) {
      value.status === "ok" ? nextFunc[0](value.data) : nextFunc[1](value.error);
    }
  };

  runAsynchronously(async () => {
    while (true) {
      await next();
    }
  });

  return () => {
    return new Promise<T>((resolve, reject) => {
      waitUntil = Math.max(
        waitUntil,
        performance.now() + (options.debounceMs ?? 0),
      );
      queue.push([resolve, reject]);
      addedToQueueCallbacks.forEach(cb => cb());
    });
  };
}

export function throttled<T, A extends any[]>(func: (...args: A) => Promise<T>, delayMs: number): (...args: A) => Promise<T> {
  let timeout: ReturnType<typeof setTimeout> | null = null;
  let nextAvailable: Promise<T> | null = null;
  return async (...args) => {
    while (nextAvailable !== null) {
      await nextAvailable;
    }
    nextAvailable = new Promise<T>(resolve => {
      timeout = setTimeout(() => {
        nextAvailable = null;
        resolve(func(...args));
      }, delayMs);
    });
    return await nextAvailable;
  };
}<|MERGE_RESOLUTION|>--- conflicted
+++ resolved
@@ -81,27 +81,6 @@
   return res;
 }
 
-<<<<<<< HEAD
-function createReactPromiseErrorWrapper(error: unknown): Error {
-  if (error instanceof KnownError) return error;
-  return new ReactPromiseErrorWrapper(error);
-}
-
-class ReactPromiseErrorWrapper extends StackAssertionError {
-  public readonly wrappedErrorMessage: string;
-  constructor(public readonly error: unknown) {
-    const wrappedErrorMessage = error instanceof ReactPromiseErrorWrapper ? error.wrappedErrorMessage : `${error}`;
-    super(
-      `Error occured while creating a ReactPromise: ${wrappedErrorMessage}\n\nSee the \`cause\` property for the original error. This error is a wrapper around the original error to preserve the stack trace (which would go lost when using Stack's pending(...) or rejected(...) functions).`,
-      { cause: error }
-    );
-    this.wrappedErrorMessage = wrappedErrorMessage;
-    this.name = "ReactPromiseErrorWrapper";
-  }
-}
-
-=======
->>>>>>> 0eb78225
 export async function wait(ms: number) {
   return await new Promise<void>(resolve => setTimeout(resolve, ms));
 }
