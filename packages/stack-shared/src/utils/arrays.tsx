--- conflicted
+++ resolved
@@ -202,7 +202,6 @@
   expect(unique([1, "1", true, 1, "1", true])).toEqual([1, "1", true]);
 });
 
-<<<<<<< HEAD
 
 export function getChunks<T>(arr: readonly T[], size: number): T[][] {
   const result: T[][] = [];
@@ -221,7 +220,8 @@
   expect(getChunks([1, 2, 3, 4], 3)).toEqual([[1, 2, 3], [4]]);
   expect(getChunks([1, 2, 3], 0)).toEqual([]);
   expect(getChunks([1, 2, 3], -1)).toEqual([]);
-=======
+});
+
 export function isStringArray(arr: unknown): arr is string[] {
   return Array.isArray(arr) && arr.every((item) => typeof item === "string");
 }
@@ -245,5 +245,4 @@
   expect(isObjectArray([1, 2, 3])).toBe(false);
   expect(isObjectArray([{ a: 1 }, null, { b: 2 }])).toBe(false);
   expect(isObjectArray([{ a: 1 }, undefined, { b: 2 }])).toBe(false);
->>>>>>> c7ebb00a
 });