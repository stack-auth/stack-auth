import * as oauth from 'oauth4webapi';

import { cookies } from '@stackframe/stack-sc';
import { KnownError, KnownErrors } from '../known-errors';
import { AccessToken, InternalSession, RefreshToken } from '../sessions';
import { generateSecureRandomString } from '../utils/crypto';
import { StackAssertionError, throwErr } from '../utils/errors';
import { globalVar } from '../utils/globals';
import { ReadonlyJson } from '../utils/json';
import { Result } from "../utils/results";
import { deindent } from '../utils/strings';
import { CurrentUserCrud } from './crud/current-user';
import { ConnectedAccountAccessTokenCrud } from './crud/oauth';
import { InternalProjectsCrud, ProjectsCrud } from './crud/projects';
import { TeamMemberProfilesCrud } from './crud/team-member-profiles';
import { TeamPermissionsCrud } from './crud/team-permissions';
import { TeamsCrud } from './crud/teams';

export type ClientInterfaceOptions = {
  clientVersion: string,
  baseUrl: string,
  projectId: string,
} & ({
  publishableClientKey: string,
} | {
  projectOwnerSession: InternalSession,
});

export class StackClientInterface {
  constructor(public readonly options: ClientInterfaceOptions) {
    // nothing here
  }

  get projectId() {
    return this.options.projectId;
  }

  getApiUrl() {
    return this.options.baseUrl + "/api/v1";
  }

  public async runNetworkDiagnostics(session?: InternalSession | null, requestType?: "client" | "server" | "admin") {
    const tryRequest = async (cb: () => Promise<void>) => {
      try {
        await cb();
        return "OK";
      } catch (e) {
        return `${e}`;
      }
    };
    const cfTrace = await tryRequest(async () => {
      const res = await fetch("https://1.1.1.1/cdn-cgi/trace");
      if (!res.ok) {
        throw new Error(`${res.status} ${res.statusText}: ${await res.text()}`);
      }
    });
    const apiRoot = session !== undefined && requestType !== undefined ? await tryRequest(async () => {
      const res = await this.sendClientRequestInner("/", {}, session!, requestType);
      if (res.status === "error") {
        throw res.error;
      }
    }) : "Not tested";
    const baseUrlBackend = await tryRequest(async () => {
      const res = await fetch(new URL("/health", this.getApiUrl()));
      if (!res.ok) {
        throw new Error(`${res.status} ${res.statusText}: ${await res.text()}`);
      }
    });
    const prodDashboard = await tryRequest(async () => {
      const res = await fetch("https://app.stack-auth.com/health");
      if (!res.ok) {
        throw new Error(`${res.status} ${res.statusText}: ${await res.text()}`);
      }
    });
    const prodBackend = await tryRequest(async () => {
      const res = await fetch("https://api.stack-auth.com/health");
      if (!res.ok) {
        throw new Error(`${res.status} ${res.statusText}: ${await res.text()}`);
      }
    });
    return {
      cfTrace,
      apiRoot,
      baseUrlBackend,
      prodDashboard,
      prodBackend,
    };
  }

  protected async _networkRetry<T>(cb: () => Promise<Result<T, any>>, session?: InternalSession | null, requestType?: "client" | "server" | "admin"): Promise<T> {
    const retriedResult = await Result.retry(
      cb,
      5,
      { exponentialDelayBase: 1000 },
    );

    // try to diagnose the error for the user
    if (retriedResult.status === "error") {
      if (!navigator.onLine) {
        throw new Error("Failed to send Stack network request. It seems like you are offline. (window.navigator.onLine is falsy)", { cause: retriedResult.error });
      }
      throw new Error(deindent`
        Stack is unable to connect to the server. Please check your internet connection and try again.
        
        If the problem persists, please contact Stack support and provide a screenshot of your entire browser console.

        ${retriedResult.error}
        
        ${JSON.stringify(await this.runNetworkDiagnostics(session, requestType), null, 2)}
      `, { cause: retriedResult.error });
    }
    return retriedResult.data;
  }

  protected async _networkRetryException<T>(cb: () => Promise<T>, session?: InternalSession | null, requestType?: "client" | "server" | "admin"): Promise<T> {
    return await this._networkRetry(async () => await Result.fromThrowingAsync(cb), session, requestType);
  }

  public async fetchNewAccessToken(refreshToken: RefreshToken) {
    if (!('publishableClientKey' in this.options)) {
      // TODO support it
      throw new Error("Admin session token is currently not supported for fetching new access token. Did you try to log in on a StackApp initiated with the admin session?");
    }

    const as = {
      issuer: this.options.baseUrl,
      algorithm: 'oauth2',
      token_endpoint: this.getApiUrl() + '/auth/oauth/token',
    };
    const client: oauth.Client = {
      client_id: this.projectId,
      client_secret: this.options.publishableClientKey,
      token_endpoint_auth_method: 'client_secret_post',
    };

    const rawResponse = await this._networkRetryException(
      async () => await oauth.refreshTokenGrantRequest(
        as,
        client,
        refreshToken.token,
      )
    );
    const response = await this._processResponse(rawResponse);

    if (response.status === "error") {
      const error = response.error;
      if (error instanceof KnownErrors.RefreshTokenError) {
        return null;
      }
      throw error;
    }

    if (!response.data.ok) {
      const body = await response.data.text();
      throw new Error(`Failed to send refresh token request: ${response.status} ${body}`);
    }

    const result = await oauth.processRefreshTokenResponse(as, client, response.data);
    if (oauth.isOAuth2Error(result)) {
      // TODO Handle OAuth 2.0 response body error
      throw new StackAssertionError("OAuth error", { result });
    }

    if (!result.access_token) {
      throw new StackAssertionError("Access token not found in token endpoint response, this is weird!");
    }

    return new AccessToken(result.access_token);
  }

  protected async sendClientRequest(
    path: string,
    requestOptions: RequestInit,
    session: InternalSession | null,
    requestType: "client" | "server" | "admin" = "client",
  ) {
    session ??= this.createSession({
      refreshToken: null,
    });


    return await this._networkRetry(
      () => this.sendClientRequestInner(path, requestOptions, session!, requestType),
      session,
      requestType,
    );
  }

  public createSession(options: Omit<ConstructorParameters<typeof InternalSession>[0], "refreshAccessTokenCallback">): InternalSession {
    const session = new InternalSession({
      refreshAccessTokenCallback: async (refreshToken) => await this.fetchNewAccessToken(refreshToken),
      ...options,
    });
    return session;
  }

  protected async sendClientRequestAndCatchKnownError<E extends typeof KnownErrors[keyof KnownErrors]>(
    path: string,
    requestOptions: RequestInit,
    tokenStoreOrNull: InternalSession | null,
    errorsToCatch: readonly E[],
  ): Promise<Result<
    Response & {
      usedTokens: {
        accessToken: AccessToken,
        refreshToken: RefreshToken | null,
      } | null,
    },
    InstanceType<E>
  >> {
    try {
      return Result.ok(await this.sendClientRequest(path, requestOptions, tokenStoreOrNull));
    } catch (e) {
      for (const errorType of errorsToCatch) {
        if (e instanceof errorType) {
          return Result.error(e as InstanceType<E>);
        }
      }
      throw e;
    }
  }

  private async sendClientRequestInner(
    path: string,
    options: RequestInit,
    session: InternalSession,
    requestType: "client" | "server" | "admin",
  ): Promise<Result<Response & {
    usedTokens: {
      accessToken: AccessToken,
      refreshToken: RefreshToken | null,
    } | null,
  }>> {
    /**
     * `tokenObj === null` means the session is invalid/not logged in
     */
    let tokenObj = await session.getPotentiallyExpiredTokens();

    let adminSession = "projectOwnerSession" in this.options ? this.options.projectOwnerSession : null;
    let adminTokenObj = adminSession ? await adminSession.getPotentiallyExpiredTokens() : null;

    // all requests should be dynamic to prevent Next.js caching
    cookies?.();

    const url = this.getApiUrl() + path;
    const params: RequestInit = {
      /**
       * This fetch may be cross-origin, in which case we don't want to send cookies of the
       * original origin (this is the default behavior of `credentials`).
       *
       * To help debugging, also omit cookies on same-origin, so we don't accidentally
       * implement reliance on cookies anywhere.
       *
       * However, Cloudflare Workers don't actually support `credentials`, so we only set it
       * if Cloudflare-exclusive globals are not detected. https://github.com/cloudflare/workers-sdk/issues/2514
       */
      ...("WebSocketPair" in globalVar ? {} : {
        credentials: "omit",
      }),
      ...options,
      headers: {
        "X-Stack-Override-Error-Status": "true",
        "X-Stack-Project-Id": this.projectId,
        "X-Stack-Access-Type": requestType,
        "X-Stack-Client-Version": this.options.clientVersion,
        ...(tokenObj ? {
          "X-Stack-Access-Token": tokenObj.accessToken.token,
        } : {}),
        ...(tokenObj?.refreshToken ? {
          "X-Stack-Refresh-Token": tokenObj.refreshToken.token,
        } : {}),
        ...('publishableClientKey' in this.options ? {
          "X-Stack-Publishable-Client-Key": this.options.publishableClientKey,
        } : {}),
        ...(adminTokenObj ? {
          "X-Stack-Admin-Access-Token": adminTokenObj.accessToken.token,
        } : {}),
        /**
         * Next.js until v15 would cache fetch requests by default, and forcefully disabling it was nearly impossible.
         *
         * This header is used to change the cache key and hence always disable it, because we do our own caching.
         *
         * When we drop support for Next.js <15, we may be able to remove this header, but please make sure that this is
         * the case (I haven't actually tested.)
         */
        "X-Stack-Random-Nonce": generateSecureRandomString(),
        ...options.headers,
      },
      /**
       * Cloudflare Workers does not support cache, so don't pass it there
       */
      ...("WebSocketPair" in globalVar ? {} : {
        cache: "no-store",
      }),
    };

    let rawRes;
    try {
      rawRes = await fetch(url, params);
    } catch (e) {
      if (e instanceof TypeError) {
        // Network error, retry
        return Result.error(e);
      }
      throw e;
    }

    const processedRes = await this._processResponse(rawRes);
    if (processedRes.status === "error") {
      // If the access token is invalid, reset it and retry
      if (processedRes.error instanceof KnownErrors.InvalidAccessToken) {
        if (!tokenObj) {
          throw new StackAssertionError("Received invalid access token, but session is not logged in", { tokenObj, processedRes });
        }
        session.markAccessTokenExpired(tokenObj.accessToken);
        return Result.error(processedRes.error);
      }

      // Same for the admin access token
      // TODO HACK: Some of the backend hasn't been ported to use the new error codes, so if we have project owner tokens we need to check for ApiKeyNotFound too. Once the migration to smartRouteHandlers is complete, we can check for InvalidAdminAccessToken only.
      if (adminSession && (processedRes.error instanceof KnownErrors.InvalidAdminAccessToken || processedRes.error instanceof KnownErrors.ApiKeyNotFound)) {
        if (!adminTokenObj) {
          throw new StackAssertionError("Received invalid admin access token, but admin session is not logged in", { adminTokenObj, processedRes });
        }
        adminSession.markAccessTokenExpired(adminTokenObj.accessToken);
        return Result.error(processedRes.error);
      }

      // Known errors are client side errors, so except for the ones above they should not be retried
      // Hence, throw instead of returning an error
      throw processedRes.error;
    }


    const res = Object.assign(processedRes.data, {
      usedTokens: tokenObj,
    });
    if (res.ok) {
      return Result.ok(res);
    } else {
      const error = await res.text();

      // Do not retry, throw error instead of returning one
      throw new Error(`Failed to send request to ${url}: ${res.status} ${error}`);
    }
  }

  private async _processResponse(rawRes: Response): Promise<Result<Response, KnownError>> {
    let res = rawRes;
    if (rawRes.headers.has("x-stack-actual-status")) {
      const actualStatus = Number(rawRes.headers.get("x-stack-actual-status"));
      res = new Response(rawRes.body, {
        status: actualStatus,
        statusText: rawRes.statusText,
        headers: rawRes.headers,
      });
    }

    // Handle known errors
    if (res.headers.has("x-stack-known-error")) {
      const errorJson = await res.json();
      if (res.headers.get("x-stack-known-error") !== errorJson.code) {
        throw new StackAssertionError("Mismatch between x-stack-known-error header and error code in body; the server's response is invalid");
      }
      const error = KnownError.fromJson(errorJson);
      return Result.error(error);
    }

    return Result.ok(res);
  }

  public async checkFeatureSupport(options: { featureName?: string } & ReadonlyJson): Promise<never> {
    const res = await this.sendClientRequest("/check-feature-support", {
      method: "POST",
      headers: {
        "Content-Type": "application/json",
      },
      body: JSON.stringify(options),
    }, null);

    throw new StackAssertionError(await res.text());
  }

  async sendForgotPasswordEmail(
    email: string,
    callbackUrl: string,
  ): Promise<KnownErrors["UserNotFound"] | undefined> {
    const res = await this.sendClientRequestAndCatchKnownError(
      "/auth/password/send-reset-code",
      {
        method: "POST",
        headers: {
          "Content-Type": "application/json"
        },
        body: JSON.stringify({
          email,
          callback_url: callbackUrl,
        }),
      },
      null,
      [KnownErrors.UserNotFound],
    );

    if (res.status === "error") {
      return res.error;
    }
  }

  async sendVerificationEmail(
    email: string,
    callbackUrl: string,
    session: InternalSession
  ): Promise<KnownErrors["EmailAlreadyVerified"] | undefined> {
    const res = await this.sendClientRequestAndCatchKnownError(
      "/contact-channels/send-verification-code",
      {
        method: "POST",
        headers: {
          "Content-Type": "application/json"
        },
        body: JSON.stringify({
          email,
          callback_url: callbackUrl,
        }),
      },
      session,
      [KnownErrors.EmailAlreadyVerified]
    );

    if (res.status === "error") {
      return res.error;
    }
  }

  async sendMagicLinkEmail(
    email: string,
    callbackUrl: string,
  ): Promise<KnownErrors["RedirectUrlNotWhitelisted"] | undefined> {
    const res = await this.sendClientRequestAndCatchKnownError(
      "/auth/otp/send-sign-in-code",
      {
        method: "POST",
        headers: {
          "Content-Type": "application/json"
        },
        body: JSON.stringify({
          email,
          callback_url: callbackUrl,
        }),
      },
      null,
      [KnownErrors.RedirectUrlNotWhitelisted]
    );

    if (res.status === "error") {
      return res.error;
    }
  }

  async resetPassword(
    options: { code: string } & ({ password: string } | { onlyVerifyCode: true })
  ): Promise<KnownErrors["VerificationCodeError"] | undefined> {
    const res = await this.sendClientRequestAndCatchKnownError(
      "onlyVerifyCode" in options ? "/auth/password/reset/check-code" : "/auth/password/reset",
      {
        method: "POST",
        headers: {
          "Content-Type": "application/json"
        },
        body: JSON.stringify({
          code: options.code,
          ...("password" in options ? { password: options.password } : {}),
        }),
      },
      null,
      [KnownErrors.VerificationCodeError]
    );

    if (res.status === "error") {
      return res.error;
    }
  }

  async updatePassword(
    options: { oldPassword: string, newPassword: string },
    session: InternalSession
  ): Promise<KnownErrors["PasswordConfirmationMismatch"] | KnownErrors["PasswordRequirementsNotMet"] | undefined> {
    const res = await this.sendClientRequestAndCatchKnownError(
      "/auth/password/update",
      {
        method: "POST",
        headers: {
          "Content-Type": "application/json"
        },
        body: JSON.stringify({
          old_password: options.oldPassword,
          new_password: options.newPassword,
        }),
      },
      session,
      [KnownErrors.PasswordConfirmationMismatch, KnownErrors.PasswordRequirementsNotMet]
    );

    if (res.status === "error") {
      return res.error;
    }
  }

  async verifyPasswordResetCode(code: string): Promise<KnownErrors["VerificationCodeError"] | undefined> {
    const res = await this.resetPassword({ code, onlyVerifyCode: true });
    if (res && !(res instanceof KnownErrors.VerificationCodeError)) {
      throw res;
    }
    return res;
  }

  async verifyEmail(code: string): Promise<KnownErrors["VerificationCodeError"] | undefined> {
    const res = await this.sendClientRequestAndCatchKnownError(
      "/contact-channels/verify",
      {
        method: "POST",
        headers: {
          "Content-Type": "application/json"
        },
        body: JSON.stringify({
          code,
        }),
      },
      null,
      [KnownErrors.VerificationCodeError]
    );

    if (res.status === "error") {
      return res.error;
    }
  }

  async sendTeamInvitation(options: {
    email: string,
    teamId: string,
    callbackUrl: string,
    session: InternalSession | null,
  }): Promise<Result<undefined, KnownErrors["TeamPermissionRequired"]>> {
    const res = await this.sendClientRequestAndCatchKnownError(
      "/team-invitations/send-code",
      {
        method: "POST",
        headers: {
          "Content-Type": "application/json"
        },
        body: JSON.stringify({
          email: options.email,
          team_id: options.teamId,
          callback_url: options.callbackUrl,
        }),
      },
      options.session,
      [KnownErrors.TeamPermissionRequired]
    );

    if (res.status === "error") {
      return Result.error(res.error);
    } else {
      return Result.ok(undefined);
    }
  }

  async acceptTeamInvitation<T extends 'use' | 'details' | 'check'>(options: {
    code: string,
    session: InternalSession,
    type: T,
  }): Promise<Result<T extends 'details' ? { team_display_name: string } : undefined, KnownErrors["VerificationCodeError"]>> {
    const res = await this.sendClientRequestAndCatchKnownError(
      options.type === 'check' ?
        "/team-invitations/accept/check-code" :
        options.type === 'details' ?
          "/team-invitations/accept/details" :
          "/team-invitations/accept",
      {
        method: "POST",
        headers: {
          "Content-Type": "application/json"
        },
        body: JSON.stringify({
          code: options.code,
        }),
      },
      options.session,
      [KnownErrors.VerificationCodeError]
    );

    if (res.status === "error") {
      return Result.error(res.error);
    } else {
      return Result.ok(await res.data.json());
    }
  }

<<<<<<< HEAD
=======
  async totpMfa(
    attemptCode: string,
    totp: string,
    session: InternalSession
  ) {
    const res = await this.sendClientRequest("/auth/mfa/sign-in", {
      method: "POST",
      headers: {
        "Content-Type": "application/json"
      },
      body: JSON.stringify({
        code: attemptCode,
        type: "totp",
        totp: totp,
      }),
    }, session);

    const result = await res.json();
    return {
      accessToken: result.access_token,
      refreshToken: result.refresh_token,
    };
  }

>>>>>>> 7555fa56
  async signInWithCredential(
    email: string,
    password: string,
    session: InternalSession
  ): Promise<KnownErrors["EmailPasswordMismatch"] | { accessToken: string, refreshToken: string }> {
    const res = await this.sendClientRequestAndCatchKnownError(
      "/auth/password/sign-in",
      {
        method: "POST",
        headers: {
          "Content-Type": "application/json"
        },
        body: JSON.stringify({
          email,
          password,
        }),
      },
      session,
      [KnownErrors.EmailPasswordMismatch]
    );

    if (res.status === "error") {
      return res.error;
    }

    const result = await res.data.json();
    return {
      accessToken: result.access_token,
      refreshToken: result.refresh_token,
    };
  }

  async signUpWithCredential(
    email: string,
    password: string,
    emailVerificationRedirectUrl: string,
    session: InternalSession,
  ): Promise<KnownErrors["UserEmailAlreadyExists"] | KnownErrors["PasswordRequirementsNotMet"] | { accessToken: string, refreshToken: string }> {
    const res = await this.sendClientRequestAndCatchKnownError(
      "/auth/password/sign-up",
      {
        headers: {
          "Content-Type": "application/json"
        },
        method: "POST",
        body: JSON.stringify({
          email,
          password,
          verification_callback_url: emailVerificationRedirectUrl,
        }),
      },
      session,
      [KnownErrors.UserEmailAlreadyExists, KnownErrors.PasswordRequirementsNotMet]
    );

    if (res.status === "error") {
      return res.error;
    }

    const result = await res.data.json();
    return {
      accessToken: result.access_token,
      refreshToken: result.refresh_token,
    };
  }

  async signInWithMagicLink(code: string): Promise<KnownErrors["VerificationCodeError"] | { newUser: boolean, accessToken: string, refreshToken: string }> {
    const res = await this.sendClientRequestAndCatchKnownError(
      "/auth/otp/sign-in",
      {
        method: "POST",
        headers: {
          "Content-Type": "application/json"
        },
        body: JSON.stringify({
          code,
        }),
      },
      null,
      [KnownErrors.VerificationCodeError]
    );

    if (res.status === "error") {
      return res.error;
    }

    const result = await res.data.json();
    return {
      accessToken: result.access_token,
      refreshToken: result.refresh_token,
      newUser: result.is_new_user,
    };
  }

  async getOAuthUrl(
    options: {
      provider: string,
      redirectUrl: string,
      errorRedirectUrl: string,
      afterCallbackRedirectUrl?: string,
      codeChallenge: string,
      state: string,
      type: "authenticate" | "link",
      providerScope?: string,
    } & ({ type: "authenticate" } | { type: "link", session: InternalSession })
  ): Promise<string> {
    const updatedRedirectUrl = new URL(options.redirectUrl);
    for (const key of ["code", "state"]) {
      if (updatedRedirectUrl.searchParams.has(key)) {
        console.warn("Redirect URL already contains " + key + " parameter, removing it as it will be overwritten by the OAuth callback");
      }
      updatedRedirectUrl.searchParams.delete(key);
    }

    if (!('publishableClientKey' in this.options)) {
      // TODO fix
      throw new Error("Admin session token is currently not supported for OAuth");
    }
    const url = new URL(this.getApiUrl() + "/auth/oauth/authorize/" + options.provider.toLowerCase());
    url.searchParams.set("client_id", this.projectId);
    url.searchParams.set("client_secret", this.options.publishableClientKey);
    url.searchParams.set("redirect_uri", updatedRedirectUrl.toString());
    url.searchParams.set("scope", "legacy");
    url.searchParams.set("state", options.state);
    url.searchParams.set("grant_type", "authorization_code");
    url.searchParams.set("code_challenge", options.codeChallenge);
    url.searchParams.set("code_challenge_method", "S256");
    url.searchParams.set("response_type", "code");
    url.searchParams.set("type", options.type);
    url.searchParams.set("error_redirect_url", options.errorRedirectUrl);

    if (options.afterCallbackRedirectUrl) {
      url.searchParams.set("after_callback_redirect_url", options.afterCallbackRedirectUrl);
    }

    if (options.type === "link") {
      const tokens = await options.session.getPotentiallyExpiredTokens();
      url.searchParams.set("token", tokens?.accessToken.token || "");

      if (options.providerScope) {
        url.searchParams.set("provider_scope", options.providerScope);
      }
    }

    return url.toString();
  }

  async callOAuthCallback(options: {
    oauthParams: URLSearchParams,
    redirectUri: string,
    codeVerifier: string,
    state: string,
  }): Promise<{ newUser: boolean, afterCallbackRedirectUrl?: string, accessToken: string, refreshToken: string }> {
    if (!('publishableClientKey' in this.options)) {
      // TODO fix
      throw new Error("Admin session token is currently not supported for OAuth");
    }
    const as = {
      issuer: this.options.baseUrl,
      algorithm: 'oauth2',
      token_endpoint: this.getApiUrl() + '/auth/oauth/token',
    };
    const client: oauth.Client = {
      client_id: this.projectId,
      client_secret: this.options.publishableClientKey,
      token_endpoint_auth_method: 'client_secret_post',
    };
    const params = await this._networkRetryException(
      async () => oauth.validateAuthResponse(as, client, options.oauthParams, options.state),
    );
    if (oauth.isOAuth2Error(params)) {
      throw new StackAssertionError("Error validating outer OAuth response", { params }); // Handle OAuth 2.0 redirect error
    }
    const response = await oauth.authorizationCodeGrantRequest(
      as,
      client,
      params,
      options.redirectUri,
      options.codeVerifier,
    );

    const result = await oauth.processAuthorizationCodeOAuth2Response(as, client, response);
    if (oauth.isOAuth2Error(result)) {
      // TODO Handle OAuth 2.0 response body error
      throw new StackAssertionError("Outer OAuth error during authorization code response", { result });
    }
    return {
      newUser: result.is_new_user as boolean,
      afterCallbackRedirectUrl: result.after_callback_redirect_url as string | undefined,
      accessToken: result.access_token,
      refreshToken: result.refresh_token ?? throwErr("Refresh token not found in outer OAuth response"),
    };
  }

  async signOut(session: InternalSession): Promise<void> {
    const tokenObj = await session.getPotentiallyExpiredTokens();
    if (tokenObj) {
      const resOrError = await this.sendClientRequestAndCatchKnownError(
        "/auth/sessions/current",
        {
          method: "DELETE",
          headers: {
            "Content-Type": "application/json"
          },
          body: JSON.stringify({}),
        },
        session,
        [KnownErrors.RefreshTokenError]
      );
      if (resOrError.status === "error") {
        if (resOrError.error instanceof KnownErrors.RefreshTokenError) {
          // refresh token was already invalid, just continue like nothing happened
        } else {
          // this should never happen
          throw new StackAssertionError("Unexpected error", { error: resOrError.error });
        }
      } else {
        // user was signed out successfully, all good
      }
    }
    session.markInvalid();
  }

  async getClientUserByToken(session: InternalSession): Promise<CurrentUserCrud["Client"]["Read"] | null> {
    const responseOrError = await this.sendClientRequestAndCatchKnownError(
      "/users/me",
      {},
      session,
      [KnownErrors.CannotGetOwnUserWithoutUser],
    );
    if (responseOrError.status === "error") {
      if (responseOrError.error instanceof KnownErrors.CannotGetOwnUserWithoutUser) {
        return null;
      } else {
        throw new StackAssertionError("Unexpected uncaught error", { cause: responseOrError.error });
      }
    }
    const response = responseOrError.data;
    const user: CurrentUserCrud["Client"]["Read"] = await response.json();
    if (!(user as any)) throw new StackAssertionError("User endpoint returned null; this should never happen");
    return user;
  }

  async listTeamMemberProfiles(
    options: {
      teamId: string,
    },
    session: InternalSession,
  ): Promise<TeamMemberProfilesCrud['Client']['Read'][]> {
    const response = await this.sendClientRequest(
      "/team-member-profiles?team_id=" + options.teamId,
      {},
      session,
    );
    const result = await response.json() as TeamMemberProfilesCrud['Client']['List'];
    return result.items;
  }

  async listCurrentUserTeamPermissions(
    options: {
      teamId: string,
      recursive: boolean,
    },
    session: InternalSession
  ): Promise<TeamPermissionsCrud['Client']['Read'][]> {
    const response = await this.sendClientRequest(
      `/team-permissions?team_id=${options.teamId}&user_id=me&recursive=${options.recursive}`,
      {},
      session,
    );
    const result = await response.json() as TeamPermissionsCrud['Client']['List'];
    return result.items;
  }

  async listCurrentUserTeams(session: InternalSession): Promise<TeamsCrud["Client"]["Read"][]> {
    const response = await this.sendClientRequest(
      "/teams?user_id=me",
      {},
      session,
    );
    const result = await response.json() as TeamsCrud["Client"]["List"];
    return result.items;
  }

  async getClientProject(): Promise<Result<ProjectsCrud['Client']['Read'], KnownErrors["ProjectNotFound"]>> {
    const responseOrError = await this.sendClientRequestAndCatchKnownError("/projects/current", {}, null, [KnownErrors.ProjectNotFound]);
    if (responseOrError.status === "error") {
      return Result.error(responseOrError.error);
    }
    const response = responseOrError.data;
    const project: ProjectsCrud['Client']['Read'] = await response.json();
    return Result.ok(project);
  }

  async updateClientUser(update: CurrentUserCrud["Client"]["Update"], session: InternalSession) {
    await this.sendClientRequest(
      "/users/me",
      {
        method: "PATCH",
        headers: {
          "content-type": "application/json",
        },
        body: JSON.stringify(update),
      },
      session,
    );
  }

  async listProjects(session: InternalSession): Promise<InternalProjectsCrud['Client']['Read'][]> {
    const response = await this.sendClientRequest("/internal/projects", {}, session);
    if (!response.ok) {
      throw new Error("Failed to list projects: " + response.status + " " + (await response.text()));
    }

    const json = await response.json() as InternalProjectsCrud['Client']['List'];
    return json.items;
  }

  async createProject(
    project: InternalProjectsCrud['Client']['Create'],
    session: InternalSession,
  ): Promise<InternalProjectsCrud['Client']['Read']> {
    const fetchResponse = await this.sendClientRequest(
      "/internal/projects",
      {
        method: "POST",
        headers: {
          "content-type": "application/json",
        },
        body: JSON.stringify(project),
      },
      session,
    );
    if (!fetchResponse.ok) {
      throw new Error("Failed to create project: " + fetchResponse.status + " " + (await fetchResponse.text()));
    }

    const json = await fetchResponse.json();
    return json;
  }

  async createProviderAccessToken(
    provider: string,
    scope: string,
    session: InternalSession,
  ): Promise<ConnectedAccountAccessTokenCrud['Client']['Read']> {
    const response = await this.sendClientRequest(
      `/connected-accounts/me/${provider}/access-token`,
      {
        method: "POST",
        headers: {
          "content-type": "application/json",
        },
        body: JSON.stringify({ scope }),
      },
      session,
    );
    return await response.json();
  }

  async createTeamForCurrentUser(
    data: TeamsCrud['Client']['Create'],
    session: InternalSession,
  ): Promise<TeamsCrud['Client']['Read']> {
    const response = await this.sendClientRequest(
      "/teams?add_current_user=true",
      {
        method: "POST",
        headers: {
          "content-type": "application/json",
        },
        body: JSON.stringify(data),
      },
      session,
    );
    return await response.json();
  }
}
<|MERGE_RESOLUTION|>--- conflicted
+++ resolved
@@ -596,8 +596,6 @@
     }
   }
 
-<<<<<<< HEAD
-=======
   async totpMfa(
     attemptCode: string,
     totp: string,
@@ -622,7 +620,6 @@
     };
   }
 
->>>>>>> 7555fa56
   async signInWithCredential(
     email: string,
     password: string,
