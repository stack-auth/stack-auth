--- conflicted
+++ resolved
@@ -6,12 +6,9 @@
 import { AsyncStore, ReadonlyAsyncStore } from '../utils/stores';
 import { KnownError, KnownErrors } from '../known-errors';
 import { StackAssertionError } from '../utils/errors';
-<<<<<<< HEAD
 import { ProjectUpdateOptions } from './adminInterface';
-=======
 import { cookies } from '@stackframe/stack-sc';
 import { generateSecureRandomString } from '../utils/crypto';
->>>>>>> dba19eb1
 
 type UserCustomizableJson = {
   readonly displayName: string | null,
