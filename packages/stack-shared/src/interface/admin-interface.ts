--- conflicted
+++ resolved
@@ -124,17 +124,7 @@
     return await response.json();
   }
 
-<<<<<<< HEAD
-  async listInternalEmailTemplates(): Promise<{ id: string, display_name: string, tsx_source: string }[]> {
-=======
-  async listEmailTemplates(): Promise<EmailTemplateCrud['Admin']['Read'][]> {
-    const response = await this.sendAdminRequest(`/email-templates`, {}, null);
-    const result = await response.json() as EmailTemplateCrud['Admin']['List'];
-    return result.items;
-  }
-
-  async listInternalEmailTemplatesNew(): Promise<{ id: string, display_name: string, theme_id?: string, tsx_source: string }[]> {
->>>>>>> 6cd34a88
+  async listInternalEmailTemplates(): Promise<{ id: string, display_name: string, theme_id?: string, tsx_source: string }[]> {
     const response = await this.sendAdminRequest(`/internal/email-templates`, {}, null);
     const result = await response.json() as { templates: { id: string, display_name: string, theme_id?: string, tsx_source: string }[] };
     return result.templates;
@@ -438,11 +428,7 @@
     );
   }
 
-<<<<<<< HEAD
-  async updateEmailTemplate(id: string, tsxSource: string): Promise<{ rendered_html: string }> {
-=======
-  async updateNewEmailTemplate(id: string, tsxSource: string, themeId: string | null | false): Promise<{ rendered_html: string }> {
->>>>>>> 6cd34a88
+  async updateEmailTemplate(id: string, tsxSource: string, themeId: string | null | false): Promise<{ rendered_html: string }> {
     const response = await this.sendAdminRequest(
       `/internal/email-templates/${id}`,
       {
@@ -456,30 +442,4 @@
     );
     return await response.json();
   }
-<<<<<<< HEAD
-=======
-
-  async getAllProjectsIdsForMigration(cursor?: string): Promise<{ project_ids: string[], next_cursor: string | null }> {
-    const queryParams = cursor ? `?cursor=${encodeURIComponent(cursor)}` : '';
-    const response = await this.sendAdminRequest(
-      `/internal/email-templates/temp/all${queryParams}`,
-      {
-        method: "GET",
-      },
-      null,
-    );
-    return await response.json();
-  }
-
-  async convertEmailTemplates(projectId: string): Promise<{ templates_converted: number, total_templates: number, rendered: Array<{ legacy_template_content: any, template_type: string, rendered_html: string | null }> }> {
-    const response = await this.sendAdminRequest(
-      `/internal/email-templates/temp/${projectId}`,
-      {
-        method: "POST",
-      },
-      null,
-    );
-    return await response.json();
-  }
->>>>>>> 6cd34a88
 }