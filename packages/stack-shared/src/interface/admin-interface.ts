import { InternalSession } from "../sessions";
import { EmailTemplateCrud, EmailTemplateType } from "./crud/email-templates";
import { InternalEmailsCrud } from "./crud/emails";
import { InternalApiKeysCrud } from "./crud/internal-api-keys";
import { ProjectPermissionDefinitionsCrud } from "./crud/project-permissions";
import { ProjectsCrud } from "./crud/projects";
import { SvixTokenCrud } from "./crud/svix-token";
import { TeamPermissionDefinitionsCrud } from "./crud/team-permissions";
import { ServerAuthApplicationOptions, StackServerInterface } from "./server-interface";

export type AdminAuthApplicationOptions = ServerAuthApplicationOptions &(
  | {
    superSecretAdminKey: string,
  }
  | {
    projectOwnerSession: InternalSession,
  }
);

export type InternalApiKeyCreateCrudRequest = {
  has_publishable_client_key: boolean,
  has_secret_server_key: boolean,
  has_super_secret_admin_key: boolean,
  expires_at_millis: number,
  description: string,
};

export type InternalApiKeyCreateCrudResponse = InternalApiKeysCrud["Admin"]["Read"] & {
  publishable_client_key?: string,
  secret_server_key?: string,
  super_secret_admin_key?: string,
};

export class StackAdminInterface extends StackServerInterface {
  constructor(public readonly options: AdminAuthApplicationOptions) {
    super(options);
  }

  public async sendAdminRequest(path: string, options: RequestInit, session: InternalSession | null, requestType: "admin" = "admin") {
    return await this.sendServerRequest(
      path,
      {
        ...options,
        headers: {
          "x-stack-super-secret-admin-key": "superSecretAdminKey" in this.options ? this.options.superSecretAdminKey : "",
          ...options.headers,
        },
      },
      session,
      requestType,
    );
  }

  async getProject(): Promise<ProjectsCrud["Admin"]["Read"]> {
    const response = await this.sendAdminRequest(
      "/internal/projects/current",
      {
        method: "GET",
      },
      null,
    );
    return await response.json();
  }

  async updateProject(update: ProjectsCrud["Admin"]["Update"]): Promise<ProjectsCrud["Admin"]["Read"]> {
    const response = await this.sendAdminRequest(
      "/internal/projects/current",
      {
        method: "PATCH",
        headers: {
          "content-type": "application/json",
        },
        body: JSON.stringify(update),
      },
      null,
    );
    return await response.json();
  }

  async createInternalApiKey(
    options: InternalApiKeyCreateCrudRequest,
  ): Promise<InternalApiKeyCreateCrudResponse> {
    const response = await this.sendAdminRequest(
      "/internal/api-keys",
      {
        method: "POST",
        headers: {
          "content-type": "application/json",
        },
        body: JSON.stringify(options),
      },
      null,
    );
    return await response.json();
  }

  async listInternalApiKeys(): Promise<InternalApiKeysCrud["Admin"]["Read"][]> {
    const response = await this.sendAdminRequest("/internal/api-keys", {}, null);
    const result = await response.json() as InternalApiKeysCrud["Admin"]["List"];
    return result.items;
  }

  async revokeInternalApiKeyById(id: string) {
    await this.sendAdminRequest(
      `/internal/api-keys/${id}`, {
        method: "PATCH",
        headers: {
          "content-type": "application/json",
        },
        body: JSON.stringify({
          revoked: true,
        }),
      },
      null,
    );
  }

  async getInternalApiKey(id: string, session: InternalSession): Promise<InternalApiKeysCrud["Admin"]["Read"]> {
    const response = await this.sendAdminRequest(`/internal/api-keys/${id}`, {}, session);
    return await response.json();
  }

  async listEmailTemplates(): Promise<EmailTemplateCrud['Admin']['Read'][]> {
    const response = await this.sendAdminRequest(`/email-templates`, {}, null);
    const result = await response.json() as EmailTemplateCrud['Admin']['List'];
    return result.items;
  }

  async updateEmailTemplate(type: EmailTemplateType, data: EmailTemplateCrud['Admin']['Update']): Promise<EmailTemplateCrud['Admin']['Read']> {
    const result = await this.sendAdminRequest(
      `/email-templates/${type}`,
      {
        method: "PATCH",
        headers: {
          "content-type": "application/json",
        },
        body: JSON.stringify(data),
      },
      null,
    );
    return await result.json();
  }

  async resetEmailTemplate(type: EmailTemplateType): Promise<void> {
    await this.sendAdminRequest(
      `/email-templates/${type}`,
      { method: "DELETE" },
      null
    );
  }

  // Team permission definitions methods
  async listTeamPermissionDefinitions(): Promise<TeamPermissionDefinitionsCrud['Admin']['Read'][]> {
    const response = await this.sendAdminRequest(`/team-permission-definitions`, {}, null);
    const result = await response.json() as TeamPermissionDefinitionsCrud['Admin']['List'];
    return result.items;
  }

  async createTeamPermissionDefinition(data: TeamPermissionDefinitionsCrud['Admin']['Create']): Promise<TeamPermissionDefinitionsCrud['Admin']['Read']> {
    const response = await this.sendAdminRequest(
      "/team-permission-definitions",
      {
        method: "POST",
        headers: {
          "content-type": "application/json",
        },
        body: JSON.stringify(data),
      },
      null,
    );
    return await response.json();
  }

  async updateTeamPermissionDefinition(permissionId: string, data: TeamPermissionDefinitionsCrud['Admin']['Update']): Promise<TeamPermissionDefinitionsCrud['Admin']['Read']> {
    const response = await this.sendAdminRequest(
      `/team-permission-definitions/${permissionId}`,
      {
        method: "PATCH",
        headers: {
          "content-type": "application/json",
        },
        body: JSON.stringify(data),
      },
      null,
    );
    return await response.json();
  }

  async deleteTeamPermissionDefinition(permissionId: string): Promise<void> {
    await this.sendAdminRequest(
      `/team-permission-definitions/${permissionId}`,
      { method: "DELETE" },
      null,
    );
  }

  async listProjectPermissionDefinitions(): Promise<ProjectPermissionDefinitionsCrud['Admin']['Read'][]> {
    const response = await this.sendAdminRequest(`/project-permission-definitions`, {}, null);
    const result = await response.json() as ProjectPermissionDefinitionsCrud['Admin']['List'];
    return result.items;
  }

  async createProjectPermissionDefinition(data: ProjectPermissionDefinitionsCrud['Admin']['Create']): Promise<ProjectPermissionDefinitionsCrud['Admin']['Read']> {
    const response = await this.sendAdminRequest(
      "/project-permission-definitions",
      {
        method: "POST",
        headers: {
          "content-type": "application/json",
        },
        body: JSON.stringify(data),
      },
      null,
    );
    return await response.json();
  }

  async updateProjectPermissionDefinition(permissionId: string, data: ProjectPermissionDefinitionsCrud['Admin']['Update']): Promise<ProjectPermissionDefinitionsCrud['Admin']['Read']> {
    const response = await this.sendAdminRequest(
      `/project-permission-definitions/${permissionId}`,
      {
        method: "PATCH",
        headers: {
          "content-type": "application/json",
        },
        body: JSON.stringify(data),
      },
      null,
    );
    return await response.json();
  }

  async deleteProjectPermissionDefinition(permissionId: string): Promise<void> {
    await this.sendAdminRequest(
      `/project-permission-definitions/${permissionId}`,
      { method: "DELETE" },
      null,
    );
  }

  async getSvixToken(): Promise<SvixTokenCrud["Admin"]["Read"]> {
    const response = await this.sendAdminRequest(
      "/webhooks/svix-token",
      {
        method: "POST",
        headers: {
          "content-type": "application/json",
        },
        body: JSON.stringify({}),
      },
      null,
    );
    return await response.json();
  }

  async deleteProject(): Promise<void> {
    await this.sendAdminRequest(
      "/internal/projects/current",
      {
        method: "DELETE",
      },
      null,
    );
  }

  async getMetrics(): Promise<any> {
    const response = await this.sendAdminRequest(
      "/internal/metrics",
      {
        method: "GET",
      },
      null,
    );
    return await response.json();
  }

  async sendTestEmail(data: {
    recipient_email: string,
    email_config: {
      host: string,
      port: number,
      username: string,
      password: string,
      sender_email: string,
      sender_name: string,
    },
  }): Promise<{ success: boolean, error_message?: string }> {
    const response = await this.sendAdminRequest(`/internal/send-test-email`, {
      method: "POST",
      headers: {
        "content-type": "application/json",
      },
      body: JSON.stringify(data),
    }, null);
    return await response.json();
  }

  async listSentEmails(): Promise<InternalEmailsCrud["Admin"]["List"]> {
    const response = await this.sendAdminRequest("/internal/emails", {
      method: "GET",
    }, null);
    return await response.json();
  }

  async sendEmail(options: {
    user_ids: string[],
    subject: string,
    html: string,
    notification_category_name: string,
  }): Promise<void> {
    await this.sendAdminRequest("/emails/send-email", {
      method: "POST",
      headers: {
        "content-type": "application/json",
      },
      body: JSON.stringify(options),
    }, null);
  }

  async sendSignInInvitationEmail(
    email: string,
    callbackUrl: string,
  ): Promise<void> {
    await this.sendAdminRequest(
      "/internal/send-sign-in-invitation",
      {
        method: "POST",
        headers: {
          "Content-Type": "application/json"
        },
        body: JSON.stringify({
          email,
          callback_url: callbackUrl,
        }),
      },
      null,
    );
  }

<<<<<<< HEAD
  async renderEmailThemePreview(theme: string): Promise<{ html: string }> {
    const response = await this.sendAdminRequest(`/emails/render-theme?theme=${theme}`, {
      method: "GET",
    }, null);
    return await response.json();
  }

  async createEmailThemeDevServer(): Promise<{ repoId: string, previewUrl: string }> {
    const response = await this.sendAdminRequest(
      `/emails/dev-server`,
      {
        method: "POST",
      },
      null,
    );
    const result = await response.json();
    return {
      repoId: result.repo_id,
      previewUrl: result.preview_url,
    };
  }

  async requestEmailThemeDevServer(repoId: string): Promise<{ previewUrl: string }> {
    const response = await this.sendAdminRequest(
      `/emails/dev-server?repoId=${repoId}`,
      { method: "GET" },
      null,
    );
    const result = await response.json();
    return {
      previewUrl: result.preview_url,
    };
  }

  async getEmailThemeDevServerFile(repoId: string, file: "theme"): Promise<{ content: string }> {
    const response = await this.sendAdminRequest(
      `/emails/dev-server/file?file=${file}&repo_id=${repoId}`,
      { method: "GET" },
      null,
    );
    return await response.json();
  }

  async updateEmailThemeDevServerFile(repoId: string, file: "theme", content: string): Promise<{ success: boolean }> {
    const response = await this.sendAdminRequest(
      `/emails/dev-server/file`,
      {
        method: "POST",
        headers: {
          "content-type": "application/json",
        },
        body: JSON.stringify({
          file,
          repo_id: repoId,
          content,
        }),
      },
      null,
    );
    return await response.json();
  }

  async sendDevServerChatMessage(
    repoId: string,
    messages: Array<{ role: string, content: string }>,
    abortSignal?: AbortSignal,
  ): Promise<{ content: Array<{ type: "text", text: string }> }> {
    const response = await this.sendAdminRequest(
      `/emails/dev-server/chat`,
      {
        method: "POST",
        headers: {
          "content-type": "application/json",
        },
        body: JSON.stringify({ repo_id: repoId, messages }),
        signal: abortSignal,
      },
      null,
    );
=======
  async renderEmailThemePreview(theme: string, content: string): Promise<{ html: string }> {
    const response = await this.sendAdminRequest(`/emails/render-email`, {
      method: "POST",
      headers: {
        "content-type": "application/json",
      },
      body: JSON.stringify({
        theme,
        preview_html: content,
      }),
    }, null);
>>>>>>> 0de94ada
    return await response.json();
  }
}<|MERGE_RESOLUTION|>--- conflicted
+++ resolved
@@ -337,14 +337,6 @@
     );
   }
 
-<<<<<<< HEAD
-  async renderEmailThemePreview(theme: string): Promise<{ html: string }> {
-    const response = await this.sendAdminRequest(`/emails/render-theme?theme=${theme}`, {
-      method: "GET",
-    }, null);
-    return await response.json();
-  }
-
   async createEmailThemeDevServer(): Promise<{ repoId: string, previewUrl: string }> {
     const response = await this.sendAdminRequest(
       `/emails/dev-server`,
@@ -417,7 +409,8 @@
       },
       null,
     );
-=======
+    return await response.json();
+  }
   async renderEmailThemePreview(theme: string, content: string): Promise<{ html: string }> {
     const response = await this.sendAdminRequest(`/emails/render-email`, {
       method: "POST",
@@ -429,7 +422,6 @@
         preview_html: content,
       }),
     }, null);
->>>>>>> 0de94ada
     return await response.json();
   }
 }