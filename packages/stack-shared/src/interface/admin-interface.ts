import { InternalSession } from "../sessions";
import { ConfigCrud, ConfigOverrideCrud } from "./crud/config";
import { InternalEmailsCrud } from "./crud/emails";
import { InternalApiKeysCrud } from "./crud/internal-api-keys";
import { ProjectPermissionDefinitionsCrud } from "./crud/project-permissions";
import { ProjectsCrud } from "./crud/projects";
import { SvixTokenCrud } from "./crud/svix-token";
import { TeamPermissionDefinitionsCrud } from "./crud/team-permissions";
import { ServerAuthApplicationOptions, StackServerInterface } from "./server-interface";

export type ChatContent = Array<
  | { type: "text", text: string }
  | { type: "tool-call", toolName: string, toolCallId: string, args: any, argsText: string, result: any }
>;

export type AdminAuthApplicationOptions = ServerAuthApplicationOptions &(
  | {
    superSecretAdminKey: string,
  }
  | {
    projectOwnerSession: InternalSession,
  }
);

export type InternalApiKeyCreateCrudRequest = {
  has_publishable_client_key: boolean,
  has_secret_server_key: boolean,
  has_super_secret_admin_key: boolean,
  expires_at_millis: number,
  description: string,
};

export type InternalApiKeyCreateCrudResponse = InternalApiKeysCrud["Admin"]["Read"] & {
  publishable_client_key?: string,
  secret_server_key?: string,
  super_secret_admin_key?: string,
};

export class StackAdminInterface extends StackServerInterface {
  constructor(public readonly options: AdminAuthApplicationOptions) {
    super(options);
  }

  public async sendAdminRequest(path: string, options: RequestInit, session: InternalSession | null, requestType: "admin" = "admin") {
    return await this.sendServerRequest(
      path,
      {
        ...options,
        headers: {
          "x-stack-super-secret-admin-key": "superSecretAdminKey" in this.options ? this.options.superSecretAdminKey : "",
          ...options.headers,
        },
      },
      session,
      requestType,
    );
  }

  async getProject(): Promise<ProjectsCrud["Admin"]["Read"]> {
    const response = await this.sendAdminRequest(
      "/internal/projects/current",
      {
        method: "GET",
      },
      null,
    );
    return await response.json();
  }

  async updateProject(update: ProjectsCrud["Admin"]["Update"]): Promise<ProjectsCrud["Admin"]["Read"]> {
    const response = await this.sendAdminRequest(
      "/internal/projects/current",
      {
        method: "PATCH",
        headers: {
          "content-type": "application/json",
        },
        body: JSON.stringify(update),
      },
      null,
    );
    return await response.json();
  }

  async createInternalApiKey(
    options: InternalApiKeyCreateCrudRequest,
  ): Promise<InternalApiKeyCreateCrudResponse> {
    const response = await this.sendAdminRequest(
      "/internal/api-keys",
      {
        method: "POST",
        headers: {
          "content-type": "application/json",
        },
        body: JSON.stringify(options),
      },
      null,
    );
    return await response.json();
  }

  async listInternalApiKeys(): Promise<InternalApiKeysCrud["Admin"]["Read"][]> {
    const response = await this.sendAdminRequest("/internal/api-keys", {}, null);
    const result = await response.json() as InternalApiKeysCrud["Admin"]["List"];
    return result.items;
  }

  async revokeInternalApiKeyById(id: string) {
    await this.sendAdminRequest(
      `/internal/api-keys/${id}`, {
        method: "PATCH",
        headers: {
          "content-type": "application/json",
        },
        body: JSON.stringify({
          revoked: true,
        }),
      },
      null,
    );
  }

  async getInternalApiKey(id: string, session: InternalSession): Promise<InternalApiKeysCrud["Admin"]["Read"]> {
    const response = await this.sendAdminRequest(`/internal/api-keys/${id}`, {}, session);
    return await response.json();
  }

  async listInternalEmailTemplates(): Promise<{ id: string, display_name: string, theme_id?: string, tsx_source: string }[]> {
    const response = await this.sendAdminRequest(`/internal/email-templates`, {}, null);
    const result = await response.json() as { templates: { id: string, display_name: string, theme_id?: string, tsx_source: string }[] };
    return result.templates;
  }

  async listEmailThemes(): Promise<{ id: string, display_name: string }[]> {
    const response = await this.sendAdminRequest(`/internal/email-themes`, {}, null);
    const result = await response.json() as { themes: { id: string, display_name: string }[] };
    return result.themes;
  }


  // Team permission definitions methods
  async listTeamPermissionDefinitions(): Promise<TeamPermissionDefinitionsCrud['Admin']['Read'][]> {
    const response = await this.sendAdminRequest(`/team-permission-definitions`, {}, null);
    const result = await response.json() as TeamPermissionDefinitionsCrud['Admin']['List'];
    return result.items;
  }

  async createTeamPermissionDefinition(data: TeamPermissionDefinitionsCrud['Admin']['Create']): Promise<TeamPermissionDefinitionsCrud['Admin']['Read']> {
    const response = await this.sendAdminRequest(
      "/team-permission-definitions",
      {
        method: "POST",
        headers: {
          "content-type": "application/json",
        },
        body: JSON.stringify(data),
      },
      null,
    );
    return await response.json();
  }

  async updateTeamPermissionDefinition(permissionId: string, data: TeamPermissionDefinitionsCrud['Admin']['Update']): Promise<TeamPermissionDefinitionsCrud['Admin']['Read']> {
    const response = await this.sendAdminRequest(
      `/team-permission-definitions/${permissionId}`,
      {
        method: "PATCH",
        headers: {
          "content-type": "application/json",
        },
        body: JSON.stringify(data),
      },
      null,
    );
    return await response.json();
  }

  async deleteTeamPermissionDefinition(permissionId: string): Promise<void> {
    await this.sendAdminRequest(
      `/team-permission-definitions/${permissionId}`,
      { method: "DELETE" },
      null,
    );
  }

  async listProjectPermissionDefinitions(): Promise<ProjectPermissionDefinitionsCrud['Admin']['Read'][]> {
    const response = await this.sendAdminRequest(`/project-permission-definitions`, {}, null);
    const result = await response.json() as ProjectPermissionDefinitionsCrud['Admin']['List'];
    return result.items;
  }

  async createProjectPermissionDefinition(data: ProjectPermissionDefinitionsCrud['Admin']['Create']): Promise<ProjectPermissionDefinitionsCrud['Admin']['Read']> {
    const response = await this.sendAdminRequest(
      "/project-permission-definitions",
      {
        method: "POST",
        headers: {
          "content-type": "application/json",
        },
        body: JSON.stringify(data),
      },
      null,
    );
    return await response.json();
  }

  async updateProjectPermissionDefinition(permissionId: string, data: ProjectPermissionDefinitionsCrud['Admin']['Update']): Promise<ProjectPermissionDefinitionsCrud['Admin']['Read']> {
    const response = await this.sendAdminRequest(
      `/project-permission-definitions/${permissionId}`,
      {
        method: "PATCH",
        headers: {
          "content-type": "application/json",
        },
        body: JSON.stringify(data),
      },
      null,
    );
    return await response.json();
  }

  async deleteProjectPermissionDefinition(permissionId: string): Promise<void> {
    await this.sendAdminRequest(
      `/project-permission-definitions/${permissionId}`,
      { method: "DELETE" },
      null,
    );
  }

  async getSvixToken(): Promise<SvixTokenCrud["Admin"]["Read"]> {
    const response = await this.sendAdminRequest(
      "/webhooks/svix-token",
      {
        method: "POST",
        headers: {
          "content-type": "application/json",
        },
        body: JSON.stringify({}),
      },
      null,
    );
    return await response.json();
  }

  async deleteProject(): Promise<void> {
    await this.sendAdminRequest(
      "/internal/projects/current",
      {
        method: "DELETE",
      },
      null,
    );
  }

  async getMetrics(): Promise<any> {
    const response = await this.sendAdminRequest(
      "/internal/metrics",
      {
        method: "GET",
      },
      null,
    );
    return await response.json();
  }

  async sendTestEmail(data: {
    recipient_email: string,
    email_config: {
      host: string,
      port: number,
      username: string,
      password: string,
      sender_email: string,
      sender_name: string,
    },
  }): Promise<{ success: boolean, error_message?: string }> {
    const response = await this.sendAdminRequest(`/internal/send-test-email`, {
      method: "POST",
      headers: {
        "content-type": "application/json",
      },
      body: JSON.stringify(data),
    }, null);
    return await response.json();
  }

  async listSentEmails(): Promise<InternalEmailsCrud["Admin"]["List"]> {
    const response = await this.sendAdminRequest("/internal/emails", {
      method: "GET",
    }, null);
    return await response.json();
  }

  async sendEmail(options: {
    user_ids: string[],
    subject: string,
    html: string,
    notification_category_name: string,
  }): Promise<void> {
    await this.sendAdminRequest("/emails/send-email", {
      method: "POST",
      headers: {
        "content-type": "application/json",
      },
      body: JSON.stringify(options),
    }, null);
  }

  async sendSignInInvitationEmail(
    email: string,
    callbackUrl: string,
  ): Promise<void> {
    await this.sendAdminRequest(
      "/internal/send-sign-in-invitation",
      {
        method: "POST",
        headers: {
          "Content-Type": "application/json"
        },
        body: JSON.stringify({
          email,
          callback_url: callbackUrl,
        }),
      },
      null,
    );
  }


  async sendChatMessage(
    threadId: string,
    contextType: "email-theme" | "email-template",
    messages: Array<{ role: string, content: any }>,
    abortSignal?: AbortSignal,
  ): Promise<{ content: ChatContent }> {
    const response = await this.sendAdminRequest(
      `/internal/ai-chat/${threadId}`,
      {
        method: "POST",
        headers: {
          "content-type": "application/json",
        },
        body: JSON.stringify({ context_type: contextType, messages }),
        signal: abortSignal,
      },
      null,
    );
    return await response.json();
  }

  async saveChatMessage(threadId: string, message: any): Promise<void> {
    await this.sendAdminRequest(
      `/internal/ai-chat/${threadId}`,
      {
        method: "PATCH",
        headers: {
          "content-type": "application/json",
        },
        body: JSON.stringify({ message }),
      },
      null,
    );
  }

  async listChatMessages(threadId: string): Promise<{ messages: Array<any> }> {
    const response = await this.sendAdminRequest(
      `/internal/ai-chat/${threadId}`,
      { method: "GET" },
      null,
    );
    return await response.json();
  }

  async renderEmailPreview(options: { themeId?: string | null | false, themeTsxSource?: string, templateId?: string, templateTsxSource?: string }): Promise<{ html: string }> {
    const response = await this.sendAdminRequest(`/emails/render-email`, {
      method: "POST",
      headers: {
        "content-type": "application/json",
      },
      body: JSON.stringify({
        theme_id: options.themeId,
        theme_tsx_source: options.themeTsxSource,
        template_id: options.templateId,
        template_tsx_source: options.templateTsxSource,
      }),
    }, null);
    return await response.json();
  }

  async createEmailTheme(displayName: string): Promise<{ id: string }> {
    const response = await this.sendAdminRequest(
      `/internal/email-themes`,
      {
        method: "POST",
        headers: {
          "content-type": "application/json",
        },
        body: JSON.stringify({
          display_name: displayName,
        }),
      },
      null,
    );
    return await response.json();
  }

  async getEmailTheme(id: string): Promise<{ display_name: string, tsx_source: string }> {
    const response = await this.sendAdminRequest(
      `/internal/email-themes/${id}`,
      { method: "GET" },
      null,
    );
    return await response.json();
  }

  async updateEmailTheme(id: string, tsxSource: string): Promise<void> {
    await this.sendAdminRequest(
      `/internal/email-themes/${id}`,
      {
        method: "PATCH",
        headers: {
          "content-type": "application/json",
        },
        body: JSON.stringify({
          tsx_source: tsxSource,
        }),
      },
      null,
    );
  }

  async updateEmailTemplate(id: string, tsxSource: string, themeId: string | null | false): Promise<{ rendered_html: string }> {
    const response = await this.sendAdminRequest(
      `/internal/email-templates/${id}`,
      {
        method: "PATCH",
        headers: {
          "content-type": "application/json",
        },
        body: JSON.stringify({ tsx_source: tsxSource, theme_id: themeId }),
      },
      null,
    );
    return await response.json();
  }

  async getConfig(): Promise<ConfigCrud["Admin"]["Read"]> {
    const response = await this.sendAdminRequest(
      `/internal/config`,
      { method: "GET" },
      null,
    );
    return await response.json();
  }

  async updateConfig(data: { configOverride: any }): Promise<ConfigOverrideCrud["Admin"]["Read"]> {
    const response = await this.sendAdminRequest(
      `/internal/config/override`,
      {
        method: "PATCH",
        headers: {
          "content-type": "application/json",
        },
        body: JSON.stringify({ config_override_string: JSON.stringify(data.configOverride) }),
      },
      null,
    );
    return await response.json();
  }
  async createEmailTemplate(displayName: string): Promise<{ id: string }> {
    const response = await this.sendAdminRequest(
      `/internal/email-templates`,
      {
        method: "POST",
        headers: {
          "content-type": "application/json",
        },
        body: JSON.stringify({
          display_name: displayName,
        }),
      },
      null,
    );
    return await response.json();
  }
<<<<<<< HEAD

  async setupPayments(): Promise<{ url: string }> {
    const response = await this.sendAdminRequest(
      "/internal/payments/setup",
      {
        method: "POST",
        headers: {
          "content-type": "application/json",
        },
        body: JSON.stringify({}),
      },
      null,
    );
    return await response.json();
  }

  async createPaymentsAccountSession(): Promise<{ client_secret: string }> {
    const response = await this.sendAdminRequest(
      "/internal/payments/account-session",
      {
        method: "POST",
        headers: {
          "content-type": "application/json",
        },
        body: JSON.stringify({}),
      },
      null,
    );
    return await response.json();
  }

  async createPurchaseUrl(options: { customer_id: string, offer_id: string }): Promise<string> {
    const response = await this.sendAdminRequest(
      "/payments/purchases/create-purchase-url",
      {
        method: "POST",
        headers: {
          "content-type": "application/json",
        },
        body: JSON.stringify(options),
      },
      null,
    );
    const result = await response.json() as { url: string };
    return result.url;
  }

=======
>>>>>>> 202f54d7
}<|MERGE_RESOLUTION|>--- conflicted
+++ resolved
@@ -483,7 +483,6 @@
     );
     return await response.json();
   }
-<<<<<<< HEAD
 
   async setupPayments(): Promise<{ url: string }> {
     const response = await this.sendAdminRequest(
@@ -531,6 +530,4 @@
     return result.url;
   }
 
-=======
->>>>>>> 202f54d7
 }