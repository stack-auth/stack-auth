--- conflicted
+++ resolved
@@ -26,12 +26,8 @@
             Save
           </Button>
           <Button
-<<<<<<< HEAD
-            variant='outline'
-=======
             size='sm'
             variant='secondary'
->>>>>>> f5c549a5
             onClick={() => {
               setEditingValue(props.value);
               setEditing(false);
