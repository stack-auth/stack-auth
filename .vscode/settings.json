--- conflicted
+++ resolved
@@ -19,11 +19,8 @@
     "hostable",
     "INBUCKET",
     "Jwks",
-<<<<<<< HEAD
     "lucide",
-=======
     "Luma",
->>>>>>> 89696a40
     "midfix",
     "Millis",
     "mjsx",
