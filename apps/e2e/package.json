--- conflicted
+++ resolved
@@ -1,10 +1,6 @@
 {
   "name": "@stackframe/e2e-tests",
-<<<<<<< HEAD
-  "version": "2.8.26",
-=======
   "version": "2.8.27",
->>>>>>> ffb720dd
   "private": true,
   "type": "module",
   "scripts": {
