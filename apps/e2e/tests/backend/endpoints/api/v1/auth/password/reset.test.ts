import { StackAssertionError, throwErr } from "@stackframe/stack-shared/dist/utils/errors";
import { expect } from "vitest";
import { it, localRedirectUrl, localRedirectUrlRegex } from "../../../../../../helpers";
import { Auth, backendContext, niceBackendFetch } from "../../../../../backend-helpers";

async function getResetCode() {
  const mailbox = backendContext.value.mailbox;
  const response = await niceBackendFetch("/api/v1/auth/password/send-reset-code", {
    method: "POST",
    accessType: "client",
    body: {
      email: mailbox.emailAddress,
      callback_url: localRedirectUrl,
    },
  });
  expect(response).toMatchInlineSnapshot(`
    NiceResponse {
      "status": 200,
      "body": { "success": "maybe, only if user with e-mail exists" },
      "headers": Headers { <some fields may have been hidden> },
    }
  `);
  const messages = await backendContext.value.mailbox.fetchMessages();
  const messagesNoBody = await backendContext.value.mailbox.fetchMessages({ noBody: true });
<<<<<<< HEAD
  expect(messagesNoBody.at(-1)).toMatchInlineSnapshot(`
     MailboxMessage {
=======
  expect(messagesNoBody.find(m => m.subject.includes("Reset your password at"))).toMatchInlineSnapshot(`
    MailboxMessage {
>>>>>>> ffb720dd
      "from": "Stack Dashboard <noreply@example.com>",
      "subject": "Mock subject, <Subject value=\\"{\\"Reset your password at \\" + project.displayName} />\\"",
      "to": ["<default-mailbox--<stripped UUID>@stack-generated.example.com>"],
      <some fields may have been hidden>,
    }
  `);
  const resetCodeMessage = messages.find((m) => m.subject.includes("Reset your password at")) ?? throwErr("Reset code message not found");
  const resetCodeUrls = resetCodeMessage.body?.text.match(localRedirectUrlRegex) ?? throwErr("Reset code regex not matched");
  if (resetCodeUrls.length !== 1) {
    throw new StackAssertionError(`Expected exactly one reset code link, received ${resetCodeUrls.length}`, { resetCodeMessage });
  }
  const resetCodeUrl = new URL(resetCodeUrls[0]);
  return resetCodeUrl.searchParams.get("code") ?? throwErr(`Expected reset code link to contain code query param, received ${resetCodeUrl}`);
}


it("should reset the password", async ({ expect }) => {
  await Auth.Password.signUpWithEmail();
  await Auth.signOut();
  const resetCode = await getResetCode();
  const response = await niceBackendFetch("/api/v1/auth/password/reset", {
    method: "POST",
    accessType: "client",
    body: {
      code: resetCode,
      password: "this-is-a-new-password",
    },
  });
  expect(response).toMatchInlineSnapshot(`
    NiceResponse {
      "status": 200,
      "body": { "success": true },
      "headers": Headers { <some fields may have been hidden> },
    }
  `);
  await Auth.expectToBeSignedOut();
  await Auth.Password.signInWithEmail({ password: "this-is-a-new-password" });
  await Auth.expectToBeSignedIn();
});

it("should set a password if signed up with magic link", async ({ expect }) => {
  await Auth.Otp.signIn();
  await Auth.signOut();
  const resetCode = await getResetCode();
  const response = await niceBackendFetch("/api/v1/auth/password/reset", {
    method: "POST",
    accessType: "client",
    body: {
      code: resetCode,
      password: "this-is-a-new-password",
    },
  });
  expect(response).toMatchInlineSnapshot(`
    NiceResponse {
      "status": 200,
      "body": { "success": true },
      "headers": Headers { <some fields may have been hidden> },
    }
  `);
  await Auth.expectToBeSignedOut();
  await Auth.Password.signInWithEmail({ password: "this-is-a-new-password" });
  await Auth.expectToBeSignedIn();
});

it("should not reset the password if it's too weak", async ({ expect }) => {
  await Auth.Password.signUpWithEmail();
  await Auth.signOut();
  const resetCode = await getResetCode();
  const response = await niceBackendFetch("/api/v1/auth/password/reset", {
    method: "POST",
    accessType: "client",
    body: {
      code: resetCode,
      password: "short",
    },
  });
  expect(response).toMatchInlineSnapshot(`
    NiceResponse {
      "status": 400,
      "body": {
        "code": "PASSWORD_TOO_SHORT",
        "details": { "min_length": 8 },
        "error": "Password too short. Minimum length is 8.",
      },
      "headers": Headers {
        "x-stack-known-error": "PASSWORD_TOO_SHORT",
        <some fields may have been hidden>,
      },
    }
  `);
});

it("should be able to check the password reset code without using it", async ({ expect }) => {
  await Auth.Password.signUpWithEmail();
  await Auth.signOut();
  const resetCode = await getResetCode();
  const checkResponse1 = await niceBackendFetch("/api/v1/auth/password/reset/check-code", {
    method: "POST",
    accessType: "client",
    body: {
      code: resetCode,
    },
  });
  expect(checkResponse1).toMatchInlineSnapshot(`
    NiceResponse {
      "status": 200,
      "body": { "is_code_valid": true },
      "headers": Headers { <some fields may have been hidden> },
    }
  `);
  const response = await niceBackendFetch("/api/v1/auth/password/reset", {
    method: "POST",
    accessType: "client",
    body: {
      code: resetCode,
      password: "this-is-a-new-password",
    },
  });
  expect(response).toMatchInlineSnapshot(`
    NiceResponse {
      "status": 200,
      "body": { "success": true },
      "headers": Headers { <some fields may have been hidden> },
    }
  `);
  const checkResponse2 = await niceBackendFetch("/api/v1/auth/password/reset/check-code", {
    method: "POST",
    accessType: "client",
    body: {
      code: resetCode,
    },
  });
  expect(checkResponse2).toMatchInlineSnapshot(`
    NiceResponse {
      "status": 409,
      "body": {
        "code": "VERIFICATION_CODE_ALREADY_USED",
        "error": "The verification link has already been used.",
      },
      "headers": Headers {
        "x-stack-known-error": "VERIFICATION_CODE_ALREADY_USED",
        <some fields may have been hidden>,
      },
    }
  `);
});

it.todo("should not be able to reset password if password authentication is disabled on the project after the verification code was sent");

it.todo("should not be able to reset password if email authentication is disabled on the user after the verification code was sent");

it.todo("should not reset password if primary e-mail changed since sign-in code was sent");<|MERGE_RESOLUTION|>--- conflicted
+++ resolved
@@ -22,15 +22,10 @@
   `);
   const messages = await backendContext.value.mailbox.fetchMessages();
   const messagesNoBody = await backendContext.value.mailbox.fetchMessages({ noBody: true });
-<<<<<<< HEAD
-  expect(messagesNoBody.at(-1)).toMatchInlineSnapshot(`
-     MailboxMessage {
-=======
   expect(messagesNoBody.find(m => m.subject.includes("Reset your password at"))).toMatchInlineSnapshot(`
     MailboxMessage {
->>>>>>> ffb720dd
       "from": "Stack Dashboard <noreply@example.com>",
-      "subject": "Mock subject, <Subject value=\\"{\\"Reset your password at \\" + project.displayName} />\\"",
+      "subject": "Reset your password at Stack Dashboard",
       "to": ["<default-mailbox--<stripped UUID>@stack-generated.example.com>"],
       <some fields may have been hidden>,
     }
