import { throwErr } from "@stackframe/stack-shared/dist/utils/errors";
import { it } from "../../../../../../helpers";
import { Auth, Project, backendContext, niceBackendFetch } from "../../../../../backend-helpers";

it("should sign up new users and sign in existing users", async ({ expect }) => {
  const res1 = await Auth.Otp.signIn();
  expect(res1.signInResponse).toMatchInlineSnapshot(`
    NiceResponse {
      "status": 200,
      "body": {
        "access_token": <stripped field 'access_token'>,
        "is_new_user": true,
        "refresh_token": <stripped field 'refresh_token'>,
        "user_id": "<stripped UUID>",
      },
      "headers": Headers { <some fields may have been hidden> },
    }
  `);
  const res2 = await Auth.Otp.signIn();
  expect(res2.signInResponse).toMatchInlineSnapshot(`
    NiceResponse {
      "status": 200,
      "body": {
        "access_token": <stripped field 'access_token'>,
        "is_new_user": false,
        "refresh_token": <stripped field 'refresh_token'>,
        "user_id": "<stripped UUID>",
      },
      "headers": Headers { <some fields may have been hidden> },
    }
  `);
});

it("should sign in users created with the server API", async ({ expect }) => {
  const response = await niceBackendFetch("/api/v1/users", {
    accessType: "server",
    method: "POST",
    body: {
      primary_email: backendContext.value.mailbox.emailAddress,
      primary_email_auth_enabled: true,
    },
  });
  expect(response.status).toBe(201);
  const res2 = await Auth.Otp.signIn();
  expect(res2.signInResponse).toMatchInlineSnapshot(`
    NiceResponse {
      "status": 200,
      "body": {
        "access_token": <stripped field 'access_token'>,
        "is_new_user": false,
        "refresh_token": <stripped field 'refresh_token'>,
        "user_id": "<stripped UUID>",
      },
      "headers": Headers { <some fields may have been hidden> },
    }
  `);
});

it("should sign in users created with the server API even if sign up is disabled", async ({ expect }) => {
  await Project.createAndSwitch({ config: { sign_up_enabled: false, magic_link_enabled: true } });
  const response = await niceBackendFetch("/api/v1/users", {
    accessType: "server",
    method: "POST",
    body: {
      primary_email: backendContext.value.mailbox.emailAddress,
      primary_email_auth_enabled: true,
    },
  });
  expect(response.status).toBe(201);
  const res2 = await Auth.Otp.signIn();
  expect(res2.signInResponse).toMatchInlineSnapshot(`
    NiceResponse {
      "status": 200,
      "body": {
        "access_token": <stripped field 'access_token'>,
        "is_new_user": false,
        "refresh_token": <stripped field 'refresh_token'>,
        "user_id": "<stripped UUID>",
      },
      "headers": Headers { <some fields may have been hidden> },
    }
  `);
});

it("should sign up a new user even if one already exists with email auth disabled", async ({ expect }) => {
  const response = await niceBackendFetch("/api/v1/users", {
    accessType: "server",
    method: "POST",
    body: {
      primary_email: backendContext.value.mailbox.emailAddress,
      primary_email_auth_enabled: false,
    },
  });
  const res2 = await Auth.Otp.signIn();
  expect(res2.signInResponse).toMatchInlineSnapshot(`
    NiceResponse {
      "status": 200,
      "body": {
        "access_token": <stripped field 'access_token'>,
        "is_new_user": true,
        "refresh_token": <stripped field 'refresh_token'>,
        "user_id": "<stripped UUID>",
      },
      "headers": Headers { <some fields may have been hidden> },
    }
  `);
});

<<<<<<< HEAD
=======
it("should not allow signing in when MFA is required", async ({ expect }) => {
  const res = await Auth.Otp.signIn();
  await Auth.Mfa.setupTotpMfa();
  await Auth.signOut();

  const mailbox = backendContext.value.mailbox;
  const sendSignInCodeRes = await Auth.Otp.sendSignInCode();
  const messages = await mailbox.fetchMessages();
  const message = messages.findLast((message) => message.subject.includes("Sign in to")) ?? throwErr("Sign-in code message not found");
  const signInCode = message.body?.text.match(/http:\/\/localhost:12345\/some-callback-url\?code=([a-zA-Z0-9]+)/)?.[1] ?? throwErr("Sign-in URL not found");
  const response = await niceBackendFetch("/api/v1/auth/otp/sign-in", {
    method: "POST",
    accessType: "client",
    body: {
      code: signInCode,
    },
  });
  expect(response).toMatchInlineSnapshot(`
    NiceResponse {
      "status": 400,
      "body": {
        "code": "MULTI_FACTOR_AUTHENTICATION_REQUIRED",
        "details": { "attempt_code": <stripped field 'attempt_code'> },
        "error": "Multi-factor authentication is required for this user.",
      },
      "headers": Headers {
        "x-stack-known-error": "MULTI_FACTOR_AUTHENTICATION_REQUIRED",
        <some fields may have been hidden>,
      },
    }
  `);
});

>>>>>>> 7555fa56

it.todo("should not sign in if primary e-mail changed since sign-in code was sent");

it.todo("should verify primary e-mail");<|MERGE_RESOLUTION|>--- conflicted
+++ resolved
@@ -106,8 +106,6 @@
   `);
 });
 
-<<<<<<< HEAD
-=======
 it("should not allow signing in when MFA is required", async ({ expect }) => {
   const res = await Auth.Otp.signIn();
   await Auth.Mfa.setupTotpMfa();
@@ -141,7 +139,6 @@
   `);
 });
 
->>>>>>> 7555fa56
 
 it.todo("should not sign in if primary e-mail changed since sign-in code was sent");
 
