--- conflicted
+++ resolved
@@ -3,10 +3,6 @@
 import { it } from "../../../../../helpers";
 import { Payments as PaymentsHelper, Project, Team, User, niceBackendFetch } from "../../../../backend-helpers";
 
-<<<<<<< HEAD
-function createDefaultPaymentsConfig() {
-  return {
-=======
 type PaymentsConfigOptions = {
   extraProducts?: Record<string, any>,
   extraItems?: Record<string, any>,
@@ -41,7 +37,6 @@
     credits: { displayName: "Credits", customerType: "user" },
   };
   await Project.updateConfig({
->>>>>>> 4693a82f
     payments: {
       testMode: true,
       products: {
@@ -53,15 +48,11 @@
         ...(options.extraItems ?? {}),
       },
     },
-  };
-}
-
-async function setupProjectWithPaymentsConfig() {
-  await Project.createAndSwitch();
-  await PaymentsHelper.setup();
-  const config = createDefaultPaymentsConfig();
-  await Project.updateConfig(config);
-  return config;
+  });
+  return {
+    products: baseProducts,
+    items: baseItems,
+  };
 }
 
 async function createPurchaseCodeForCustomer(options: { customerType: "user" | "team" | "custom", customerId: string, productId: string }) {
@@ -81,7 +72,6 @@
   return code as string;
 }
 
-<<<<<<< HEAD
 const stripeWebhookSecret = process.env.STACK_STRIPE_WEBHOOK_SECRET ?? "mock_stripe_webhook_secret";
 
 async function sendStripeWebhook(payload: unknown) {
@@ -96,13 +86,13 @@
       "stripe-signature": `t=${timestamp},v1=${signature}`,
     },
     body: payload,
-=======
+  });
+}
 async function createPurchaseCode(options: { userId: string, productId: string }) {
   return await createPurchaseCodeForCustomer({
     customerType: "user",
     customerId: options.userId,
     productId: options.productId,
->>>>>>> 4693a82f
   });
 }
 
@@ -325,10 +315,9 @@
   expect(page2.body).toMatchObject({ transactions: expect.any(Array) });
 });
 
-<<<<<<< HEAD
 it("omits subscription-renewal entries for subscription creation invoices", async () => {
   const config = await setupProjectWithPaymentsConfig();
-  const subProduct = config.payments.products["sub-product"];
+  const subProduct = config.products["sub-product"];
   const { userId } = await User.create();
 
   const accountInfo = await niceBackendFetch("/api/latest/internal/payments/stripe/account-info", {
@@ -416,7 +405,20 @@
   const renewalRes = await sendStripeWebhook(renewalInvoiceEvent);
   expect(renewalRes.status).toBe(200);
   expect(renewalRes.body).toEqual({ received: true });
-=======
+
+  const response = await niceBackendFetch("/api/latest/internal/payments/transactions", {
+    accessType: "admin",
+  });
+  expect(response.status).toBe(200);
+
+  const renewalTransactions = response.body.transactions.filter((tx: any) => tx.type === "subscription-renewal");
+  expect(renewalTransactions.length).toBe(1);
+  expect(renewalTransactions[0]?.entries?.[0]?.type).toBe("money_transfer");
+
+  const purchaseTransaction = response.body.transactions.find((tx: any) => tx.type === "purchase");
+  expect(purchaseTransaction).toBeDefined();
+});
+
 it("filters results by transaction type", async () => {
   await setupProjectWithPaymentsConfig();
   const { userId } = await User.create();
@@ -540,21 +542,11 @@
     body: { product_id: "subscription-a", quantity: 3 },
   });
   expect(grantResponse.status).toBe(200);
->>>>>>> 4693a82f
 
   const response = await niceBackendFetch("/api/latest/internal/payments/transactions", {
     accessType: "admin",
   });
   expect(response.status).toBe(200);
-<<<<<<< HEAD
-
-  const renewalTransactions = response.body.transactions.filter((tx: any) => tx.type === "subscription-renewal");
-  expect(renewalTransactions.length).toBe(1);
-  expect(renewalTransactions[0]?.entries?.[0]?.type).toBe("money_transfer");
-
-  const purchaseTransaction = response.body.transactions.find((tx: any) => tx.type === "purchase");
-  expect(purchaseTransaction).toBeDefined();
-=======
   expect(response.body).toMatchInlineSnapshot(`
     {
       "next_cursor": null,
@@ -603,5 +595,4 @@
     }
   `);
 
->>>>>>> 4693a82f
 });