import { describe } from "vitest";
import { it } from "../../../../../helpers";
<<<<<<< HEAD
import { Auth, backendContext, InternalProjectKeys, niceBackendFetch, Project } from "../../../../backend-helpers";
import { provisionProject } from "../integrations/neon/projects/provision.test";
=======
import { Auth, backendContext, bumpEmailAddress, InternalProjectKeys, niceBackendFetch, Project, User } from "../../../../backend-helpers";
>>>>>>> 52daa845

describe("unauthorized requests", () => {
  it("should return 401 when invalid authorization is provided", async ({ expect }) => {
    const response = await niceBackendFetch(
      "/api/v1/internal/failed-emails-digest",
      {
        method: "POST",
        accessType: "server",
        headers: {
          "Authorization": "Bearer some_invalid_secret",
        }
      }
    );
    expect(response).toMatchInlineSnapshot(`
      NiceResponse {
        "status": 401,
        "body": "Unauthorized",
        "headers": Headers { <some fields may have been hidden> },
      }
    `);
  });

  it("should return 400 when no authorization header is provided", async ({ expect }) => {
    const response = await niceBackendFetch(
      "/api/v1/internal/failed-emails-digest",
      {
        method: "POST",
        accessType: "server",
      }
    );
    expect(response.status).toBe(400);
  });

  it("should return 401 when authorization header is malformed", async ({ expect }) => {
    const response = await niceBackendFetch(
      "/api/v1/internal/failed-emails-digest",
      {
        method: "POST",
        accessType: "server",
        headers: {
          "Authorization": "InvalidFormat",
        }
      }
    );
    expect(response).toMatchInlineSnapshot(`
      NiceResponse {
        "status": 401,
        "body": "Unauthorized",
        "headers": Headers { <some fields may have been hidden> },
      }
    `);
  });
});

describe("with valid credentials", () => {
  it("should return 200 and process failed emails digest", async ({ expect }) => {
    backendContext.set({
      projectKeys: InternalProjectKeys,
      userAuth: null,
    });
    await Auth.Otp.signIn();
    await Project.createAndSwitch({
      display_name: "Test Failed Emails Project",
    }, true);

    const testEmailResponse = await niceBackendFetch("/api/v1/internal/send-test-email", {
      method: "POST",
      accessType: "admin",
      body: {
        "recipient_email": "test-email-recipient@stackframe.co",
        "email_config": {
          "host": "this-is-not-a-valid-host.example.com",
          "port": 123,
          "username": "123",
          "password": "123",
          "sender_email": "123@g.co",
          "sender_name": "123"
        }
      },
    });
    expect(testEmailResponse).toMatchInlineSnapshot(`
      NiceResponse {
        "status": 200,
        "body": {
          "error_message": "Failed to connect to the email host. Please make sure the email host configuration is correct.",
          "success": false,
        },
        "headers": Headers { <some fields may have been hidden> },
      }
    `);

    const response = await niceBackendFetch("/api/v1/internal/failed-emails-digest", {
      method: "POST",
      headers: { "Authorization": "Bearer mock_cron_secret" }
    });
    expect(response.status).toBe(200);

    const failedEmailsByTenancy = response.body.failed_emails_by_tenancy;
    const mockProjectFailedEmails = failedEmailsByTenancy.filter(
      (batch: any) => batch.tenant_owner_emails.includes(backendContext.value.mailbox.emailAddress)
    );

    if (process.env.STACK_TEST_SOURCE_OF_TRUTH === "true") {
      expect(mockProjectFailedEmails).toMatchInlineSnapshot(`[]`);
    } else {
      expect(mockProjectFailedEmails).toMatchInlineSnapshot(`
        [
          {
            "emails": [
              {
                "subject": "Test Email from Stack Auth",
                "to": ["test-email-recipient@stackframe.co"],
              },
            ],
            "project_id": "<stripped UUID>",
            "tenancy_id": "<stripped UUID>",
            "tenant_owner_email": "default-mailbox--<stripped UUID>@stack-generated.example.com",
          },
        ]
      `);

      const messages = await backendContext.value.mailbox.fetchMessages();
      const digestEmail = messages.find(msg => msg.subject === "Failed emails digest");
      expect(digestEmail).toBeDefined();
      expect(digestEmail!.from).toBe("Stack Auth <noreply@example.com>");
    }
  });

  it("should not return the emails if it is neon provisioned", async ({ expect }) => {
    const response = await provisionProject();
    expect(response).toMatchInlineSnapshot(`
      NiceResponse {
        "status": 200,
        "body": {
          "project_id": "<stripped UUID>",
<<<<<<< HEAD
          "super_secret_admin_key": <stripped field 'super_secret_admin_key'>,
=======
          "tenancy_id": "<stripped UUID>",
          "tenant_owner_emails": ["default-mailbox--<stripped UUID>@stack-generated.example.com"],
>>>>>>> 52daa845
        },
        "headers": Headers { <some fields may have been hidden> },
      }
    `);

    // test API keys
    backendContext.set({
      projectKeys: {
        projectId: response.body.project_id,
        superSecretAdminKey: response.body.super_secret_admin_key,
      },
    });

    const emailResponse = await niceBackendFetch("/api/v1/internal/failed-emails-digest", {
      method: "POST",
      headers: { "Authorization": "Bearer mock_cron_secret" }
    });
    expect(emailResponse.status).toBe(200);

    const failedEmailsByTenancy = emailResponse.body.failed_emails_by_tenancy;
    const mockProjectFailedEmails = failedEmailsByTenancy.filter(
      (batch: any) => batch.tenant_owner_email === backendContext.value.mailbox.emailAddress
    );

    expect(mockProjectFailedEmails).toMatchInlineSnapshot(`[]`);
  });

  it("should return 200 and not send digest email when all emails are successful", async ({ expect }) => {
    await Auth.Otp.signIn();
    await Project.create({
      display_name: "Test Successful Emails Project",
    });

    const response = await niceBackendFetch("/api/v1/internal/failed-emails-digest", {
      method: "POST",
      headers: { "Authorization": "Bearer mock_cron_secret" }
    });
    expect(response.status).toBe(200);

    const failedEmailsByTenancy = response.body.failed_emails_by_tenancy;
    const mockProjectFailedEmails = failedEmailsByTenancy.filter(
      (batch: any) => batch.tenant_owner_email === backendContext.value.mailbox.emailAddress
    );
    expect(mockProjectFailedEmails).toMatchInlineSnapshot(`[]`);

    const messages = await backendContext.value.mailbox.fetchMessages();
    const digestEmail = messages.find(msg => msg.subject === "Failed emails digest");
    expect(digestEmail).toBeUndefined();
  });

  it("should not send digest email when project owner has no primary email", async ({ expect }) => {
    backendContext.set({
      projectKeys: InternalProjectKeys,
      userAuth: null,
    });
    const { userId } = await Auth.Otp.signIn();

    // Remove primary email from the user
    const updateEmailResponse = await niceBackendFetch(`/api/v1/users/${userId}`, {
      method: "PATCH",
      accessType: "admin",
      body: {
        "primary_email": null,
      },
    });
    expect(updateEmailResponse.status).toBe(200);

    await Project.createAndSwitch({
      display_name: "Test Project No Owner Email",
    });

    // Send a test email that will fail
    await niceBackendFetch("/api/v1/internal/send-test-email", {
      method: "POST",
      accessType: "admin",
      body: {
        "recipient_email": "test-email-recipient@stackframe.co",
        "email_config": {
          "host": "this-is-not-a-valid-host.example.com",
          "port": 123,
          "username": "123",
          "password": "123",
          "sender_email": "123@g.co",
          "sender_name": "123"
        }
      },
    });

    const response = await niceBackendFetch("/api/v1/internal/failed-emails-digest", {
      method: "POST",
      headers: { "Authorization": "Bearer mock_cron_secret" }
    });
    expect(response.status).toBe(200);

    const messages = await backendContext.value.mailbox.fetchMessages();
    const digestEmail = messages.find(msg => msg.subject === "Failed emails digest");
    expect(digestEmail).toBeUndefined();
  });

  it("should not send digest email when project has no owner (account deleted)", async ({ expect }) => {
    const { userId } = await Auth.Otp.signIn();
    await Project.createAndSwitch({
      display_name: "Test Project Deleted Owner",
    }, true);

    // Send a test email that will fail
    await niceBackendFetch("/api/v1/internal/send-test-email", {
      method: "POST",
      accessType: "admin",
      body: {
        "recipient_email": "test-email-recipient@stackframe.co",
        "email_config": {
          "host": "this-is-not-a-valid-host.example.com",
          "port": 123,
          "username": "123",
          "password": "123",
          "sender_email": "123@g.co",
          "sender_name": "123"
        }
      },
    });

    // Delete the user account (project owner)
    backendContext.set({
      projectKeys: InternalProjectKeys,
    });
    const deleteUserResponse = await niceBackendFetch(`/api/v1/users/${userId}`, {
      method: "DELETE",
      accessType: "admin",
    });
    expect(deleteUserResponse.body).toMatchInlineSnapshot(`{ "success": true }`);

    const response = await niceBackendFetch("/api/v1/internal/failed-emails-digest", {
      method: "POST",
      headers: { "Authorization": "Bearer mock_cron_secret" }
    });
    expect(response.status).toBe(200);

    // Should not send digest email when project owner is deleted
    const messages = await backendContext.value.mailbox.fetchMessages();
    const digestEmail = messages.find(msg => msg.subject === "Failed emails digest");
    expect(digestEmail).toBeUndefined();
  });

  it("should not send digest email when project is deleted after email delivery failed", async ({ expect }) => {
    await Auth.Otp.signIn();
    await Project.createAndSwitch({
      display_name: "Test Project To Be Deleted",
    }, true);

    // Send a test email that will fail
    await niceBackendFetch("/api/v1/internal/send-test-email", {
      method: "POST",
      accessType: "admin",
      body: {
        "recipient_email": "test-email-recipient@stackframe.co",
        "email_config": {
          "host": "this-is-not-a-valid-host.example.com",
          "port": 123,
          "username": "123",
          "password": "123",
          "sender_email": "123@g.co",
          "sender_name": "123"
        }
      },
    });

    // Delete the project
    const deleteProjectResponse = await niceBackendFetch(`/api/v1/internal/projects/current`, {
      method: "DELETE",
      accessType: "admin",
    });
    expect(deleteProjectResponse.body).toMatchInlineSnapshot(`{ "success": true }`);

    const response = await niceBackendFetch("/api/v1/internal/failed-emails-digest", {
      method: "POST",
      headers: { "Authorization": "Bearer mock_cron_secret" }
    });
    expect(response.status).toBe(200);

    // Should not send digest email when project is deleted
    const messages = await backendContext.value.mailbox.fetchMessages();
    const digestEmail = messages.find(msg => msg.subject === "Failed emails digest");
    expect(digestEmail).toBeUndefined();
  });

  it("should send digest email to each owner when project has multiple owners", async ({ expect }) => {
    const firstOwnerMailbox = backendContext.value.mailbox;
    backendContext.set({
      projectKeys: InternalProjectKeys,
    });
    await Auth.Otp.signIn();
    const { projectId } = await Project.createAndSwitch({
      display_name: "Test Project Multiple Owners",
    }, true);
    const oldProjectKeys = backendContext.value.projectKeys;
    const oldAuth = backendContext.value.userAuth;
    const secondOwnerMailbox = await bumpEmailAddress();
    backendContext.set({
      projectKeys: InternalProjectKeys,
    });
    const { userId } = await Auth.Otp.signIn();

    const updateUserResponse = await niceBackendFetch(`/api/v1/users/${userId}`, {
      method: "PATCH",
      accessType: "admin",
      body: {
        server_metadata: { managedProjectIds: [projectId] }
      },
    });
    expect(updateUserResponse.status).toBe(200);
    backendContext.set({ projectKeys: oldProjectKeys, userAuth: oldAuth });

    // Send a test email that will fail
    const sendTestEmailResponse = await niceBackendFetch("/api/v1/internal/send-test-email", {
      method: "POST",
      accessType: "admin",
      body: {
        "recipient_email": "test-email-recipient@stackframe.co",
        "email_config": {
          "host": "this-is-not-a-valid-host.example.com",
          "port": 123,
          "username": "123",
          "password": "123",
          "sender_email": "123@g.co",
          "sender_name": "123"
        }
      },
    });
    expect(sendTestEmailResponse.body).toMatchInlineSnapshot(`
      {
        "error_message": "Failed to connect to the email host. Please make sure the email host configuration is correct.",
        "success": false,
      }
    `);

    const response = await niceBackendFetch("/api/v1/internal/failed-emails-digest", {
      method: "POST",
      headers: { "Authorization": "Bearer mock_cron_secret" }
    });
    expect(response.status).toBe(200);
    const currentResponses = response.body.failed_emails_by_tenancy.filter(
      (batch: any) => batch.project_id === projectId
    );
    expect(currentResponses.length).toBe(1);
    expect(currentResponses[0].tenant_owner_emails.length).toBe(2);
    expect(currentResponses[0].tenant_owner_emails.includes(firstOwnerMailbox.emailAddress)).toBe(true);
    expect(currentResponses[0].tenant_owner_emails.includes(secondOwnerMailbox.emailAddress)).toBe(true);

    const firstMailboxMessages = await firstOwnerMailbox.fetchMessages();
    const secondMailboxMessages = await secondOwnerMailbox.fetchMessages();
    const firstMailboxDigestEmail = firstMailboxMessages.find(msg => msg.subject === "Failed emails digest");
    const secondMailboxDigestEmail = secondMailboxMessages.find(msg => msg.subject === "Failed emails digest");
    expect(firstMailboxDigestEmail).toBeDefined();
    expect(secondMailboxDigestEmail).toBeDefined();
  });
});<|MERGE_RESOLUTION|>--- conflicted
+++ resolved
@@ -1,11 +1,7 @@
 import { describe } from "vitest";
 import { it } from "../../../../../helpers";
-<<<<<<< HEAD
-import { Auth, backendContext, InternalProjectKeys, niceBackendFetch, Project } from "../../../../backend-helpers";
+import { Auth, backendContext, bumpEmailAddress, InternalProjectKeys, niceBackendFetch, Project } from "../../../../backend-helpers";
 import { provisionProject } from "../integrations/neon/projects/provision.test";
-=======
-import { Auth, backendContext, bumpEmailAddress, InternalProjectKeys, niceBackendFetch, Project, User } from "../../../../backend-helpers";
->>>>>>> 52daa845
 
 describe("unauthorized requests", () => {
   it("should return 401 when invalid authorization is provided", async ({ expect }) => {
@@ -141,12 +137,8 @@
         "status": 200,
         "body": {
           "project_id": "<stripped UUID>",
-<<<<<<< HEAD
-          "super_secret_admin_key": <stripped field 'super_secret_admin_key'>,
-=======
           "tenancy_id": "<stripped UUID>",
           "tenant_owner_emails": ["default-mailbox--<stripped UUID>@stack-generated.example.com"],
->>>>>>> 52daa845
         },
         "headers": Headers { <some fields may have been hidden> },
       }
