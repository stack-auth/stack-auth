--- conflicted
+++ resolved
@@ -184,11 +184,7 @@
     expect(response).toMatchInlineSnapshot(`
       NiceResponse {
         "status": 200,
-<<<<<<< HEAD
-        "body": { "display_name": "default-light" },
-=======
         "body": { "display_name": "Default Light" },
->>>>>>> 01b0c84a
         "headers": Headers { <some fields may have been hidden> },
       }
     `);
