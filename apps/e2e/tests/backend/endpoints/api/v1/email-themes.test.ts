--- conflicted
+++ resolved
@@ -184,29 +184,7 @@
     expect(response).toMatchInlineSnapshot(`
       NiceResponse {
         "status": 200,
-<<<<<<< HEAD
-        "body": { "display_name": "default-light" },
-=======
-        "body": {
-          "display_name": "Default Light",
-          "rendered_html": deindent\`
-            <div>Mock api key detected, themeComponent: import { Html, Tailwind, Body } from '@react-email/components';
-            function EmailTheme({ children }: { children: React.ReactNode }) {
-              return (
-                <Html>
-                  <Tailwind>
-                    <Body>
-                      <div className="bg-white text-slate-800 p-4 rounded-lg max-w-[600px] mx-auto leading-relaxed">
-                        {children}
-                      </div>
-                    </Body>
-                  </Tailwind>
-                </Html>
-              );
-            }, htmlContent: <h1>Updated Theme</h1><p>This is updated content.</p>, </div>
-          \`,
-        },
->>>>>>> b35d2bf8
+        "body": { "display_name": "Default Light" },
         "headers": Headers { <some fields may have been hidden> },
       }
     `);
