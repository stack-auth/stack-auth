import { describe, expect } from "vitest";
import { it } from "../../../../../helpers";
import { Auth, InternalProjectKeys, Project, User, backendContext, createMailbox, niceBackendFetch } from "../../../../backend-helpers";

async function updateConfig(config: any) {
  const response = await niceBackendFetch(`/api/latest/internal/config/override`, {
    accessType: "admin",
    method: "PATCH",
    body: { config_override_string: JSON.stringify(config) },
  });
  expect(response.status).toBe(200);
}

describe("without authentication", () => {
  it("should not be able to get item without access type", async ({ expect }) => {
    await Project.createAndSwitch();

    const response = await niceBackendFetch("/api/latest/payments/items/user-123/test-item");
    expect(response).toMatchInlineSnapshot(`
        NiceResponse {
          "status": 400,
          "body": {
            "code": "ACCESS_TYPE_REQUIRED",
            "error": deindent\`
              You must specify an access level for this Stack project. Make sure project API keys are provided (eg. x-stack-publishable-client-key) and you set the x-stack-access-type header to 'client', 'server', or 'admin'.
              
              For more information, see the docs on REST API authentication: https://docs.stack-auth.com/rest-api/overview#authentication
            \`,
          },
          "headers": Headers {
            "x-stack-known-error": "ACCESS_TYPE_REQUIRED",
            <some fields may have been hidden>,
          },
        }
      `);
  });
});

it("should be able to get item information with valid customer and item IDs", async ({ expect }) => {
  await Project.createAndSwitch();
  await updateConfig({
    payments: {
      items: {
        "test-item": {
          displayName: "Test Item",
          customerType: "user",
          default: {
            quantity: 0,
          },
        },
      },
    },
  });

  const user = await User.create();
  const response = await niceBackendFetch(`/api/latest/payments/items/${user.userId}/test-item`, {
    accessType: "client",
  });
  expect(response).toMatchInlineSnapshot(`
        NiceResponse {
          "status": 200,
          "body": {
            "display_name": "Test Item",
            "id": "test-item",
            "quantity": 0,
          },
          "headers": Headers { <some fields may have been hidden> },
        }
      `);
});

it("should return ItemNotFound error for non-existent item", async ({ expect }) => {
  await Project.createAndSwitch();
  await updateConfig({
    payments: {
      items: {
        "test-item": {
          displayName: "Test Item",
          customerType: "user",
          default: {
            quantity: 0,
          },
        },
      },
    },
  });

  const user = await User.create();
  const response = await niceBackendFetch(`/api/latest/payments/items/${user.userId}/non-existent-item`, {
    accessType: "client",
  });
  expect(response).toMatchInlineSnapshot(`
        NiceResponse {
          "status": 404,
          "body": {
            "code": "ITEM_NOT_FOUND",
            "details": { "item_id": "non-existent-item" },
            "error": "Item with ID \\\"non-existent-item\\\" not found.",
          },
          "headers": Headers {
            "x-stack-known-error": "ITEM_NOT_FOUND",
            <some fields may have been hidden>,
          },
        }
      `);
});

it("should return ItemCustomerTypeDoesNotMatch error for user accessing team item", async ({ expect }) => {
  await Project.createAndSwitch();
  await updateConfig({
    payments: {
      items: {
        "test-item": {
          displayName: "Test Item",
          customerType: "team",
          default: {
            quantity: 0,
          },
        },
      },
    },
  });

  const user = await User.create();
  const response = await niceBackendFetch(`/api/latest/payments/items/${user.userId}/test-item`, {
    accessType: "client",
  });
  expect(response).toMatchInlineSnapshot(`
      NiceResponse {
        "status": 400,
        "body": {
          "code": "ITEM_CUSTOMER_TYPE_DOES_NOT_MATCH",
          "details": {
            "actual_customer_type": "user",
            "customer_id": "<stripped UUID>",
            "item_customer_type": "team",
            "item_id": "test-item",
          },
          "error": "The user with ID \\"<stripped UUID>\\" is not a valid customer for the item with ID \\"test-item\\". The item is configured to only be available for team customers, but the customer is a user.",
        },
        "headers": Headers {
          "x-stack-known-error": "ITEM_CUSTOMER_TYPE_DOES_NOT_MATCH",
          <some fields may have been hidden>,
        },
      }
    `);
});

<<<<<<< HEAD
=======
it("creates an item quantity change and returns id", async ({ expect }) => {
  await Project.createAndSwitch();
  await updateConfig({
    payments: {
      items: {
        "test-item": {
          displayName: "Test Item",
          customerType: "user",
          default: { quantity: 0 },
        },
      },
    },
  });

  const user = await User.create();

  const response = await niceBackendFetch(`/api/latest/payments/items/${user.userId}/test-item/update-quantity?allow_negative=false`, {
    method: "POST",
    accessType: "admin",
    body: {
      delta: 3,
      description: "manual grant",
    },
  });

  expect(response.status).toBe(200);
  expect(response.body).toMatchObject({ id: expect.any(String) });
});

>>>>>>> 2c26938e
it("aggregates item quantity changes in item quantity", async ({ expect }) => {
  await Project.createAndSwitch();
  await updateConfig({
    payments: {
      items: {
        "test-item": {
          displayName: "Test Item",
          customerType: "user",
          default: { quantity: 0 },
        },
      },
    },
  });

  const user = await User.create();

  const post1 = await niceBackendFetch(`/api/latest/payments/items/${user.userId}/test-item/update-quantity?allow_negative=false`, {
    method: "POST",
    accessType: "admin",
    body: { delta: 2 },
  });
  expect(post1.status).toBe(200);

  const get1 = await niceBackendFetch(`/api/latest/payments/items/${user.userId}/test-item`, {
    accessType: "client",
  });
  expect(get1.status).toBe(200);
  expect(get1.body.quantity).toBe(2);
});

it("ignores expired changes", async ({ expect }) => {
  await Project.createAndSwitch();
  await updateConfig({
    payments: {
      items: {
        "test-item": {
          displayName: "Test Item",
          customerType: "user",
          default: { quantity: 0 },
        },
      },
    },
  });

  const user = await User.create();

  const post = await niceBackendFetch(`/api/latest/payments/items/${user.userId}/test-item/update-quantity?allow_negative=false`, {
    method: "POST",
    accessType: "admin",
    body: { delta: 4, expires_at: new Date(Date.now() - 1000).toISOString() },
  });
  expect(post.status).toBe(200);

  const get = await niceBackendFetch(`/api/latest/payments/items/${user.userId}/test-item`, {
    accessType: "client",
  });
  expect(get.status).toBe(200);
  expect(get.body.quantity).toBe(0);
});

it("sums multiple non-expired changes", async ({ expect }) => {
  await Project.createAndSwitch();
  await updateConfig({
    payments: {
      items: {
        "test-item": {
          displayName: "Test Item",
          customerType: "user",
          default: { quantity: 0 },
        },
      },
    },
  });

  const user = await User.create();

  for (const q of [2, -1, 5]) {
    const r = await niceBackendFetch(`/api/latest/payments/items/${user.userId}/test-item/update-quantity?allow_negative=false`, {
      method: "POST",
      accessType: "admin",
      body: { delta: q },
    });
    expect(r.status).toBe(200);
  }

  const get = await niceBackendFetch(`/api/latest/payments/items/${user.userId}/test-item`, {
    accessType: "client",
  });
  expect(get.status).toBe(200);
  expect(get.body.quantity).toBe(6);
});

it("validates item and customer type", async ({ expect }) => {
  await Project.createAndSwitch();
  await updateConfig({
    payments: {
      items: {
        "team-item": {
          displayName: "Team Item",
          customerType: "team",
          default: { quantity: 0 },
        },
      },
    },
  });

  const user = await User.create();
  const response = await niceBackendFetch(`/api/latest/payments/items/${user.userId}/team-item/update-quantity?allow_negative=true`, {
    method: "POST",
    accessType: "admin",
    body: { delta: 1 },
  });
  expect(response).toMatchInlineSnapshot(`
    NiceResponse {
      "status": 400,
      "body": {
        "code": "ITEM_CUSTOMER_TYPE_DOES_NOT_MATCH",
        "details": {
          "actual_customer_type": "user",
          "customer_id": "<stripped UUID>",
          "item_customer_type": "team",
          "item_id": "team-item",
        },
        "error": "The user with ID \\"<stripped UUID>\\" is not a valid customer for the item with ID \\"team-item\\". The item is configured to only be available for team customers, but the customer is a user.",
      },
      "headers": Headers {
        "x-stack-known-error": "ITEM_CUSTOMER_TYPE_DOES_NOT_MATCH",
        <some fields may have been hidden>,
      },
    }
  `);
});

it("should error when deducting more quantity than available", async ({ expect }) => {
  await Project.createAndSwitch();
  await updateConfig({
    payments: {
      items: {
        "test-item": {
          displayName: "Test Item",
          customerType: "user",
          default: { quantity: 0 },
        },
      },
    },
  });

  const user = await User.create();

  const response = await niceBackendFetch(`/api/latest/payments/items/${user.userId}/test-item/update-quantity?allow_negative=false`, {
    method: "POST",
    accessType: "admin",
    body: { delta: -1 },
  });

  expect(response.status).toBe(400);
  expect(response).toMatchInlineSnapshot(`
    NiceResponse {
      "status": 400,
      "body": {
        "code": "ITEM_QUANTITY_INSUFFICIENT_AMOUNT",
        "details": {
          "customer_id": "<stripped UUID>",
          "item_id": "test-item",
          "quantity": -1,
        },
        "error": "The item with ID \\"test-item\\" has an insufficient quantity for the customer with ID \\"<stripped UUID>\\". An attempt was made to charge -1 credits.",
      },
      "headers": Headers {
        "x-stack-known-error": "ITEM_QUANTITY_INSUFFICIENT_AMOUNT",
        <some fields may have been hidden>,
      },
    }
  `);
});

<<<<<<< HEAD
it("allows team admins to be added when item quantity is increased", async ({ expect }) => {
  backendContext.set({ projectKeys: InternalProjectKeys });
  await Auth.Otp.signIn();
  const { createProjectResponse } = await Project.create();
  const ownerTeamId: string = createProjectResponse.body.owner_team_id;

  await niceBackendFetch(`/api/v1/payments/items/${ownerTeamId}/dashboard_admins`, {
    method: "POST",
    accessType: "admin",
    body: {
      quantity: 1,
    },
  });

  const mailboxB = createMailbox();
  const sendInvitationResponse = await niceBackendFetch("/api/v1/team-invitations/send-code", {
    method: "POST",
    accessType: "server",
    body: {
      email: mailboxB.emailAddress,
      team_id: ownerTeamId,
      callback_url: "http://localhost:12345/some-callback-url",
    },
  });
  expect(sendInvitationResponse).toMatchInlineSnapshot(`
    NiceResponse {
      "status": 200,
      "body": {
        "id": "<stripped UUID>",
        "success": true,
      },
=======
it("should allow negative quantity changes when allow_negative is true", async ({ expect }) => {
  await Project.createAndSwitch();
  await updateConfig({
    payments: {
      items: {
        "test-item": {
          displayName: "Test Item",
          customerType: "user",
          default: { quantity: 0 },
        },
      },
    },
  });

  const user = await User.create();

  const response = await niceBackendFetch(`/api/latest/payments/items/${user.userId}/test-item/update-quantity?allow_negative=true`, {
    method: "POST",
    accessType: "admin",
    body: { delta: -3 },
  });

  expect(response.status).toBe(200);
  expect(response).toMatchInlineSnapshot(`
    NiceResponse {
      "status": 200,
      "body": { "id": "<stripped UUID>" },
>>>>>>> 2c26938e
      "headers": Headers { <some fields may have been hidden> },
    }
  `);

<<<<<<< HEAD
  backendContext.set({ mailbox: mailboxB });
  await Auth.Otp.signIn();

  const acceptResponse = await niceBackendFetch("/api/v1/team-invitations/accept", {
    method: "POST",
    accessType: "client",
    body: {
      code: (await mailboxB.fetchMessages()).findLast((m) => m.subject.includes("join"))?.body?.text.match(/http:\/\/localhost:12345\/some-callback-url\?code=([a-zA-Z0-9]+)/)?.[1],
    },
  });

  expect(acceptResponse).toMatchInlineSnapshot(`
    NiceResponse {
      "status": 200,
      "body": {},
=======
  const getItemResponse = await niceBackendFetch(`/api/latest/payments/items/${user.userId}/test-item`, {
    accessType: "client",
  });
  expect(getItemResponse).toMatchInlineSnapshot(`
    NiceResponse {
      "status": 200,
      "body": {
        "display_name": "Test Item",
        "id": "test-item",
        "quantity": -3,
      },
>>>>>>> 2c26938e
      "headers": Headers { <some fields may have been hidden> },
    }
  `);
});<|MERGE_RESOLUTION|>--- conflicted
+++ resolved
@@ -146,8 +146,6 @@
     `);
 });
 
-<<<<<<< HEAD
-=======
 it("creates an item quantity change and returns id", async ({ expect }) => {
   await Project.createAndSwitch();
   await updateConfig({
@@ -177,7 +175,6 @@
   expect(response.body).toMatchObject({ id: expect.any(String) });
 });
 
->>>>>>> 2c26938e
 it("aggregates item quantity changes in item quantity", async ({ expect }) => {
   await Project.createAndSwitch();
   await updateConfig({
@@ -354,18 +351,17 @@
   `);
 });
 
-<<<<<<< HEAD
 it("allows team admins to be added when item quantity is increased", async ({ expect }) => {
   backendContext.set({ projectKeys: InternalProjectKeys });
   await Auth.Otp.signIn();
   const { createProjectResponse } = await Project.create();
   const ownerTeamId: string = createProjectResponse.body.owner_team_id;
 
-  await niceBackendFetch(`/api/v1/payments/items/${ownerTeamId}/dashboard_admins`, {
+  await niceBackendFetch(`/api/v1/payments/items/${ownerTeamId}/dashboard_admins/update-quantity?allow_negative=true`, {
     method: "POST",
     accessType: "admin",
     body: {
-      quantity: 1,
+      delta: 1,
     },
   });
 
@@ -386,7 +382,30 @@
         "id": "<stripped UUID>",
         "success": true,
       },
-=======
+      "headers": Headers { <some fields may have been hidden> },
+    }
+  `);
+
+  backendContext.set({ mailbox: mailboxB });
+  await Auth.Otp.signIn();
+
+  const acceptResponse = await niceBackendFetch("/api/v1/team-invitations/accept", {
+    method: "POST",
+    accessType: "client",
+    body: {
+      code: (await mailboxB.fetchMessages()).findLast((m) => m.subject.includes("join"))?.body?.text.match(/http:\/\/localhost:12345\/some-callback-url\?code=([a-zA-Z0-9]+)/)?.[1],
+    },
+  });
+
+  expect(acceptResponse).toMatchInlineSnapshot(`
+    NiceResponse {
+      "status": 200,
+      "body": {},
+      "headers": Headers { <some fields may have been hidden> },
+    }
+  `);
+});
+
 it("should allow negative quantity changes when allow_negative is true", async ({ expect }) => {
   await Project.createAndSwitch();
   await updateConfig({
@@ -414,28 +433,10 @@
     NiceResponse {
       "status": 200,
       "body": { "id": "<stripped UUID>" },
->>>>>>> 2c26938e
       "headers": Headers { <some fields may have been hidden> },
     }
   `);
 
-<<<<<<< HEAD
-  backendContext.set({ mailbox: mailboxB });
-  await Auth.Otp.signIn();
-
-  const acceptResponse = await niceBackendFetch("/api/v1/team-invitations/accept", {
-    method: "POST",
-    accessType: "client",
-    body: {
-      code: (await mailboxB.fetchMessages()).findLast((m) => m.subject.includes("join"))?.body?.text.match(/http:\/\/localhost:12345\/some-callback-url\?code=([a-zA-Z0-9]+)/)?.[1],
-    },
-  });
-
-  expect(acceptResponse).toMatchInlineSnapshot(`
-    NiceResponse {
-      "status": 200,
-      "body": {},
-=======
   const getItemResponse = await niceBackendFetch(`/api/latest/payments/items/${user.userId}/test-item`, {
     accessType: "client",
   });
@@ -447,7 +448,6 @@
         "id": "test-item",
         "quantity": -3,
       },
->>>>>>> 2c26938e
       "headers": Headers { <some fields may have been hidden> },
     }
   `);
