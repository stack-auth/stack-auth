import { it } from "../../../../helpers";
import { Auth, InternalApiKey, InternalProjectKeys, Project, Webhook, backendContext, niceBackendFetch } from "../../../backend-helpers";

it("is not allowed to list permissions from the other users on the client", async ({ expect }) => {
  await Auth.Otp.signIn();

  const response = await niceBackendFetch(`/api/v1/project-permissions`, {
    accessType: "client",
    method: "GET",
  });
  expect(response).toMatchInlineSnapshot(`
    NiceResponse {
      "status": 403,
      "body": "Client can only list permissions for their own user. user_id must be either \\"me\\" or the ID of the current user",
      "headers": Headers { <some fields may have been hidden> },
    }
  `);
});

it("is not allowed to grant non-existing permission to a user on the server", async ({ expect }) => {
  const { userId } = await Auth.Otp.signIn();

  const response = await niceBackendFetch(`/api/v1/project-permissions/${userId}/does_not_exist`, {
    accessType: "server",
    method: "POST",
    body: {},
  });
  expect(response).toMatchInlineSnapshot(`
    NiceResponse {
      "status": 404,
      "body": {
        "code": "PERMISSION_NOT_FOUND",
        "details": { "permission_id": "does_not_exist" },
        "error": "Permission \\"does_not_exist\\" not found. Make sure you created it on the dashboard.",
      },
      "headers": Headers {
        "x-stack-known-error": "PERMISSION_NOT_FOUND",
        <some fields may have been hidden>,
      },
    }
  `);
});

it("does not grant a team permission to a user", async ({ expect }) => {
  await Project.createAndSwitch({ config: { magic_link_enabled: true } });
  const { userId } = await Auth.Otp.signIn();

  const teamPermissionDefinitionResponse = await niceBackendFetch(`/api/v1/team-permission-definitions`, {
    accessType: "admin",
    method: "POST",
    body: { id: 't1' },
  });
  expect(teamPermissionDefinitionResponse).toMatchInlineSnapshot(`
    NiceResponse {
      "status": 201,
      "body": {
        "contained_permission_ids": [],
        "id": "t1",
      },
      "headers": Headers { <some fields may have been hidden> },
    }
  `);

  const response = await niceBackendFetch(`/api/v1/project-permissions/${userId}/t1`, {
    accessType: "server",
    method: "POST",
    body: {},
  });
  expect(response).toMatchInlineSnapshot(`
    NiceResponse {
      "status": 404,
      "body": {
        "code": "WRONG_PERMISSION_SCOPE",
        "details": {
          "actual_scope": "team",
          "expected_scope": "project",
          "permission_id": "t1",
        },
        "error": "Permission \\"t1\\" not found. (It was found for a different scope \\"team\\", but scope \\"project\\" was expected.)",
      },
      "headers": Headers {
        "x-stack-known-error": "WRONG_PERMISSION_SCOPE",
        <some fields may have been hidden>,
      },
    }
  `);
});

it("can create a new permission and grant it to a user on the server", async ({ expect }) => {
  backendContext.set({ projectKeys: InternalProjectKeys });
  const { adminAccessToken } = await Project.createAndGetAdminToken({ config: { magic_link_enabled: true } });

  // create a permission child
  await niceBackendFetch(`/api/v1/project-permission-definitions`, {
    accessType: "admin",
    method: "POST",
    body: {
      id: 'child',
      description: 'Child permission',
    },
    headers: {
      'x-stack-admin-access-token': adminAccessToken
    },
  });

  // create a permission parent
  await niceBackendFetch(`/api/v1/project-permission-definitions`, {
    accessType: "admin",
    method: "POST",
    body: {
      id: 'parent',
      description: 'Parent permission',
      contained_permission_ids: ['child'],
    },
    headers: {
      'x-stack-admin-access-token': adminAccessToken
    },
  });

  await InternalApiKey.createAndSetProjectKeys(adminAccessToken);

  const { userId } = await Auth.Password.signUpWithEmail({ password: 'test1234' });

  // list current permissions
  const response1 = await niceBackendFetch(`/api/v1/project-permissions?user_id=me`, {
    accessType: "client",
    method: "GET",
  });
  expect(response1).toMatchInlineSnapshot(`
    NiceResponse {
      "status": 200,
      "body": {
        "is_paginated": false,
        "items": [],
      },
      "headers": Headers { <some fields may have been hidden> },
    }
  `);

  // grant new permission
  const response2 = await niceBackendFetch(`/api/v1/project-permissions/${userId}/parent`, {
    accessType: "server",
    method: "POST",
    body: {},
  });
  expect(response2).toMatchInlineSnapshot(`
    NiceResponse {
      "status": 201,
      "body": {
        "id": "parent",
        "user_id": "<stripped UUID>",
      },
      "headers": Headers { <some fields may have been hidden> },
    }
  `);

  // list current permissions (should have the new permission)
  const response3 = await niceBackendFetch(`/api/v1/project-permissions?user_id=me`, {
    accessType: "client",
    method: "GET",
  });
  expect(response3).toMatchInlineSnapshot(`
    NiceResponse {
      "status": 200,
      "body": {
        "is_paginated": false,
        "items": [
          {
            "id": "parent",
            "user_id": "<stripped UUID>",
          },
        ],
      },
      "headers": Headers { <some fields may have been hidden> },
    }
  `);
});

it("can customize default user permissions", async ({ expect }) => {
  await Auth.Otp.signIn();
  const { adminAccessToken } = await Project.createAndGetAdminToken();

  const response1 = await niceBackendFetch(`/api/v1/project-permission-definitions`, {
    accessType: "admin",
    method: "POST",
    body: {
      id: 'test'
    },
    headers: {
      'x-stack-admin-access-token': adminAccessToken
    },
  });
  expect(response1).toMatchInlineSnapshot(`
    NiceResponse {
      "status": 201,
      "body": {
        "contained_permission_ids": [],
        "id": "test",
      },
      "headers": Headers { <some fields may have been hidden> },
    }
  `);

  const { updateProjectResponse: response2 } = await Project.updateCurrent(adminAccessToken, {
    config: {
      user_default_permissions: [{ id: 'test' }],
    },
  });

  await InternalApiKey.createAndSetProjectKeys(adminAccessToken);

  expect(response2).toMatchInlineSnapshot(`
    NiceResponse {
      "status": 200,
      "body": {
        "config": {
          "allow_localhost": true,
          "allow_team_api_keys": false,
          "allow_user_api_keys": false,
          "client_team_creation_enabled": false,
          "client_user_deletion_enabled": false,
          "create_team_on_sign_up": false,
          "credential_enabled": true,
          "domains": [],
          "email_config": { "type": "shared" },
          "email_theme": "<stripped UUID>",
          "enabled_oauth_providers": [],
          "magic_link_enabled": false,
          "oauth_account_merge_strategy": "link_method",
          "oauth_providers": [],
          "passkey_enabled": false,
          "sign_up_enabled": true,
          "team_creator_default_permissions": [{ "id": "team_admin" }],
          "team_member_default_permissions": [{ "id": "team_member" }],
          "user_default_permissions": [{ "id": "test" }],
        },
        "created_at_millis": <stripped field 'created_at_millis'>,
        "description": "",
        "display_name": "New Project",
        "full_logo_url": null,
        "id": "<stripped UUID>",
        "is_production_mode": false,
<<<<<<< HEAD
        "owner_team_id": "<stripped UUID>",
=======
        "logo_url": null,
>>>>>>> 1e0abf0c
      },
      "headers": Headers { <some fields may have been hidden> },
    }
  `);

  // sign up a new user
  const { userId } = await Auth.Password.signUpWithEmail({ password: 'test1234' });
  // list permissions for the new user
  const response3 = await niceBackendFetch(`/api/v1/project-permissions?user_id=${userId}`, {
    accessType: "client",
    method: "GET",
  });
  expect(response3).toMatchInlineSnapshot(`
    NiceResponse {
      "status": 200,
      "body": {
        "is_paginated": false,
        "items": [
          {
            "id": "test",
            "user_id": "<stripped UUID>",
          },
        ],
      },
      "headers": Headers { <some fields may have been hidden> },
    }
  `);
});

it("should trigger project permission webhook when a permission is granted to a user", async ({ expect }) => {
  const { projectId, svixToken, endpointId } = await Webhook.createProjectWithEndpoint();

  const { userId } = await Auth.Otp.signIn();

  await niceBackendFetch(`/api/v1/project-permission-definitions`, {
    accessType: "admin",
    method: "POST",
    body: { id: 'test_permission' },
  });

  const grantPermissionResponse = await niceBackendFetch(`/api/v1/project-permissions/${userId}/test_permission`, {
    accessType: "server",
    method: "POST",
    body: {},
  });

  expect(grantPermissionResponse.status).toBe(201);

  const projectPermissionCreatedEvent = await Webhook.findWebhookAttempt(projectId, endpointId, svixToken, event => event.eventType === "project_permission.created");

  expect(projectPermissionCreatedEvent).toMatchInlineSnapshot(`
    {
      "channels": null,
      "eventId": null,
      "eventType": "project_permission.created",
      "id": "<stripped svix message id>",
      "payload": {
        "data": {
          "id": "test_permission",
          "user_id": "<stripped UUID>",
        },
        "type": "project_permission.created",
      },
      "timestamp": <stripped field 'timestamp'>,
    }
  `);
});

it("should trigger project permission webhook when a permission is revoked from a user", async ({ expect }) => {
  const { projectId, svixToken, endpointId } = await Webhook.createProjectWithEndpoint();

  const { userId } = await Auth.Otp.signIn();

  await niceBackendFetch(`/api/v1/project-permission-definitions`, {
    accessType: "admin",
    method: "POST",
    body: { id: 'test_permission' },
  });

  // First grant the permission
  const grantPermissionResponse = await niceBackendFetch(`/api/v1/project-permissions/${userId}/test_permission`, {
    accessType: "server",
    method: "POST",
    body: {},
  });

  expect(grantPermissionResponse.status).toBe(201);

  // Then revoke the permission
  const revokePermissionResponse = await niceBackendFetch(`/api/v1/project-permissions/${userId}/test_permission`, {
    accessType: "server",
    method: "DELETE",
  });

  expect(revokePermissionResponse.status).toBe(200);

  const projectPermissionDeletedEvent = await Webhook.findWebhookAttempt(projectId, endpointId, svixToken, event => event.eventType === "project_permission.deleted");

  expect(projectPermissionDeletedEvent).toMatchInlineSnapshot(`
    {
      "channels": null,
      "eventId": null,
      "eventType": "project_permission.deleted",
      "id": "<stripped svix message id>",
      "payload": {
        "data": {
          "id": "test_permission",
          "user_id": "<stripped UUID>",
        },
        "type": "project_permission.deleted",
      },
      "timestamp": <stripped field 'timestamp'>,
    }
  `);
});

it("should not be able to create a permission with the same name as an existing project permission", async ({ expect }) => {
  await Auth.Otp.signIn();
  const { adminAccessToken } = await Project.createAndGetAdminToken();

  // First, create a project permission definition
  const createTeamPermissionResponse = await niceBackendFetch(`/api/v1/project-permission-definitions`, {
    accessType: "admin",
    method: "POST",
    body: {
      id: 'custom_project_permission',
      description: 'A custom project permission',
    },
    headers: {
      'x-stack-admin-access-token': adminAccessToken
    },
  });

  expect(createTeamPermissionResponse).toMatchInlineSnapshot(`
    NiceResponse {
      "status": 201,
      "body": {
        "contained_permission_ids": [],
        "description": "A custom project permission",
        "id": "custom_project_permission",
      },
      "headers": Headers { <some fields may have been hidden> },
    }
  `);

  // Try creating another team permission with the same name
  const createAnotherTeamPermissionResponse = await niceBackendFetch(`/api/v1/team-permission-definitions`, {
    accessType: "admin",
    method: "POST",
    body: { id: 'custom_project_permission' },
    headers: { 'x-stack-admin-access-token': adminAccessToken },
  });

  expect(createAnotherTeamPermissionResponse).toMatchInlineSnapshot(`
    NiceResponse {
      "status": 400,
      "body": {
        "code": "PERMISSION_ID_ALREADY_EXISTS",
        "details": { "permission_id": "custom_project_permission" },
        "error": "Permission with ID \\"custom_project_permission\\" already exists. Choose a different ID.",
      },
      "headers": Headers {
        "x-stack-known-error": "PERMISSION_ID_ALREADY_EXISTS",
        <some fields may have been hidden>,
      },
    }
  `);


  // Now try to create a project permission with the same name
  const createProjectPermissionResponse = await niceBackendFetch(`/api/v1/project-permission-definitions`, {
    accessType: "admin",
    method: "POST",
    body: {
      id: 'custom_project_permission',
      description: 'Attempt to create a project permission with same name as team permission',
    },
    headers: {
      'x-stack-admin-access-token': adminAccessToken
    },
  });

  // TODO: P2002 postgres codes should automatically be converted into duplicate key error
  expect(createProjectPermissionResponse).toMatchInlineSnapshot(`
    NiceResponse {
      "status": 400,
      "body": {
        "code": "PERMISSION_ID_ALREADY_EXISTS",
        "details": { "permission_id": "custom_project_permission" },
        "error": "Permission with ID \\"custom_project_permission\\" already exists. Choose a different ID.",
      },
      "headers": Headers {
        "x-stack-known-error": "PERMISSION_ID_ALREADY_EXISTS",
        <some fields may have been hidden>,
      },
    }
  `);
});<|MERGE_RESOLUTION|>--- conflicted
+++ resolved
@@ -240,11 +240,8 @@
         "full_logo_url": null,
         "id": "<stripped UUID>",
         "is_production_mode": false,
-<<<<<<< HEAD
         "owner_team_id": "<stripped UUID>",
-=======
         "logo_url": null,
->>>>>>> 1e0abf0c
       },
       "headers": Headers { <some fields may have been hidden> },
     }
