--- conflicted
+++ resolved
@@ -163,12 +163,7 @@
            variables: {}</div>
         \`,
         "notification_category": "mock notification category",
-<<<<<<< HEAD
-        "schema": {},
         "subject": "Mock subject, undefined",
-=======
-        "subject": "mock subject",
->>>>>>> 2334884a
       },
       "headers": Headers { <some fields may have been hidden> },
     }
