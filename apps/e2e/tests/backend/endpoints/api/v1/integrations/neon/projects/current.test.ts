--- conflicted
+++ resolved
@@ -42,11 +42,8 @@
         "full_logo_url": null,
         "id": "<stripped UUID>",
         "is_production_mode": false,
-<<<<<<< HEAD
         "owner_team_id": "<stripped UUID>",
-=======
         "logo_url": null,
->>>>>>> 1e0abf0c
       },
       "headers": Headers { <some fields may have been hidden> },
     }
@@ -100,11 +97,8 @@
         "full_logo_url": null,
         "id": "<stripped UUID>",
         "is_production_mode": true,
-<<<<<<< HEAD
         "owner_team_id": "<stripped UUID>",
-=======
         "logo_url": null,
->>>>>>> 1e0abf0c
       },
       "headers": Headers { <some fields may have been hidden> },
     }
@@ -174,11 +168,8 @@
         "full_logo_url": null,
         "id": "<stripped UUID>",
         "is_production_mode": false,
-<<<<<<< HEAD
         "owner_team_id": "<stripped UUID>",
-=======
         "logo_url": null,
->>>>>>> 1e0abf0c
       },
       "headers": Headers { <some fields may have been hidden> },
     }
