--- conflicted
+++ resolved
@@ -106,8 +106,6 @@
       } : {},
       "x-stack-access-token": userAuth?.accessToken,
       "x-stack-refresh-token": userAuth?.refreshToken,
-<<<<<<< HEAD
-      "x-stack-disable-artificial-development-delay": "yes",
       ...backendContext.value.ipData ? {
         "x-forwarded-for": backendContext.value.ipData.ipAddress,
         "cf-connecting-ip": backendContext.value.ipData.ipAddress,
@@ -119,8 +117,6 @@
         "x-vercel-ip-longitude": backendContext.value.ipData.longitude.toString(),
         "x-vercel-ip-timezone": backendContext.value.ipData.tzIdentifier,
       } : {},
-=======
->>>>>>> c28a80d0
       ...Object.fromEntries(new Headers(filterUndefined(headers ?? {}) as any).entries()),
     }),
   });
