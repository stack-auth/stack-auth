--- conflicted
+++ resolved
@@ -1,8 +1,8 @@
+import { generateSecureRandomString } from "@stackframe/stack-shared/dist/utils/crypto";
+import { StackAssertionError, throwErr } from "@stackframe/stack-shared/dist/utils/errors";
 import { filterUndefined } from "@stackframe/stack-shared/dist/utils/objects";
-import { STACK_BACKEND_BASE_URL, Context, STACK_INTERNAL_PROJECT_ADMIN_KEY, STACK_INTERNAL_PROJECT_CLIENT_KEY, STACK_INTERNAL_PROJECT_ID, STACK_INTERNAL_PROJECT_SERVER_KEY, Mailbox, NiceResponse, createMailbox, niceFetch, NiceRequestInit } from "../helpers";
 import { expect } from "vitest";
-import { StackAssertionError, throwErr } from "@stackframe/stack-shared/dist/utils/errors";
-import { generateSecureRandomString } from "@stackframe/stack-shared/dist/utils/crypto";
+import { Context, Mailbox, NiceRequestInit, NiceResponse, STACK_BACKEND_BASE_URL, STACK_INTERNAL_PROJECT_ADMIN_KEY, STACK_INTERNAL_PROJECT_CLIENT_KEY, STACK_INTERNAL_PROJECT_ID, STACK_INTERNAL_PROJECT_SERVER_KEY, createMailbox, niceFetch } from "../helpers";
 
 type BackendContext = {
   projectKeys: ProjectKeys,
@@ -252,11 +252,7 @@
         password,
       };
     }
-<<<<<<< HEAD
-  
-=======
-
->>>>>>> bbfecfe3
+
     export async function signInWithEmail(options: { password: string }) {
       const mailbox = backendContext.value.mailbox;
       const email = mailbox.emailAddress;
@@ -404,7 +400,6 @@
     };
   }
 
-<<<<<<< HEAD
   export async function updateCurrent(adminAccessToken: string, body: any) {
     const response = await niceBackendFetch(`/api/v1/projects/current`, {
       accessType: "admin",
@@ -413,13 +408,6 @@
       headers: {
         'x-stack-admin-access-token': adminAccessToken,
       }
-=======
-  export async function update(projectId: string, body: any) {
-    const response = await niceBackendFetch(`/api/v1/internal/projects/${projectId}`, {
-      accessType: "client",
-      method: "PATCH",
-      body,
->>>>>>> bbfecfe3
     });
 
     return {
@@ -432,11 +420,7 @@
       projectKeys: InternalProjectKeys,
     });
     await Auth.Otp.signIn();
-<<<<<<< HEAD
     const { projectId, createProjectResponse } = await Project.create(body);
-=======
-    const { projectId } = await Project.create(body);
->>>>>>> bbfecfe3
     const adminAccessToken = backendContext.value.userAuth?.accessToken;
 
     expect(adminAccessToken).toBeDefined();
@@ -449,13 +433,9 @@
     });
 
     return {
-<<<<<<< HEAD
       projectId,
       adminAccessToken: adminAccessToken!,
       createProjectResponse,
-=======
-      adminAccessToken: adminAccessToken!,
->>>>>>> bbfecfe3
     };
   }
 }
