'use client';

import { ProjectCard } from "@/components/project-card";
import { useRouter } from "@/components/router";
import { SearchBar } from "@/components/search-bar";
import { GearIcon } from "@phosphor-icons/react";
import { AdminOwnedProject, Team, useUser } from "@stackframe/stack";
import { strictEmailSchema, yupObject } from "@stackframe/stack-shared/dist/schema-fields";
import { groupBy } from "@stackframe/stack-shared/dist/utils/arrays";
import { runAsynchronously, wait } from "@stackframe/stack-shared/dist/utils/promises";
import { stringCompare } from "@stackframe/stack-shared/dist/utils/strings";
<<<<<<< HEAD
import { Button, Dialog, DialogContent, DialogFooter, DialogHeader, DialogTitle, Input, Select, SelectContent, SelectGroup, SelectItem, SelectTrigger, SelectValue, Skeleton, Typography, toast } from "@stackframe/stack-ui";
=======
import { Button, Dialog, DialogContent, DialogFooter, DialogHeader, DialogTitle, Input, Select, SelectContent, SelectGroup, SelectItem, SelectTrigger, SelectValue, Skeleton, Typography, toast } from "@/components/ui";
import { Settings } from "lucide-react";
>>>>>>> 8c4b8c55
import { Suspense, useCallback, useEffect, useMemo, useState } from "react";
import * as yup from "yup";
import { inviteUser, listInvitations, revokeInvitation } from "./actions";

export default function PageClient() {
  const user = useUser({ or: 'redirect', projectIdMustMatch: "internal" });
  const rawProjects = user.useOwnedProjects();
  const teams = user.useTeams();
  const [sort, setSort] = useState<"recency" | "name">("recency");
  const [search, setSearch] = useState<string>("");
  const router = useRouter();

  useEffect(() => {
    if (rawProjects.length === 0) {
      router.push('/new-project');
    }
  }, [router, rawProjects]);

  const teamIdMap = useMemo(() => {
    return new Map(teams.map((team) => [team.id, team.displayName]));
  }, [teams]);

  const projectsByTeam = useMemo(() => {
    let newProjects = [...rawProjects];
    if (search) {
      newProjects = newProjects.filter((project) => project.displayName.toLowerCase().includes(search.toLowerCase()));
    }

    const projectSort = (a: AdminOwnedProject, b: AdminOwnedProject) => {
      if (sort === "recency") {
        return a.createdAt > b.createdAt ? -1 : 1;
      } else {
        return stringCompare(a.displayName, b.displayName);
      }
    };

    const grouped = groupBy(newProjects, (project) => project.ownerTeamId);
    return [...grouped.entries()].sort((a, b) => {
      if (a[0] === null) return -1;
      if (b[0] === null) return 1;
      if (sort === "recency") {
        return a[1][0].createdAt > b[1][0].createdAt ? -1 : 1;
      } else {
        return stringCompare(a[1][0].displayName, b[1][0].displayName);
      }
    }).map(([teamId, projects]) => {
      return {
        teamId,
        projects: projects.sort(projectSort),
      };
    });
  }, [rawProjects, sort, search]);

  return (
    <div className="flex-grow p-4">
      <div className="flex justify-between gap-4 mb-4 flex-col sm:flex-row">
        <SearchBar
          placeholder="Search project name"
          value={search}
          onChange={(e) => setSearch(e.target.value)}
        />
        <div className="flex gap-4">
          <Select value={sort} onValueChange={(n) => setSort(n === 'recency' ? 'recency' : 'name')}>
            <SelectTrigger>
              <SelectValue>Sort by {sort === "recency" ? "recency" : "name"}</SelectValue>
            </SelectTrigger>
            <SelectContent>
              <SelectGroup>
                <SelectItem value="recency">Recency</SelectItem>
                <SelectItem value="name">Name</SelectItem>
              </SelectGroup>
            </SelectContent>
          </Select>

          <Button
            onClick={async () => {
              router.push('/new-project');
              return await wait(2000);
            }}
          >Create Project
          </Button>
        </div>
      </div>

      {projectsByTeam.map(({ teamId, projects }) => {
        const team = teamId ? teams.find((t) => t.id === teamId) : undefined;
        return (
          <div key={teamId} className="mb-4">
            <div className="mb-2 flex items-center gap-1">
              <Typography>
                {teamId ? teamIdMap.get(teamId) : "No Team"}
              </Typography>
              {team && (
                <TeamAddUserDialog team={team} />
              )}
            </div>
            <div className="grid gap-4 grid-cols-1 sm:grid-cols-2 md:grid-cols-3 xl:grid-cols-4">
              {projects.map((project) => (
                <ProjectCard key={project.id} project={project} />
              ))}
            </div>
          </div>
        );
      })}
    </div>
  );
}

const inviteFormSchema = yupObject({
  email: strictEmailSchema("Please enter a valid email address").defined(),
});


function TeamAddUserDialog(props: { team: Team }) {
  const [open, setOpen] = useState(false);

  return (
    <>
      <Button
        variant="ghost"
        size="icon"
        aria-label={`Invite teammates to ${props.team.displayName}`}
        title={`Invite teammates to ${props.team.displayName}`}
        onClick={() => setOpen(true)}
      >
        <GearIcon className="h-4 w-4" />
      </Button>

      <Dialog open={open} onOpenChange={setOpen}>
        <DialogContent className="sm:max-w-[480px]">
          <DialogHeader>
            <DialogTitle>Invite a new user to {props.team.displayName}</DialogTitle>
          </DialogHeader>
          <Suspense fallback={<TeamAddUserDialogContentSkeleton />}>
            <TeamAddUserDialogContent
              team={props.team}
              onClose={() => setOpen(false)}
            />
          </Suspense>
        </DialogContent>
      </Dialog>
    </>
  );
}

function TeamAddUserDialogContent(props: {
  team: Team,
  onClose: () => void,
}) {
  const [invitations, setInvitations] = useState<Awaited<ReturnType<typeof listInvitations>>>();

  const fetchInvitations = useCallback(async () => {
    const invitations = await listInvitations(props.team.id);
    setInvitations(invitations);
  }, [props.team.id]);

  useEffect(() => {
    let canceled = false;
    runAsynchronously(async () => {
      const invitations = await listInvitations(props.team.id);
      if (!canceled) {
        setInvitations(invitations);
      }
    });
    return () => {
      canceled = true;
    };
  }, [props.team.id]);

  const users = props.team.useUsers();
  const admins = props.team.useItem("dashboard_admins");

  const [email, setEmail] = useState("");
  const [formError, setFormError] = useState<string | null>(null);

  const activeSeats = users.length + (invitations?.length ?? 0);
  const seatLimit = admins.quantity;
  const atCapacity = activeSeats >= seatLimit;

  const handleInvite = async () => {
    if (atCapacity) {
      return;
    }

    try {
      setFormError(null);
      const values = await inviteFormSchema.validate({ email: email.trim() });
      await inviteUser(props.team.id, values.email, window.location.origin);
      toast({ variant: "success", title: "Team invitation sent" });
      setEmail("");
      await fetchInvitations();
    } catch (error) {
      if (error instanceof yup.ValidationError) {
        setFormError(error.errors[0] ?? error.message);
      } else {
        const message = error instanceof Error ? error.message : "Unknown error";
        toast({ variant: "destructive", title: "Failed to send invitation", description: message });
      }
    }
  };

  const handleUpgrade = async () => {
    try {
      const checkoutUrl = await props.team.createCheckoutUrl({
        productId: "team",
        returnUrl: window.location.href,
      });
      window.location.assign(checkoutUrl);
    } catch (error) {
      const message = error instanceof Error ? error.message : "Unknown error";
      toast({ variant: "destructive", title: "Failed to start upgrade", description: message });
    };
  };

  return (
    <>
      <div className="space-y-4 py-2">
        <div className="flex items-center justify-between rounded-md border border-border px-3 py-2">
          <Typography type="label">Dashboard admin seats</Typography>
          <Typography variant="secondary">
            {activeSeats}/{seatLimit}
          </Typography>
        </div>
        {atCapacity && (
          <Typography variant="secondary" className="text-destructive">
            You are at capacity. Upgrade your plan to add more admins.
          </Typography>
        )}
        <div className="space-y-2">
          <Input
            value={email}
            onChange={(event) => {
              setEmail(event.target.value);
              if (formError) {
                setFormError(null);
              }
            }}
            placeholder="Email"
            type="email"
            disabled={atCapacity}
            autoFocus
          />
          {formError && (
            <Typography type="label" className="text-destructive">
              {formError}
            </Typography>
          )}
        </div>

        <div className="space-y-2">
          <Typography type="label">Pending invitations</Typography>
          {invitations?.length === 0 ? (
            <Typography variant="secondary">None</Typography>
          ) : (
            <div className="space-y-2 max-h-48 overflow-y-auto">
              {invitations?.map((invitation) => (
                <div
                  key={invitation.id}
                  className="flex items-center justify-between rounded-md border border-border px-3 py-2"
                >
                  <div className="flex flex-col">
                    <Typography>{invitation.recipientEmail ?? "Pending invitation"}</Typography>
                  </div>
                  <Button
                    variant="ghost"
                    size="sm"
                    onClick={async () => {
                      await revokeInvitation(props.team.id, invitation.id);
                      await fetchInvitations();
                    }}
                  >
                    Revoke
                  </Button>
                </div>
              ))}
              {!invitations && (
                <Skeleton className="h-8 w-full" />
              )}
            </div>
          )}
        </div>
      </div>

      <DialogFooter className="flex flex-col gap-2 sm:flex-row sm:items-center sm:justify-end">
        <Button variant="outline" onClick={props.onClose}>
          Close
        </Button>
        {atCapacity ? (
          <Button onClick={handleUpgrade} variant="default">
            Upgrade plan
          </Button>
        ) : (
          <Button onClick={handleInvite}>
            Invite
          </Button>
        )}
      </DialogFooter>
    </>
  );
}

function TeamAddUserDialogContentSkeleton() {
  return (
    <>
      <div className="space-y-4 py-2">
        <div className="flex items-center justify-between rounded-md border border-border px-3 py-2">
          <Typography type="label">Dashboard admin seats</Typography>
          <div className="stack-scope text-md text-zinc-600 dark:text-zinc-400">
            <Skeleton className="h-4 w-16" />
          </div>
        </div>

        <div className="space-y-2">
          <Input
            disabled
            placeholder="Email"
            type="email"
            autoFocus
          />
        </div>

        <div className="space-y-2">
          <Typography type="label">Pending invitations</Typography>
          <Skeleton className="h-8 w-full" />
        </div>
      </div>

      <DialogFooter className="flex flex-col gap-2 sm:flex-row sm:items-center sm:justify-end">
        <Button variant="outline" disabled>
          Close
        </Button>
        <Button disabled>
          Invite
        </Button>
      </DialogFooter>
    </>
  );
}<|MERGE_RESOLUTION|>--- conflicted
+++ resolved
@@ -3,18 +3,13 @@
 import { ProjectCard } from "@/components/project-card";
 import { useRouter } from "@/components/router";
 import { SearchBar } from "@/components/search-bar";
+import { Button, Dialog, DialogContent, DialogFooter, DialogHeader, DialogTitle, Input, Select, SelectContent, SelectGroup, SelectItem, SelectTrigger, SelectValue, Skeleton, Typography, toast } from "@/components/ui";
 import { GearIcon } from "@phosphor-icons/react";
 import { AdminOwnedProject, Team, useUser } from "@stackframe/stack";
 import { strictEmailSchema, yupObject } from "@stackframe/stack-shared/dist/schema-fields";
 import { groupBy } from "@stackframe/stack-shared/dist/utils/arrays";
 import { runAsynchronously, wait } from "@stackframe/stack-shared/dist/utils/promises";
 import { stringCompare } from "@stackframe/stack-shared/dist/utils/strings";
-<<<<<<< HEAD
-import { Button, Dialog, DialogContent, DialogFooter, DialogHeader, DialogTitle, Input, Select, SelectContent, SelectGroup, SelectItem, SelectTrigger, SelectValue, Skeleton, Typography, toast } from "@stackframe/stack-ui";
-=======
-import { Button, Dialog, DialogContent, DialogFooter, DialogHeader, DialogTitle, Input, Select, SelectContent, SelectGroup, SelectItem, SelectTrigger, SelectValue, Skeleton, Typography, toast } from "@/components/ui";
-import { Settings } from "lucide-react";
->>>>>>> 8c4b8c55
 import { Suspense, useCallback, useEffect, useMemo, useState } from "react";
 import * as yup from "yup";
 import { inviteUser, listInvitations, revokeInvitation } from "./actions";
