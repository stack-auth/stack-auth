"use client";

import { ItemDialog } from "@/components/payments/item-dialog";
import { useRouter } from "@/components/router";
import { cn } from "@/lib/utils";
import { DotsThreeVerticalIcon, PlusIcon } from "@phosphor-icons/react";
import { CompleteConfig } from "@stackframe/stack-shared/dist/config/schema";
import { useHover } from "@stackframe/stack-shared/dist/hooks/use-hover";
import { DayInterval } from "@stackframe/stack-shared/dist/utils/dates";
import { prettyPrintWithMagnitudes } from "@stackframe/stack-shared/dist/utils/numbers";
import { typedEntries, typedFromEntries } from "@stackframe/stack-shared/dist/utils/objects";
import { stringCompare } from "@stackframe/stack-shared/dist/utils/strings";
<<<<<<< HEAD
import { Button, Card, CardContent, DropdownMenu, DropdownMenuContent, DropdownMenuItem, DropdownMenuSeparator, DropdownMenuTrigger, toast } from "@stackframe/stack-ui";
=======
import { ActionDialog, Button, DropdownMenu, DropdownMenuContent, DropdownMenuItem, DropdownMenuSeparator, DropdownMenuTrigger, toast } from "@/components/ui";
import { MoreVertical } from "lucide-react";
>>>>>>> 8c4b8c55
import React, { ReactNode, useEffect, useMemo, useRef, useState } from "react";
import { useAdminApp, useProjectId } from "../../use-admin-app";
import { ListSection } from "./list-section";
import { ProductDialog } from "./product-dialog";

type Product = CompleteConfig['payments']['products'][keyof CompleteConfig['payments']['products']];
type Item = CompleteConfig['payments']['items'][keyof CompleteConfig['payments']['items']];

// Custom action menu component
type ActionMenuItem = '-' | { item: React.ReactNode, onClick: () => void | Promise<void>, danger?: boolean };

function ActionMenu({ items }: { items: ActionMenuItem[] }) {
  const [isOpen, setIsOpen] = useState(false);

  return (
    <DropdownMenu open={isOpen} onOpenChange={setIsOpen}>
      <DropdownMenuTrigger asChild>
        <Button
          variant="ghost"
          className={cn(
            "h-7 w-7 p-0 rounded-lg",
            "text-muted-foreground hover:text-foreground",
            "hover:bg-foreground/[0.05]",
            "transition-all duration-150 hover:transition-none",
            "opacity-0 group-hover:opacity-100",
            isOpen && "opacity-100 bg-foreground/[0.05]"
          )}
        >
          <DotsThreeVerticalIcon className="h-4 w-4" />
          <span className="sr-only">Open menu</span>
        </Button>
      </DropdownMenuTrigger>
      <DropdownMenuContent align="end" className="min-w-[150px]">
        {items.map((item, index) => {
          if (item === '-') {
            return <DropdownMenuSeparator key={index} />;
          }

          return (
            <DropdownMenuItem
              key={index}
              onClick={item.onClick}
              className={cn(item.danger && "text-destructive focus:text-destructive")}
            >
              {item.item}
            </DropdownMenuItem>
          );
        })}
      </DropdownMenuContent>
    </DropdownMenu>
  );
}


type ListItemProps = {
  id: string,
  displayName?: string,
  customerType: string,
  subtitle?: ReactNode,
  onClick?: () => void,
  onMouseEnter?: () => void,
  onMouseLeave?: () => void,
  isEven?: boolean,
  isHighlighted?: boolean,
  itemRef?: React.RefObject<HTMLDivElement>,
  actionItems?: ActionMenuItem[],
};

function ListItem({
  id,
  displayName,
  customerType,
  subtitle,
  onClick,
  onMouseEnter,
  onMouseLeave,
  isEven,
  isHighlighted,
  itemRef,
  actionItems
}: ListItemProps) {
  const itemRefBackup = useRef<HTMLDivElement>(null);
  itemRef ??= itemRefBackup;
  const [isMenuHovered, setIsMenuHovered] = useState(false);
  const isHovered = useHover(itemRef);

  return (
    <div
      ref={itemRef}
      className={cn(
        "px-4 py-3.5 cursor-pointer relative rounded-xl mx-3 my-1",
        "flex items-center justify-between gap-3 group",
        "transition-all duration-150 hover:transition-none",
        "bg-background/50 dark:bg-foreground/[0.02]",
        "border border-transparent",
        isHighlighted
          ? "bg-cyan-500/[0.1] dark:bg-cyan-500/[0.08] border-cyan-500/30 shadow-sm"
          : "hover:bg-background dark:hover:bg-foreground/[0.04] hover:border-border/40 dark:hover:border-foreground/[0.08] hover:shadow-sm",
        isHighlighted && isHovered && "bg-cyan-500/[0.15] dark:bg-cyan-500/[0.12]"
      )}
      onClick={onClick}
      onMouseEnter={onMouseEnter}
      onMouseLeave={onMouseLeave}
    >
      <div className="flex-1 min-w-0">
        <div className="flex items-center gap-1.5 text-[11px] text-muted-foreground">
          <span className="uppercase font-semibold tracking-wide">{customerType}</span>
          <span className="text-muted-foreground/50">—</span>
          <span className="font-mono truncate">{id}</span>
        </div>
        <div className="font-semibold text-sm mt-1 text-foreground truncate">
          {displayName || id}
        </div>
        {subtitle && (
          <div className="text-xs text-muted-foreground mt-0.5 tabular-nums">
            {subtitle}
          </div>
        )}
      </div>
      {actionItems && (
        <div
          className="shrink-0"
          onClick={(e) => e.stopPropagation()}
          onMouseEnter={() => setIsMenuHovered(true)}
          onMouseLeave={() => setIsMenuHovered(false)}
        >
          <ActionMenu items={actionItems} />
        </div>
      )}
    </div>
  );
}

type GroupedListProps = {
  children: ReactNode,
};

function GroupedList({ children }: GroupedListProps) {
  return <div>{children}</div>;
}

type ListGroupProps = {
  title?: string,
  children: ReactNode,
};

function ListGroup({ title, children }: ListGroupProps) {
  return (
    <div className="mb-2">
      {title && (
        <div className="sticky top-0 z-[1] px-4 py-2.5 bg-gray-100/90 dark:bg-foreground/[0.04] backdrop-blur-sm border-b border-border/30 dark:border-foreground/[0.06]">
          <h3 className="text-xs font-bold uppercase tracking-wider text-foreground/70">
            {title}
          </h3>
        </div>
      )}
      <div className="py-2">
        {children}
      </div>
    </div>
  );
}

// Connection line component
type ConnectionLineProps = {
  fromRef: React.RefObject<HTMLDivElement>,
  toRef: React.RefObject<HTMLDivElement>,
  containerRef: React.RefObject<HTMLDivElement>,
  quantity?: number,
};

function ConnectionLine({ fromRef, toRef, containerRef, quantity }: ConnectionLineProps) {
  const [path, setPath] = useState<string>("");
  const [midpoint, setMidpoint] = useState<{ x: number, y: number } | null>(null);

  useEffect(() => {
    if (!fromRef.current || !toRef.current || !containerRef.current) return;

    const updatePath = () => {
      const container = containerRef.current;
      const from = fromRef.current;
      const to = toRef.current;

      if (!container || !from || !to) return;

      const containerRect = container.getBoundingClientRect();
      const fromRect = from.getBoundingClientRect();
      const toRect = to.getBoundingClientRect();

      // Calculate positions relative to container
      const fromY = fromRect.top - containerRect.top + fromRect.height / 2;
      const fromX = fromRect.right - containerRect.left - 6;
      const toY = toRect.top - containerRect.top + toRect.height / 2;
      const toX = toRect.left - containerRect.left + 6;

      // Create a curved path
      const midX = (fromX + toX) / 2;
      const midY = (fromY + toY) / 2;
      const pathStr = `M ${fromX} ${fromY} C ${midX} ${fromY}, ${midX} ${toY}, ${toX} ${toY}`;

      setPath(pathStr);
      setMidpoint({ x: midX, y: midY });
    };

    updatePath();
    window.addEventListener('resize', updatePath);
    window.addEventListener('scroll', updatePath, true);

    return () => {
      window.removeEventListener('resize', updatePath);
      window.removeEventListener('scroll', updatePath, true);
    };
  }, [fromRef, toRef, containerRef]);

  if (!path) return null;

  return (
    <svg
      className="absolute inset-0 pointer-events-none z-20"
      style={{ width: '100%', height: '100%' }}
    >
      <defs>
        <linearGradient id="lineGradient" x1="0%" y1="0%" x2="100%" y2="0%">
          <stop offset="0%" stopColor="hsl(200, 91%, 70%)" stopOpacity="0.4" />
          <stop offset="100%" stopColor="hsl(200, 91%, 70%)" stopOpacity="0.4" />
        </linearGradient>
      </defs>
      <g>
        <path
          d={path}
          fill="none"
          stroke="url(#lineGradient)"
          strokeWidth="2"
          strokeDasharray="6 4"
          strokeLinecap="round"
        />
        {quantity && quantity > 0 && midpoint && (
          <>
            <circle
              cx={midpoint.x}
              cy={midpoint.y}
              r="14"
              className="fill-background"
              stroke="hsl(200, 91%, 70%)"
              strokeWidth="1"
              strokeOpacity="0.3"
            />
            <text
              x={midpoint.x}
              y={midpoint.y}
              textAnchor="middle"
              dominantBaseline="middle"
              className="text-[11px] font-semibold"
              fill="hsl(200, 91%, 70%)"
            >
              ×{prettyPrintWithMagnitudes(quantity)}
            </text>
          </>
        )}
      </g>
    </svg>
  );
}

// Price formatting utilities
function formatInterval(interval: DayInterval): string {
  const [count, unit] = interval;
  const unitShort = unit === 'month' ? 'mo' : unit === 'year' ? 'yr' : unit === 'week' ? 'wk' : unit;
  return count > 1 ? `${count}${unitShort}` : unitShort;
}

function formatPrice(price: (Product['prices'] & object)[string]): string | null {
  if (typeof price === 'string') return null;

  const amounts = [];
  const interval = price.interval;

  // Check for USD amounts
  if (price.USD) {
    const amount = `$${(+price.USD).toFixed(2).replace(/\.00$/, '')}`;
    if (interval) {
      amounts.push(`${amount}/${formatInterval(interval)}`);
    } else {
      amounts.push(amount);
    }
  }

  return amounts.join(', ') || null;
}

function formatProductPrices(prices: Product['prices']): string {
  if (prices === 'include-by-default') return 'Free';
  if (typeof prices !== 'object') return '';

  const formattedPrices = Object.values(prices)
    .map(formatPrice)
    .filter(Boolean)
    .slice(0, 4); // Show max 4 prices

  return formattedPrices.join(', ');
}

// ProductsList component with props
type ProductsListProps = {
  groupedProducts: Map<string | undefined, Array<{ id: string, product: any }>>,
  paymentsGroups: any,
  hoveredItemId: string | null,
  getConnectedProducts: (itemId: string) => string[],
  productRefs?: Record<string, React.RefObject<HTMLDivElement>>,
  onProductMouseEnter: (productId: string) => void,
  onProductMouseLeave: () => void,
  onProductAdd?: () => void,
  setEditingProduct: (product: any) => void,
  setShowProductDialog: (show: boolean) => void,
};

function ProductsList({
  groupedProducts,
  paymentsGroups,
  hoveredItemId,
  getConnectedProducts,
  productRefs,
  onProductMouseEnter,
  onProductMouseLeave,
  onProductAdd,
  setEditingProduct,
  setShowProductDialog,
}: ProductsListProps) {
  const stackAdminApp = useAdminApp();
  const project = stackAdminApp.useProject();
  const projectId = useProjectId();
  const router = useRouter();
  const [searchQuery, setSearchQuery] = useState("");
  const [deleteDialogOpen, setDeleteDialogOpen] = useState(false);
  const [productToDelete, setProductToDelete] = useState<{ id: string, displayName: string } | null>(null);
  let globalIndex = 0;

  // Filter products based on search query
  const filteredGroupedProducts = useMemo(() => {
    if (!searchQuery) return groupedProducts;

    const filtered = new Map<string | undefined, Array<{ id: string, product: any }>>();

    groupedProducts.forEach((products, catalogId) => {
      const filteredProducts = products.filter(({ id, product }) => {
        const query = searchQuery.toLowerCase();
        return (
          id.toLowerCase().includes(query) ||
          product.displayName?.toLowerCase().includes(query) ||
          product.customerType?.toLowerCase().includes(query)
        );
      });

      if (filteredProducts.length > 0) {
        filtered.set(catalogId, filteredProducts);
      }
    });

    return filtered;
  }, [groupedProducts, searchQuery]);

  return (
    <ListSection
      title={<>
        Products
      </>}
      titleTooltip="Products are the products, plans, or pricing tiers you sell to your customers. They are the columns in a pricing table."
      onAddClick={() => onProductAdd?.()}
      hasTitleBorder={false}
      searchValue={searchQuery}
      onSearchChange={setSearchQuery}
      searchPlaceholder="Search products..."
    >
      <GroupedList>
        {[...filteredGroupedProducts.entries()].map(([catalogId, products]) => {
          const group = catalogId ? paymentsGroups[catalogId] : undefined;
          const groupName = group?.displayName;

          return (
            <ListGroup key={catalogId || 'ungrouped'} title={catalogId ? (groupName || catalogId) : "Other"}>
              {products.map(({ id, product }) => {
                const isEven = globalIndex % 2 === 0;
                globalIndex++;
                const connectedItems = hoveredItemId ? getConnectedProducts(hoveredItemId) : [];
                const isHighlighted = hoveredItemId ? connectedItems.includes(id) : false;

                return (
                  <ListItem
                    key={id}
                    id={id}
                    displayName={product.displayName}
                    customerType={product.customerType}
                    subtitle={formatProductPrices(product.prices)}
                    isEven={isEven}
                    isHighlighted={isHighlighted}
                    itemRef={productRefs?.[id]}
                    onClick={() => router.push(`/projects/${projectId}/payments/products/${id}`)}
                    onMouseEnter={() => onProductMouseEnter(id)}
                    onMouseLeave={onProductMouseLeave}
                    actionItems={[
                      {
                        item: "Edit",
                        onClick: () => {
                          setEditingProduct(product);
                          setShowProductDialog(true);
                        },
                      },
                      '-',
                      {
                        item: "Delete",
                        onClick: () => {
                          setProductToDelete({ id, displayName: product.displayName });
                          setDeleteDialogOpen(true);
                        },
                        danger: true,
                      },
                    ]}
                  />
                );
              })}
            </ListGroup>
          );
        })}
      </GroupedList>

      <ActionDialog
        open={deleteDialogOpen}
        onOpenChange={setDeleteDialogOpen}
        title="Delete Product"
        danger
        cancelButton
        okButton={{
          label: "Delete",
          onClick: async () => {
            if (!productToDelete) return;
            const config = project.useConfig();
            const updatedProducts = typedFromEntries(
              typedEntries(config.payments.products)
                .filter(([productId]) => productId !== productToDelete.id)
            );
            await project.updateConfig({ "payments.products": updatedProducts });
            toast({ title: "Product deleted" });
            setProductToDelete(null);
          }
        }}
      >
        Are you sure you want to delete the product &quot;{productToDelete?.displayName}&quot;?
      </ActionDialog>
    </ListSection>
  );
}

// ItemsList component with props
type ItemsListProps = {
  items: CompleteConfig['payments']['items'],
  hoveredProductId: string | null,
  getConnectedItems: (productId: string) => string[],
  itemRefs?: Record<string, React.RefObject<HTMLDivElement>>,
  onItemMouseEnter: (itemId: string) => void,
  onItemMouseLeave: () => void,
  onItemAdd?: () => void,
  setEditingItem: (item: any) => void,
  setShowItemDialog: (show: boolean) => void,
};

function ItemsList({
  items,
  hoveredProductId,
  getConnectedItems,
  itemRefs,
  onItemMouseEnter,
  onItemMouseLeave,
  onItemAdd,
  setEditingItem,
  setShowItemDialog,
}: ItemsListProps) {
  const stackAdminApp = useAdminApp();
  const project = stackAdminApp.useProject();
  const [searchQuery, setSearchQuery] = useState("");
  const [deleteDialogOpen, setDeleteDialogOpen] = useState(false);
  const [itemToDelete, setItemToDelete] = useState<{ id: string, displayName: string } | null>(null);

  // Sort items by customer type, then by ID
  const sortedItems = useMemo(() => {
    const customerTypePriority = { user: 1, team: 2, custom: 3 };
    return Object.entries(items).sort(([aId, aItem]: [string, any], [bId, bItem]: [string, any]) => {
      const priorityA = customerTypePriority[aItem.customerType as keyof typeof customerTypePriority] || 4;
      const priorityB = customerTypePriority[bItem.customerType as keyof typeof customerTypePriority] || 4;
      if (priorityA !== priorityB) {
        return priorityA - priorityB;
      }
      // If same customer type, sort by ID
      return stringCompare(aId, bId);
    });
  }, [items]);

  // Filter items based on search query
  const filteredItems = useMemo(() => {
    if (!searchQuery) return sortedItems;

    const query = searchQuery.toLowerCase();
    return sortedItems.filter(([id, item]) => {
      return (
        id.toLowerCase().includes(query) ||
        (item.displayName && item.displayName.toLowerCase().includes(query)) ||
        item.customerType.toLowerCase().includes(query)
      );
    });
  }, [sortedItems, searchQuery]);

  return (
    <ListSection
      title="Items"
      titleTooltip="Items are the features or services that your customers will receive from you. They are the rows in a pricing table."
      onAddClick={() => onItemAdd?.()}
      searchValue={searchQuery}
      onSearchChange={setSearchQuery}
      searchPlaceholder="Search items..."
    >
      <GroupedList>
        {filteredItems.map(([id, item]: [string, any], index) => {
          const connectedProducts = hoveredProductId ? getConnectedItems(hoveredProductId) : [];
          const isHighlighted = hoveredProductId ? connectedProducts.includes(id) : false;

          return (
            <ListItem
              key={id}
              id={id}
              displayName={item.displayName}
              customerType={item.customerType}
              isEven={index % 2 === 0}
              isHighlighted={isHighlighted}
              itemRef={itemRefs?.[id]}
              onMouseEnter={() => onItemMouseEnter(id)}
              onMouseLeave={onItemMouseLeave}
              actionItems={[
                {
                  item: "Edit",
                  onClick: () => {
                    setEditingItem({
                      id,
                      displayName: item.displayName,
                      customerType: item.customerType
                    });
                    setShowItemDialog(true);
                  },
                },
                '-',
                {
                  item: "Delete",
                  onClick: () => {
                    setItemToDelete({ id, displayName: item.displayName });
                    setDeleteDialogOpen(true);
                  },
                  danger: true,
                },
              ]}
            />
          );
        })}
      </GroupedList>

<<<<<<< HEAD
function WelcomeScreen({ onCreateProduct }: { onCreateProduct: () => void }) {
  return (
    <div className="flex flex-col items-center justify-center h-full px-4 py-12 max-w-3xl mx-auto">
      <IllustratedInfo
        illustration={(
          <div className="grid grid-cols-3 gap-2">
            {/* Simple pricing table representation */}
            <div className="bg-background rounded p-3 shadow-sm">
              <div className="h-2 bg-muted rounded mb-2"></div>
              <div className="h-8 bg-primary/20 rounded mb-2"></div>
              <div className="space-y-1">
                <div className="h-1.5 bg-muted rounded"></div>
                <div className="h-1.5 bg-muted rounded"></div>
                <div className="h-1.5 bg-muted rounded"></div>
              </div>
            </div>
            <div className="bg-background rounded p-3 shadow-sm border-2 border-primary">
              <div className="h-2 bg-muted rounded mb-2"></div>
              <div className="h-8 bg-primary/40 rounded mb-2"></div>
              <div className="space-y-1">
                <div className="h-1.5 bg-muted rounded"></div>
                <div className="h-1.5 bg-muted rounded"></div>
                <div className="h-1.5 bg-muted rounded"></div>
              </div>
            </div>
            <div className="bg-background rounded p-3 shadow-sm">
              <div className="h-2 bg-muted rounded mb-2"></div>
              <div className="h-8 bg-primary/20 rounded mb-2"></div>
              <div className="space-y-1">
                <div className="h-1.5 bg-muted rounded"></div>
                <div className="h-1.5 bg-muted rounded"></div>
                <div className="h-1.5 bg-muted rounded"></div>
              </div>
            </div>
          </div>
        )}
        title="Welcome to Payments!"
        description={[
          <>Stack Auth Payments is built on two primitives: products and items.</>,
          <>Products are what customers buy — the columns of your pricing table. Each product has one or more prices and may or may not include items.</>,
          <>Items are what customers receive — the rows of your pricing table. A user can hold multiple of the same item. Items are powerful; they can unlock feature access, raise limits, or meter consumption for usage-based billing.</>,
          <>Create your first product to get started!</>,
        ]}
      />
      <Button onClick={onCreateProduct}>
        <PlusIcon className="h-4 w-4 mr-2" />
        Create Your First Product
      </Button>
    </div>
=======
      <ActionDialog
        open={deleteDialogOpen}
        onOpenChange={setDeleteDialogOpen}
        title="Delete Item"
        danger
        cancelButton
        okButton={{
          label: "Delete",
          onClick: async () => {
            if (!itemToDelete) return;
            await project.updateConfig({ [`payments.items.${itemToDelete.id}`]: null });
            toast({ title: "Item deleted" });
            setItemToDelete(null);
          }
        }}
      >
        Are you sure you want to delete the item &quot;{itemToDelete?.displayName}&quot;?
      </ActionDialog>
    </ListSection>
>>>>>>> 8c4b8c55
  );
}

export default function PageClient() {
  const projectId = useProjectId();
  const router = useRouter();
  const [activeTab, setActiveTab] = useState<"products" | "items">("products");
  const [hoveredProductId, setHoveredProductId] = useState<string | null>(null);
  const [hoveredItemId, setHoveredItemId] = useState<string | null>(null);
  const [showProductDialog, setShowProductDialog] = useState(false);
  const [editingProduct, setEditingProduct] = useState<any>(null);
  const [showItemDialog, setShowItemDialog] = useState(false);
  const [editingItem, setEditingItem] = useState<any>(null);
  const stackAdminApp = useAdminApp();
  const project = stackAdminApp.useProject();
  const config = project.useConfig();
  const paymentsConfig = config.payments;

  // Refs for products and items
  const containerRef = useRef<HTMLDivElement>(null);

  // Create refs for all products and items
  const productRefs = useMemo(() => {
    const refs = Object.fromEntries(
      Object.entries(paymentsConfig.products)
        .map(([id]) => [id, React.createRef<HTMLDivElement>()])
    );
    return refs;
  }, [paymentsConfig.products]);

  const itemRefs = useMemo(() => {
    const refs = Object.fromEntries(
      Object.keys(paymentsConfig.items)
        .map(id => [id, React.createRef<HTMLDivElement>()])
    );
    return refs;
  }, [paymentsConfig.items]);

  // Group products by catalogId and sort by customer type priority
  const groupedProducts = useMemo(() => {
    const groups = new Map<string | undefined, Array<{ id: string, product: typeof paymentsConfig.products[keyof typeof paymentsConfig.products] }>>();

    // Group products (filter out null/undefined products that may occur during deletion)
    Object.entries(paymentsConfig.products).forEach(([id, product]: [string, any]) => {
      if (!product) return; // Skip deleted/null products
      const catalogId = product.catalogId;
      if (!groups.has(catalogId)) {
        groups.set(catalogId, []);
      }
      groups.get(catalogId)!.push({ id, product });
    });

    // Sort products within each group by customer type, then by ID
    const customerTypePriority = { user: 1, team: 2, custom: 3 };
    groups.forEach((products) => {
      products.sort((a, b) => {
        const priorityA = customerTypePriority[a.product.customerType as keyof typeof customerTypePriority] || 4;
        const priorityB = customerTypePriority[b.product.customerType as keyof typeof customerTypePriority] || 4;
        if (priorityA !== priorityB) {
          return priorityA - priorityB;
        }
        // If same customer type, sort addons last
        if (a.product.isAddOnTo !== b.product.isAddOnTo) {
          return a.product.isAddOnTo ? 1 : -1;
        }
        // If same customer type and addons, sort by lowest price
        const getPricePriority = (product: Product) => {
          if (product.prices === 'include-by-default') return 0;
          if (typeof product.prices !== 'object') return 0;
          return Math.min(...Object.values(product.prices).map(price => +(price.USD ?? Infinity)));
        };
        const priceA = getPricePriority(a.product);
        const priceB = getPricePriority(b.product);
        if (priceA !== priceB) {
          return priceA - priceB;
        }
        // Otherwise, sort by ID
        return stringCompare(a.id, b.id);
      });
    });

    // Sort groups by their predominant customer type
    const sortedGroups = new Map<string | undefined, Array<{ id: string, product: Product }>>();

    // Helper to get group priority
    const getGroupPriority = (catalogId: string | undefined) => {
      if (!catalogId) return 999; // Ungrouped always last

      const products = groups.get(catalogId) || [];
      if (products.length === 0) return 999;

      // Get the most common customer type in the group
      const typeCounts = products.reduce((acc, { product }) => {
        const type = product.customerType;
        acc[type] = (acc[type] || 0) + 1;
        return acc;
      }, {} as Record<string, number>);

      // Find predominant type
      const predominantType = Object.entries(typeCounts)
        .sort(([, a], [, b]) => b - a)[0]?.[0];

      return customerTypePriority[predominantType as keyof typeof customerTypePriority] || 4;
    };

    // Sort group entries
    const sortedEntries = Array.from(groups.entries()).sort(([aId], [bId]) => {
      const priorityA = getGroupPriority(aId);
      const priorityB = getGroupPriority(bId);
      return priorityA - priorityB;
    });

    // Rebuild map in sorted order
    sortedEntries.forEach(([catalogId, products]) => {
      sortedGroups.set(catalogId, products);
    });

    return sortedGroups;
  }, [paymentsConfig]);

  // Get connected items for an product
  const getConnectedItems = (productId: string) => {
    const product = paymentsConfig.products[productId];
    return Object.keys(product.includedItems);
  };

  // Get item quantity for an product
  const getItemQuantity = (productId: string, itemId: string) => {
    const product = paymentsConfig.products[productId];
    if (!(itemId in product.includedItems)) return 0;
    return product.includedItems[itemId].quantity;
  };

  // Get connected products for an item
  const getConnectedProducts = (itemId: string) => {
    return Object.entries(paymentsConfig.products)
      .filter(([_, product]: [string, any]) => itemId in product.includedItems)
      .map(([id]) => id);
  };

  // Check if there are no products and no items
  // Handler for create product button
  const handleCreateProduct = () => {
    router.push(`/projects/${projectId}/payments/products/new`);
  };

  // Handler for create item button
  const handleCreateItem = () => {
    setShowItemDialog(true);
  };

  // Handler for saving product
  const handleSaveProduct = async (productId: string, product: Product) => {
    await project.updateConfig({ [`payments.products.${productId}`]: product });
    setShowProductDialog(false);
    toast({ title: editingProduct ? "Product updated" : "Product created" });
  };

  // Handler for saving item
  const handleSaveItem = async (item: { id: string, displayName: string, customerType: 'user' | 'team' | 'custom' }) => {
    await project.updateConfig({ [`payments.items.${item.id}`]: { displayName: item.displayName, customerType: item.customerType } });
    setShowItemDialog(false);
    setEditingItem(null);
    toast({ title: editingItem ? "Item updated" : "Item created" });
  };

  // Prepare data for product dialog - update when items change
  const existingProductsList = Object.entries(paymentsConfig.products).map(([id, product]: [string, any]) => ({
    id,
    displayName: product.displayName,
    catalogId: product.catalogId,
    customerType: product.customerType
  }));

  const existingItemsList = Object.entries(paymentsConfig.items).map(([id, item]: [string, any]) => ({
    id,
    displayName: item.displayName,
    customerType: item.customerType
  }));

  const innerContent = (
    <>
      {/* Mobile tabs */}
      <div className="lg:hidden mb-4">
        <div className="inline-flex items-center gap-1 rounded-xl bg-foreground/[0.04] p-1 backdrop-blur-sm">
          <button
            onClick={() => setActiveTab("products")}
            className={cn(
              "px-4 py-2 text-sm font-medium rounded-lg transition-all duration-150 hover:transition-none",
              activeTab === "products"
                ? "bg-background text-foreground shadow-sm ring-1 ring-foreground/[0.06]"
                : "text-muted-foreground hover:text-foreground hover:bg-background/50"
            )}
          >
            Products
          </button>
          <button
            onClick={() => setActiveTab("items")}
            className={cn(
              "px-4 py-2 text-sm font-medium rounded-lg transition-all duration-150 hover:transition-none",
              activeTab === "items"
                ? "bg-background text-foreground shadow-sm ring-1 ring-foreground/[0.06]"
                : "text-muted-foreground hover:text-foreground hover:bg-background/50"
            )}
          >
            Items
          </button>
        </div>
      </div>

      {/* Content */}
      <div className="flex gap-6 flex-1 min-h-0 overflow-auto">
        {/* Desktop two-column layout */}
        <div
          ref={containerRef}
          className={cn(
            "hidden lg:flex w-full relative rounded-2xl overflow-hidden",
            "bg-gray-100/80 dark:bg-foreground/[0.03]",
            "border border-border/40 dark:border-foreground/[0.08]",
            "shadow-sm backdrop-blur-xl"
          )}
        >
          <div className="flex-1 min-w-0">
            <ProductsList
              groupedProducts={groupedProducts}
              paymentsGroups={paymentsConfig.catalogs}
              hoveredItemId={hoveredItemId}
              getConnectedProducts={getConnectedProducts}
              productRefs={productRefs}
              onProductMouseEnter={setHoveredProductId}
              onProductMouseLeave={() => setHoveredProductId(null)}
              onProductAdd={handleCreateProduct}
              setEditingProduct={setEditingProduct}
              setShowProductDialog={setShowProductDialog}
            />
          </div>
          <div className="w-px bg-border/60 dark:bg-foreground/[0.1]" />
          <div className="flex-1 min-w-0">
            <ItemsList
              items={paymentsConfig.items}
              hoveredProductId={hoveredProductId}
              getConnectedItems={getConnectedItems}
              itemRefs={itemRefs}
              onItemMouseEnter={setHoveredItemId}
              onItemMouseLeave={() => setHoveredItemId(null)}
              onItemAdd={handleCreateItem}
              setEditingItem={setEditingItem}
              setShowItemDialog={setShowItemDialog}
            />
          </div>

          {/* Connection lines */}
          {
            hoveredProductId && getConnectedItems(hoveredProductId).map(itemId => (
              <ConnectionLine
                key={`${hoveredProductId}-${itemId}`}
                fromRef={productRefs[hoveredProductId]}
                toRef={itemRefs[itemId]}
                containerRef={containerRef}
                quantity={getItemQuantity(hoveredProductId, itemId)}
              />
            ))
          }

          {
            hoveredItemId && getConnectedProducts(hoveredItemId).map(productId => (
              <ConnectionLine
                key={`${productId}-${hoveredItemId}`}
                fromRef={productRefs[productId]}
                toRef={itemRefs[hoveredItemId]}
                containerRef={containerRef}
                quantity={getItemQuantity(productId, hoveredItemId)}
              />
            ))
          }
        </div>

        {/* Mobile single column with tabs */}
        <div className={cn(
          "lg:hidden w-full rounded-2xl overflow-hidden",
          "bg-gray-100/80 dark:bg-foreground/[0.03]",
          "border border-border/40 dark:border-foreground/[0.08]",
          "shadow-sm backdrop-blur-xl"
        )}>
          {activeTab === "products" ? (
            <ProductsList
              groupedProducts={groupedProducts}
              paymentsGroups={paymentsConfig.catalogs}
              hoveredItemId={hoveredItemId}
              getConnectedProducts={getConnectedProducts}
              onProductMouseEnter={setHoveredProductId}
              onProductMouseLeave={() => setHoveredProductId(null)}
              onProductAdd={handleCreateProduct}
              setEditingProduct={setEditingProduct}
              setShowProductDialog={setShowProductDialog}
            />
          ) : (
            <ItemsList
              items={paymentsConfig.items}
              hoveredProductId={hoveredProductId}
              getConnectedItems={getConnectedItems}
              onItemMouseEnter={setHoveredItemId}
              onItemMouseLeave={() => setHoveredItemId(null)}
              onItemAdd={handleCreateItem}
              setEditingItem={setEditingItem}
              setShowItemDialog={setShowItemDialog}
            />
          )}
        </div>
      </div>
    </>
  );

  return (
    <>
      {innerContent}

      {/* Product Dialog */}
      <ProductDialog
        open={showProductDialog}
        onOpenChange={(open) => {
          setShowProductDialog(open);
          if (!open) {
            setEditingProduct(null);
          }
        }}
        onSave={async (productId, product) => await handleSaveProduct(productId, product)}
        editingProduct={editingProduct}
        existingProducts={existingProductsList}
        existingCatalogs={paymentsConfig.catalogs}
        existingItems={existingItemsList}
        onCreateNewItem={handleCreateItem}
      />

      {/* Item Dialog */}
      <ItemDialog
        open={showItemDialog}
        onOpenChange={(open) => {
          setShowItemDialog(open);
          if (!open) {
            setEditingItem(null);
          }
        }}
        onSave={async (item) => await handleSaveItem(item)}
        editingItem={editingItem}
        existingItemIds={Object.keys(paymentsConfig.items)}
      />
    </>
  );
}<|MERGE_RESOLUTION|>--- conflicted
+++ resolved
@@ -2,20 +2,15 @@
 
 import { ItemDialog } from "@/components/payments/item-dialog";
 import { useRouter } from "@/components/router";
+import { ActionDialog, Button, DropdownMenu, DropdownMenuContent, DropdownMenuItem, DropdownMenuSeparator, DropdownMenuTrigger, toast } from "@/components/ui";
 import { cn } from "@/lib/utils";
-import { DotsThreeVerticalIcon, PlusIcon } from "@phosphor-icons/react";
+import { DotsThreeVerticalIcon } from "@phosphor-icons/react";
 import { CompleteConfig } from "@stackframe/stack-shared/dist/config/schema";
 import { useHover } from "@stackframe/stack-shared/dist/hooks/use-hover";
 import { DayInterval } from "@stackframe/stack-shared/dist/utils/dates";
 import { prettyPrintWithMagnitudes } from "@stackframe/stack-shared/dist/utils/numbers";
 import { typedEntries, typedFromEntries } from "@stackframe/stack-shared/dist/utils/objects";
 import { stringCompare } from "@stackframe/stack-shared/dist/utils/strings";
-<<<<<<< HEAD
-import { Button, Card, CardContent, DropdownMenu, DropdownMenuContent, DropdownMenuItem, DropdownMenuSeparator, DropdownMenuTrigger, toast } from "@stackframe/stack-ui";
-=======
-import { ActionDialog, Button, DropdownMenu, DropdownMenuContent, DropdownMenuItem, DropdownMenuSeparator, DropdownMenuTrigger, toast } from "@/components/ui";
-import { MoreVertical } from "lucide-react";
->>>>>>> 8c4b8c55
 import React, { ReactNode, useEffect, useMemo, useRef, useState } from "react";
 import { useAdminApp, useProjectId } from "../../use-admin-app";
 import { ListSection } from "./list-section";
@@ -578,57 +573,6 @@
         })}
       </GroupedList>
 
-<<<<<<< HEAD
-function WelcomeScreen({ onCreateProduct }: { onCreateProduct: () => void }) {
-  return (
-    <div className="flex flex-col items-center justify-center h-full px-4 py-12 max-w-3xl mx-auto">
-      <IllustratedInfo
-        illustration={(
-          <div className="grid grid-cols-3 gap-2">
-            {/* Simple pricing table representation */}
-            <div className="bg-background rounded p-3 shadow-sm">
-              <div className="h-2 bg-muted rounded mb-2"></div>
-              <div className="h-8 bg-primary/20 rounded mb-2"></div>
-              <div className="space-y-1">
-                <div className="h-1.5 bg-muted rounded"></div>
-                <div className="h-1.5 bg-muted rounded"></div>
-                <div className="h-1.5 bg-muted rounded"></div>
-              </div>
-            </div>
-            <div className="bg-background rounded p-3 shadow-sm border-2 border-primary">
-              <div className="h-2 bg-muted rounded mb-2"></div>
-              <div className="h-8 bg-primary/40 rounded mb-2"></div>
-              <div className="space-y-1">
-                <div className="h-1.5 bg-muted rounded"></div>
-                <div className="h-1.5 bg-muted rounded"></div>
-                <div className="h-1.5 bg-muted rounded"></div>
-              </div>
-            </div>
-            <div className="bg-background rounded p-3 shadow-sm">
-              <div className="h-2 bg-muted rounded mb-2"></div>
-              <div className="h-8 bg-primary/20 rounded mb-2"></div>
-              <div className="space-y-1">
-                <div className="h-1.5 bg-muted rounded"></div>
-                <div className="h-1.5 bg-muted rounded"></div>
-                <div className="h-1.5 bg-muted rounded"></div>
-              </div>
-            </div>
-          </div>
-        )}
-        title="Welcome to Payments!"
-        description={[
-          <>Stack Auth Payments is built on two primitives: products and items.</>,
-          <>Products are what customers buy — the columns of your pricing table. Each product has one or more prices and may or may not include items.</>,
-          <>Items are what customers receive — the rows of your pricing table. A user can hold multiple of the same item. Items are powerful; they can unlock feature access, raise limits, or meter consumption for usage-based billing.</>,
-          <>Create your first product to get started!</>,
-        ]}
-      />
-      <Button onClick={onCreateProduct}>
-        <PlusIcon className="h-4 w-4 mr-2" />
-        Create Your First Product
-      </Button>
-    </div>
-=======
       <ActionDialog
         open={deleteDialogOpen}
         onOpenChange={setDeleteDialogOpen}
@@ -648,7 +592,6 @@
         Are you sure you want to delete the item &quot;{itemToDelete?.displayName}&quot;?
       </ActionDialog>
     </ListSection>
->>>>>>> 8c4b8c55
   );
 }
 
