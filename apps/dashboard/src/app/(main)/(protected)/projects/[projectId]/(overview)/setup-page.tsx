'use client';

import { CodeBlock } from '@/components/code-block';
import { APIEnvKeys, NextJsEnvKeys } from '@/components/env-keys';
import { InlineCode } from '@/components/inline-code';
import { StyledLink } from '@/components/link';
import { useThemeWatcher } from '@/lib/theme';
import { BookIcon, XIcon } from "@phosphor-icons/react";
import { use } from "@stackframe/stack-shared/dist/utils/react";
import { deindent } from '@stackframe/stack-shared/dist/utils/strings';
<<<<<<< HEAD
import { Button, Tabs, TabsContent, TabsList, TabsTrigger, Typography, cn } from "@stackframe/stack-ui";
=======
import { Button, Tabs, TabsContent, TabsList, TabsTrigger, Typography, cn } from "@/components/ui";
import { Book, X } from "lucide-react";
>>>>>>> 8c4b8c55
import dynamic from "next/dynamic";
import Image from 'next/image';
import { Suspense, useRef, useState } from "react";
import type { GlobeMethods } from 'react-globe.gl';
import { PageLayout } from "../page-layout";
import { useAdminApp } from '../use-admin-app';
import { globeImages } from './globe';
import styles from './setup-page.module.css';

const countriesPromise = import('./country-data.geo.json');
const Globe = dynamic(() => import('react-globe.gl').then((mod) => mod.default), { ssr: false });

const commandClasses = "text-red-600 dark:text-red-400";
const nameClasses = "text-green-600 dark:text-green-500";

export default function SetupPage(props: { toMetrics: () => void }) {
  const adminApp = useAdminApp();
  const [selectedFramework, setSelectedFramework] = useState<'nextjs' | 'react' | 'javascript' | 'python'>('nextjs');
  const [keys, setKeys] = useState<{ projectId: string, publishableClientKey: string, secretServerKey: string } | null>(null);

  const onGenerateKeys = async () => {
    const newKey = await adminApp.createInternalApiKey({
      hasPublishableClientKey: true,
      hasSecretServerKey: true,
      hasSuperSecretAdminKey: false,
      expiresAt: new Date(Date.now() + 1000 * 60 * 60 * 24 * 365 * 200),
      description: 'Onboarding',
    });

    setKeys({
      projectId: adminApp.projectId,
      publishableClientKey: newKey.publishableClientKey!,
      secretServerKey: newKey.secretServerKey!,
    });
  };

  const nextJsSteps = [
    {
      step: 2,
      title: "Install Stack Auth",
      content: <>
        <Typography>
          In a new or existing Next.js project, install Stack Auth as a dependency into your project:
        </Typography>
        <CodeBlock
          language="bash"
          content={`npx @stackframe/init-stack@latest`}
          customRender={
            <div className="p-4 font-mono text-sm">
              <span className={commandClasses}>pnpx</span> <span className={nameClasses}>@stackframe/init-stack@latest</span>
            </div>
          }
          title="Terminal"
          icon="terminal"
        />
      </>
    },
    {
      step: 3,
      title: "Create Keys",
      content: <>
        <Typography>
          Put these keys in the <InlineCode>.env.local</InlineCode> file.
        </Typography>
        <StackAuthKeys keys={keys} onGenerateKeys={onGenerateKeys} type="next" />
      </>
    },
    {
      step: 4,
      title: "Done",
      content: <>
        <Typography>
          If you start your Next.js app with npm run dev and navigate to <StyledLink href="http://localhost:3000/handler/signup">http://localhost:3000/handler/signup</StyledLink>, you will see the sign-up page.
        </Typography>
      </>
    },
  ];

  const reactSteps = [
    {
      step: 2,
      title: "Install Stack Auth",
      content: <>
        <Typography>
          In a new or existing React project, install Stack Auth&apos;s dependencies:
        </Typography>
        <CodeBlock
          language="bash"
          content={`npm install @stackframe/react`}
          customRender={
            <div className="p-4 font-mono text-sm">
              <span className={commandClasses}>npm install</span> <span className={nameClasses}>@stackframe/react</span>
            </div>
          }
          title="Terminal"
          icon="terminal"
        />
      </>
    },
    {
      step: 3,
      title: "Create Keys",
      content: <StackAuthKeys keys={keys} onGenerateKeys={onGenerateKeys} type="raw" />
    },
    {
      step: 4,
      title: "Create stack/client.ts file",
      content: <>
        <Typography>
          Create a new file called <InlineCode>stack/client.ts</InlineCode> and add the following code. Here we use react-router-dom as an example.
        </Typography>
        <CodeBlock
          language="tsx"
          content={deindent`
            import { StackClientApp } from "@stackframe/react";
            import { useNavigate } from "react-router-dom";
            
            export const stackClientApp = new StackClientApp({
              // You should store these in environment variables
              projectId: "${keys?.projectId ?? "..."}",
              publishableClientKey: "${keys?.publishableClientKey ?? "..."}",
              tokenStore: "cookie",
              redirectMethod: {
                useNavigate,
              }
            });
          `}
          title="stack/client.ts"
          icon="code"
        />
      </>
    },
    {
      step: 5,
      title: "Update App.tsx",
      content: <>
        <Typography>
          Update your App.tsx file to wrap the entire app with a <InlineCode>StackProvider</InlineCode> and <InlineCode>StackTheme</InlineCode> and add a <InlineCode>StackHandler</InlineCode> component to handle the authentication flow.
        </Typography>
        <CodeBlock
          language="tsx"
          maxHeight={300}
          content={deindent`
            import { StackHandler, StackProvider, StackTheme } from "@stackframe/react";
            import { Suspense } from "react";
            import { BrowserRouter, Route, Routes, useLocation } from "react-router-dom";
            import { stackClientApp } from "./stack/client";

            function HandlerRoutes() {
              const location = useLocation();
              
              return (
                <StackHandler app={stackClientApp} location={location.pathname} fullPage />
              );
            }

            export default function App() {
              return (
                <Suspense fallback={"Loading..."}>
                  <BrowserRouter>
                    <StackProvider app={stackClientApp}>
                      <StackTheme>
                        <Routes>
                          <Route path="/handler/*" element={<HandlerRoutes />} />
                          <Route path="/" element={<div>hello world</div>} />
                        </Routes>
                      </StackTheme>
                    </StackProvider>
                  </BrowserRouter>
                </Suspense>
              );
            }
          `}
          title="App.tsx"
          icon="code"
        />
      </>
    },
    {
      step: 6,
      title: "Done",
      content: <>
        <Typography>
          If you start your React app with npm run dev and navigate to <StyledLink href="http://localhost:5173/handler/signup">http://localhost:5173/handler/signup</StyledLink>, you will see the sign-up page.
        </Typography>
      </>
    }
  ];

  const javascriptSteps = [
    {
      step: 2,
      title: "Install Stack Auth",
      content: <>
        <Typography>
          Install Stack Auth using npm:
        </Typography>
        <CodeBlock
          language="bash"
          content={`npm install @stackframe/js`}
          customRender={
            <div className="p-4 font-mono text-sm">
              <span className={commandClasses}>npm install</span> <span className={nameClasses}>@stackframe/js</span>
            </div>
          }
          title="Terminal"
          icon="terminal"
        />
      </>
    },
    {
      step: 3,
      title: "Create Keys",
      content: <StackAuthKeys keys={keys} onGenerateKeys={onGenerateKeys} type="raw" />
    },
    {
      step: 4,
      title: "Initialize the app",
      content: <>
        <Typography>
          Create a new file for your Stack app initialization:
        </Typography>
        <Tabs defaultValue="server">
          <TabsList>
            <TabsTrigger value="server">Server</TabsTrigger>
            <TabsTrigger value="client">Client</TabsTrigger>
          </TabsList>
          <TabsContent value="server">
            <CodeBlock
              language="typescript"
              content={deindent`
                import { StackServerApp } from "@stackframe/js";

                const stackServerApp = new StackServerApp({
                  // You should store these in environment variables based on your project setup
                  projectId: "${keys?.projectId ?? "..."}",
                  publishableClientKey: "${keys?.publishableClientKey ?? "..."}",
                  secretServerKey: "${keys?.secretServerKey ?? "..."}",
                  tokenStore: "memory",
                });
              `}
              title="stack/server.ts"
              icon="code"
            />
          </TabsContent>
          <TabsContent value="client">
            <CodeBlock
              language="typescript"
              content={deindent`
                import { StackClientApp } from "@stackframe/js";

                const stackClientApp = new StackClientApp({
                  // You should store these in environment variables
                  projectId: "your-project-id",
                  publishableClientKey: "your-publishable-client-key",
                  tokenStore: "cookie",
                });
              `}
              title="stack/client.ts"
              icon="code"
            />
          </TabsContent>
        </Tabs>
      </>
    },
    {
      step: 5,
      title: "Example usage",
      content: <>
        <Tabs defaultValue="server">
          <TabsList>
            <TabsTrigger value="server">Server</TabsTrigger>
            <TabsTrigger value="client">Client</TabsTrigger>
          </TabsList>
          <TabsContent value="server">
            <CodeBlock
              language="typescript"
              content={deindent`
                import { stackServerApp } from "@/stack/server";

                const user = await stackServerApp.getUser("user_id");

                await user.update({
                  displayName: "New Display Name",
                });

                const team = await stackServerApp.createTeam({
                  name: "New Team",
                });

                await team.addUser(user.id);
              `}
              title="Example server usage"
              icon="code"
            />
          </TabsContent>
          <TabsContent value="client">
            <CodeBlock
              language="typescript"
              content={deindent`
                import { stackClientApp } from "@/stack/client";

                await stackClientApp.signInWithCredential({
                  email: "test@example.com",
                  password: "password123",
                });

                const user = await stackClientApp.getUser();

                await user.update({
                  displayName: "New Display Name",
                });

                await user.signOut();
              `}
              title="Example client usage"
              icon="code"
            />
          </TabsContent>
        </Tabs>
      </>
    }
  ];

  const pythonSteps = [
    {
      step: 2,
      title: "Install requests",
      content: <>
        <Typography>
          Install the requests library to make HTTP requests to the Stack Auth API:
        </Typography>
        <CodeBlock
          language="bash"
          content={`pip install requests`}
          customRender={
            <div className="p-4 font-mono text-sm">
              <span className={commandClasses}>pip install</span> <span className={nameClasses}>requests</span>
            </div>
          }
          title="Terminal"
          icon="terminal"
        />
      </>
    },
    {
      step: 3,
      title: "Create Keys",
      content: <StackAuthKeys keys={keys} onGenerateKeys={onGenerateKeys} type="raw" />
    },
    {
      step: 4,
      title: "Create helper function",
      content: <>
        <Typography>
          Create a helper function to make requests to the Stack Auth API:
        </Typography>
        <CodeBlock
          language="python"
          content={deindent`
            import requests

            def stack_auth_request(method, endpoint, **kwargs):
              res = requests.request(
                method,
                f'https://api.stack-auth.com/{endpoint}',
                headers={
                  'x-stack-access-type': 'server',
                  # You should store these in environment variables
                  'x-stack-project-id': "${keys?.projectId ?? "..."}",
                  'x-stack-publishable-client-key': "${keys?.publishableClientKey ?? "..."}",
                  'x-stack-secret-server-key': "${keys?.secretServerKey ?? "..."}",
                  **kwargs.pop('headers', {}),
                },
                **kwargs,
              )
              if res.status_code >= 400:
                raise Exception(f"Stack Auth API request failed with {res.status_code}: {res.text}")
              return res.json()
          `}
          title="stack_auth.py"
          icon="code"
        />
      </>
    },
    {
      step: 5,
      title: "Make requests",
      content: <>
        <Typography>
          You can now make requests to the Stack Auth API:
        </Typography>
        <CodeBlock
          language="python"
          content={deindent`
            # Get current project info
            print(stack_auth_request('GET', '/api/v1/projects/current'))

            # Get user info with access token
            print(stack_auth_request('GET', '/api/v1/users/me', headers={
              'x-stack-access-token': access_token,
            }))
          `}
          title="example.py"
          icon="code"
        />
      </>
    }
  ];


  return (
    <PageLayout width={1000}>
      <div className="flex justify-end">
        <Button variant='plain' onClick={props.toMetrics}>
          Close Setup
          <XIcon className="w-4 h-4 ml-1 mt-0.5" />
        </Button>
      </div>
      <div className="flex gap-4 justify-center items-center border rounded-2xl py-4 px-8 backdrop-blur-md bg-slate-200/20 dark:bg-black/20">
        <GlobeIllustration />

        <div className="flex flex-col gap-4">
          <div className="flex flex-col gap-1">
            <div className='text-[rgb(107,93,247)] flex items-center gap-1.5 text-xs font-bold'>
              <div className={styles.livePulse} />
              Waiting for your first user...
            </div>
            <Typography type="h2">
              Setup Stack Auth in your codebase
            </Typography>
          </div>

          <Typography>
            <Button
              variant='outline'
              size='sm'
              onClick={() => {
                window.open('https://docs.stack-auth.com/', '_blank');
              }}
            >
              <BookIcon className="w-4 h-4 mr-2" />
              Full Documentation
            </Button>
          </Typography>
        </div>
      </div>

      <div className="flex flex-col mt-10 mx-4">
        <ol className="relative text-gray-500 border-s border-gray-200 dark:border-gray-700 dark:text-gray-400 ">
          {[
            {
              step: 1,
              title: "Select your framework",
              content: <div>
                <div className="flex gap-4 flex-wrap">
                  {([{
                    id: 'nextjs',
                    name: 'Next.js',
                    reverseIfDark: true,
                    imgSrc: '/next-logo.svg',
                  }, {
                    id: 'react',
                    name: 'React',
                    reverseIfDark: false,
                    imgSrc: '/react-logo.svg',
                  }, {
                    id: 'javascript',
                    name: 'JavaScript',
                    reverseIfDark: false,
                    imgSrc: '/javascript-logo.svg',
                  }, {
                    id: 'python',
                    name: 'Python',
                    reverseIfDark: false,
                    imgSrc: '/python-logo.svg',
                  }] as const).map(({ name, imgSrc: src, reverseIfDark, id }) => (
                    <Button
                      key={id}
                      variant={id === selectedFramework ? 'secondary' : 'plain'} className='h-24 w-24 flex flex-col items-center justify-center gap-2 '
                      onClick={() => setSelectedFramework(id)}
                    >
                      <Image
                        src={src}
                        alt={name}

                        className={reverseIfDark ? "dark:invert" : undefined}
                        width="0"
                        height="0"
                        sizes="100vw"
                        style={{ width: '30px', height: 'auto' }}
                      />
                      <Typography type='label'>{name}</Typography>
                    </Button>
                  ))}
                </div>
              </div>,
            },
            ...(selectedFramework === 'nextjs' ? nextJsSteps : []),
            ...(selectedFramework === 'react' ? reactSteps : []),
            ...(selectedFramework === 'javascript' ? javascriptSteps : []),
            ...(selectedFramework === 'python' ? pythonSteps : []),
          ].map((item, index) => (
            <li key={item.step} className={cn("ms-6 flex flex-col lg:flex-row gap-10 mb-20")}>
              <div className="flex flex-col justify-center gap-2 max-w-[180px] min-w-[180px]">
                <span className={`absolute flex items-center justify-center w-8 h-8 bg-gray-100 dark:bg-gray-70 rounded-full -start-4 ring-4 ring-white dark:ring-gray-900`}>
                  <span className={`text-gray-500 dark:text-gray-700 font-medium`}>{item.step}</span>
                </span>
                <h3 className="font-medium leading-tight">{item.title}</h3>
              </div>
              <div className="flex flex-grow flex-col gap-4">
                {item.content}
              </div>
            </li>
          ))}
        </ol>
      </div>
    </PageLayout>
  );
}

function GlobeIllustration() {
  return (
    <div className="w-[200px] h-[200px] relative hidden md:block">
      <Suspense fallback={"LOADING"}>
        <GlobeIllustrationInner />
      </Suspense>
    </div>
  );
}

function GlobeIllustrationInner() {
  const { theme, mounted } = useThemeWatcher();
  const [showPulse, setShowPulse] = useState(false);
  const globeEl = useRef<GlobeMethods | undefined>(undefined);
  const countries = use(countriesPromise);

  return (
    <>
      {showPulse && (
        <div className="absolute inset-0 pointer-events-none w-[200px] h-[200px] flex items-center justify-center">
          {[...Array(3)].map((_, i) => (
            <div
              key={i}
              className={`${styles['pulse-circle']} rounded-full bg-blue-200 dark:bg-blue-800`}
              style={{
                width: "50px",
                height: "50px",
                animationDelay: `${i * 2.5}s`,
              }}
            />
          ))}
        </div>
      )}

      <div className="relative z-10 items-center justify-center w-full h-full hidden md:flex">
        {mounted && (
          <Globe
            ref={globeEl}
            onGlobeReady={() => {
              const setupControls = () => {
                if (globeEl.current) {
                  const controls = globeEl.current.controls();
                  controls.autoRotate = true;
                  controls.enableZoom = false;
                  controls.enablePan = false;
                  controls.enableRotate = false;
                  return true;
                }
                return false;
              };

              setupControls();
              // Sometimes the controls don't get set up in time, so we try again
              setTimeout(setupControls, 100);
              setTimeout(() => setShowPulse(true), 200);
            }}
            globeImageUrl={globeImages[theme]}
            backgroundColor="#00000000"
            polygonsData={countries.features}
            polygonCapColor={() => "transparent"}
            polygonSideColor={() => "transparent"}
            hexPolygonsData={countries.features}
            hexPolygonResolution={1}
            hexPolygonMargin={0.2}
            hexPolygonAltitude={0.003}
            hexPolygonColor={() => "rgb(107, 93, 247)"}
            width={160}
            height={160}
          />
        )}
      </div>
    </>
  );
}

function StackAuthKeys(props: {
  keys: { projectId: string, publishableClientKey: string, secretServerKey: string } | null,
  onGenerateKeys: () => Promise<void>,
  type: 'next' | 'raw',
}) {
  return (
    <div className="w-full border rounded-xl p-8 gap-4 flex flex-col">
      {props.keys ? (
        <>
          {props.type === 'next' ? (
            <NextJsEnvKeys
              projectId={props.keys.projectId}
              publishableClientKey={props.keys.publishableClientKey}
              secretServerKey={props.keys.secretServerKey}
            />
          ) : (
            <APIEnvKeys
              projectId={props.keys.projectId}
              publishableClientKey={props.keys.publishableClientKey}
              secretServerKey={props.keys.secretServerKey}
            />
          )}

          <Typography type="label" variant="secondary">
            {`Save these keys securely - they won't be shown again after leaving this page.`}
          </Typography>
        </>
      ) : (
        <div className="flex items-center justify-center">
          <Button onClick={props.onGenerateKeys}>
            Generate Keys
          </Button>
        </div>
      )}
    </div>
  );
}<|MERGE_RESOLUTION|>--- conflicted
+++ resolved
@@ -4,16 +4,11 @@
 import { APIEnvKeys, NextJsEnvKeys } from '@/components/env-keys';
 import { InlineCode } from '@/components/inline-code';
 import { StyledLink } from '@/components/link';
+import { Button, Tabs, TabsContent, TabsList, TabsTrigger, Typography, cn } from "@/components/ui";
 import { useThemeWatcher } from '@/lib/theme';
 import { BookIcon, XIcon } from "@phosphor-icons/react";
 import { use } from "@stackframe/stack-shared/dist/utils/react";
 import { deindent } from '@stackframe/stack-shared/dist/utils/strings';
-<<<<<<< HEAD
-import { Button, Tabs, TabsContent, TabsList, TabsTrigger, Typography, cn } from "@stackframe/stack-ui";
-=======
-import { Button, Tabs, TabsContent, TabsList, TabsTrigger, Typography, cn } from "@/components/ui";
-import { Book, X } from "lucide-react";
->>>>>>> 8c4b8c55
 import dynamic from "next/dynamic";
 import Image from 'next/image';
 import { Suspense, useRef, useState } from "react";
