"use client";

import { TeamMemberSearchTable } from "@/components/data-table/team-member-search-table";
import { TeamSearchTable } from "@/components/data-table/team-search-table";
import { SmartFormDialog } from "@/components/form-dialog";
import { NumberField, SelectField } from "@/components/form-fields";
import { ItemDialog } from "@/components/payments/item-dialog";
import { CaretUpDownIcon } from "@phosphor-icons/react";
import { KnownErrors } from "@stackframe/stack-shared";
import { CompleteConfig } from "@stackframe/stack-shared/dist/config/schema";
import { runAsynchronously } from "@stackframe/stack-shared/dist/utils/promises";
import { Result } from "@stackframe/stack-shared/dist/utils/results";
import {
  ActionDialog,
  Button,
  Input,
  Select,
  SelectContent,
  SelectItem,
  SelectTrigger,
  SelectValue,
  SimpleTooltip,
  Skeleton,
  Table,
  TableBody,
  TableCell,
  TableHead,
  TableHeader,
  TableRow,
  Typography,
  toast,
<<<<<<< HEAD
} from "@stackframe/stack-ui";
=======
} from "@/components/ui";
import { ChevronsUpDown } from "lucide-react";
>>>>>>> 8c4b8c55
import { Suspense, useEffect, useMemo, useState } from "react";
import { useWatch } from "react-hook-form";
import * as yup from "yup";
import { PageLayout } from "../../page-layout";
import { useAdminApp } from "../../use-admin-app";

const DISABLED_GRANT_TOOLTIP = "Select a customer to grant products.";

type CustomerType = "user" | "team" | "custom";

type SelectedCustomer = {
  type: CustomerType,
  id: string,
  label: string,
};

type ProductEntry = [string, CompleteConfig["payments"]["products"][string]];

export default function PageClient() {
  const adminApp = useAdminApp();
  const project = adminApp.useProject();
  const config = project.useConfig();

  const [customerType, setCustomerType] = useState<CustomerType>("user");
  const [selectedCustomer, setSelectedCustomer] = useState<SelectedCustomer | null>(null);
  const [showItemDialog, setShowItemDialog] = useState(false);
  const [showGrantProductDialog, setShowGrantProductDialog] = useState(false);

  const items = useMemo(() => {
    const payments = config.payments;
    return Object.entries(payments.items);
  }, [config.payments]);

  const products = useMemo<ProductEntry[]>(() => {
    const payments = config.payments;
    return Object.entries(payments.products) as ProductEntry[];
  }, [config.payments]);

  const itemsForType = useMemo(
    () => items.filter(([, itemConfig]) => itemConfig.customerType === customerType),
    [items, customerType],
  );

  const productsForType = useMemo(
    () => products.filter(([, product]) => product.customerType === customerType),
    [products, customerType],
  );

  const paymentsConfigured = Boolean(config.payments);

  const itemDialogTitle = useMemo(() => {
    if (customerType === "user") {
      return "Create User Item";
    }
    if (customerType === "team") {
      return "Create Team Item";
    }
    return "Create Custom Item";
  }, [customerType]);

  const handleSaveItem = async (item: { id: string, displayName: string, customerType: "user" | "team" | "custom" }) => {
    await project.updateConfig({ [`payments.items.${item.id}`]: { displayName: item.displayName, customerType: item.customerType } });
    setShowItemDialog(false);
  };

  useEffect(() => {
    if (!selectedCustomer && showGrantProductDialog) {
      setShowGrantProductDialog(false);
    }
  }, [selectedCustomer, showGrantProductDialog]);

  const grantButtonDisabled = !selectedCustomer;

  return (
    <PageLayout
      title="Customers"
      description="Inspect customer items and make adjustments"
      actions={(
        <div className="flex gap-2">
          <SimpleTooltip tooltip={grantButtonDisabled ? DISABLED_GRANT_TOOLTIP : undefined}>
            <div className="inline-flex">
              <Button
                onClick={() => setShowGrantProductDialog(true)}
                disabled={grantButtonDisabled}
              >
                Grant Product
              </Button>
            </div>
          </SimpleTooltip>
          <Button onClick={() => setShowItemDialog(true)}>{itemDialogTitle}</Button>
        </div>
      )}
    >
      <div className="flex flex-col sm:flex-row items-center justify-between gap-3 mt-4">
        <Select
          value={customerType}
          onValueChange={(value: CustomerType) => {
              setCustomerType(value);
              setSelectedCustomer(null);
          }}
        >
          <SelectTrigger id="customer-type" className="w-full sm:w-52">
            <SelectValue placeholder="Select type" />
          </SelectTrigger>
          <SelectContent>
            <SelectItem value="user">User</SelectItem>
            <SelectItem value="team">Team</SelectItem>
            <SelectItem value="custom">Custom</SelectItem>
          </SelectContent>
        </Select>

        <CustomerSelector
          customerType={customerType}
          selectedCustomer={selectedCustomer}
          onSelect={setSelectedCustomer}
        />
      </div>

      {!paymentsConfigured && (
        <Typography variant="secondary">
          Payments are not configured for this project yet. Set up payments to define items.
        </Typography>
      )}

      {paymentsConfigured && itemsForType.length === 0 && (
        <Typography variant="secondary" className="text-center mt-4">
          {customerType === "user" && "No user items are configured yet."}
          {customerType === "team" && "No team items are configured yet."}
          {customerType === "custom" && "No custom items are configured yet."}
        </Typography>
      )}

      {paymentsConfigured && itemsForType.length > 0 && (
        <Suspense fallback={<ItemTableSkeleton rows={Math.min(itemsForType.length, 5)} />}>
          <ItemTable items={itemsForType} customer={selectedCustomer} />
        </Suspense>
      )}

      <ItemDialog
        open={showItemDialog}
        onOpenChange={setShowItemDialog}
        onSave={handleSaveItem}
        existingItemIds={items.map(([id]) => id)}
        forceCustomerType={customerType}
      />
      {selectedCustomer && (
        <GrantProductDialog
          open={showGrantProductDialog}
          onOpenChange={setShowGrantProductDialog}
          customer={selectedCustomer}
          products={productsForType}
        />
      )}
    </PageLayout>
  );
}

type GrantProductDialogProps = {
  open: boolean,
  onOpenChange: (open: boolean) => void,
  customer: SelectedCustomer,
  products: ProductEntry[],
};

function GrantProductDialog(props: GrantProductDialogProps) {
  const adminApp = useAdminApp();

  const productOptions = useMemo(
    () => props.products.map(([productId, product]) => ({
      value: productId,
      label: product.displayName ? `${product.displayName} (${productId})` : productId,
    })),
    [props.products],
  );

  const hasProducts = productOptions.length > 0;

  const formSchema = useMemo(() => yup.object({
    productId: yup.string().defined().label("Product").meta({
      stackFormFieldRender: (innerProps: { control: any, name: string, label: string, disabled: boolean }) => (
        <div className="space-y-2">
          <SelectField
            {...innerProps}
            label={innerProps.label}
            required
            options={productOptions}
            placeholder={hasProducts ? "Select product" : "No products available"}
            disabled={!hasProducts || innerProps.disabled}
          />
          {!hasProducts && (
            <Typography variant="secondary" className="mt-4">
              No products are configured for this customer type yet
            </Typography>
          )}
        </div>
      ),
    }),
    quantity: yup.number()
      .default(1)
      .defined()
      .label("Quantity")
      .meta({
        stackFormFieldPlaceholder: "1",
        stackFormFieldRender: (innerProps: { control: any, name: string, label: string, disabled: boolean }) => (
          <StackableQuantityField {...innerProps} products={props.products} />
        ),
      })
      .integer("Quantity must be an integer")
      .min(1, "Quantity must be at least 1"),
  }), [hasProducts, productOptions, props.products]);

  const onSubmit = async (values: yup.InferType<typeof formSchema>) => {
    const customerOptions = customerToMutationOptions(props.customer);
    const result = await Result.fromPromise(adminApp.grantProduct({
      ...customerOptions,
      productId: values.productId,
      quantity: values.quantity,
    }));

    if (result.status === "ok") {
      toast({ title: "Product granted" });
      const product = props.products.find(([id]) => id === values.productId)?.[1];
      if (product) {
        runAsynchronously(Promise.all(
          Object.keys(product.includedItems).map(itemId => refreshItem(adminApp, props.customer, itemId))
        ));
      }
      return;
    }

    handleGrantProductError(result.error);
    return "prevent-close";
  };

  return (
    <SmartFormDialog
      open={props.open}
      onOpenChange={props.onOpenChange}
      title={`Grant product to ${props.customer.label}`}
      formSchema={formSchema}
      okButton={{ label: "Grant product", props: { disabled: !hasProducts } }}
      cancelButton
      onSubmit={onSubmit}
    />
  );
}

type StackableQuantityFieldProps = {
  control: any,
  name: string,
  label: string,
  disabled: boolean,
  products: ProductEntry[],
};

function StackableQuantityField(props: StackableQuantityFieldProps) {
  const selectedProductId = useWatch({ control: props.control, name: "productId" });
  const selectedProduct = props.products.find(([id]) => id === selectedProductId)?.[1];

  if (!selectedProduct?.stackable) {
    return null;
  }

  return (
    <NumberField
      control={props.control}
      name={props.name as any}
      label={props.label}
      required
      disabled={props.disabled}
      placeholder="1"
      min={1}
    />
  );
}

type CustomerSelectorProps = {
  customerType: CustomerType,
  selectedCustomer: SelectedCustomer | null,
  onSelect: (customer: SelectedCustomer) => void,
};

function CustomerSelector(props: CustomerSelectorProps) {
  const [open, setOpen] = useState(false);
  const [customIdDraft, setCustomIdDraft] = useState("");

  useEffect(() => {
    if (open && props.customerType === "custom") {
      setCustomIdDraft(props.selectedCustomer?.type === "custom" ? props.selectedCustomer.id : "");
    }
  }, [open, props.customerType, props.selectedCustomer]);

  const triggerLabel = props.selectedCustomer
    ? props.selectedCustomer.label
    : props.customerType === "custom"
      ? "Select customer"
      : `Select ${props.customerType}`;

  const handleSelect = (customer: SelectedCustomer) => {
    props.onSelect(customer);
    setOpen(false);
  };

  const dialogTitle = props.customerType === "custom"
    ? "Select customer"
    : `Select ${props.customerType}`;

  const dialogContent = () => {
    if (props.customerType === "user") {
      return open ? (
        <TeamMemberSearchTable
          action={(user) => (
            <Button
              variant="outline"
              size="sm"
              onClick={() =>
                handleSelect({
                  type: "user",
                  id: user.id,
                  label: user.displayName ?? user.primaryEmail ?? user.id,
                })}
            >
              Select
            </Button>
          )}
        />
      ) : null;
    }
    if (props.customerType === "team") {
      return open ? (
        <TeamSearchTable
          action={(team) => (
            <Button
              variant="outline"
              size="sm"
              onClick={() =>
                handleSelect({
                  type: "team",
                  id: team.id,
                  label: team.displayName,
                })}
            >
              Select
            </Button>
          )}
        />
      ) : null;
    }
    return (
      <div className="flex flex-col gap-4">
        <Typography variant="secondary">
          Enter the identifier for the custom customer.
        </Typography>
        <Input
          value={customIdDraft}
          onChange={(event) => setCustomIdDraft(event.target.value)}
          placeholder="customer-123"
        />
      </div>
    );
  };

  return (
    <ActionDialog
      trigger={
        <Button variant="outline" className="flex justify-between gap-2 overflow-x-auto w-full sm:!w-auto">
          {triggerLabel}
          <CaretUpDownIcon className="w-3 h-3" />
        </Button>
      }
      title={dialogTitle}
      description={props.customerType === "custom" ? "Provide a custom customer identifier to inspect their balances." : undefined}
      open={open}
      onOpenChange={setOpen}
      cancelButton={{ label: "Close" }}
      okButton={props.customerType === "custom" ? {
        label: "Use customer",
        props: { disabled: customIdDraft.trim().length === 0 },
        onClick: async () => {
          const trimmed = customIdDraft.trim();
          if (!trimmed) {
            return "prevent-close";
          }
          handleSelect({ type: "custom", id: trimmed, label: trimmed });
        },
      } : false}
    >
      {dialogContent()}
    </ActionDialog>
  );
}

function ItemTable(props: {
  items: Array<[string, { displayName?: string | null }]>,
  customer: SelectedCustomer | null,
}) {
  return (
    <div className="rounded-md border">
      <Table>
        <TableHeader>
          <TableRow>
            <TableHead className="w-[320px]">Item</TableHead>
            <TableHead className="w-[180px]">Quantity</TableHead>
            <TableHead className="w-[220px] text-right">Actions</TableHead>
          </TableRow>
        </TableHeader>
        <TableBody>
          {props.items.map(([itemId, itemConfig]) => (
            props.customer ? (
              <ItemRowSuspense
                key={itemId}
                itemId={itemId}
                itemDisplayName={itemConfig.displayName ?? itemId}
                customer={props.customer}
              />
            ) : (
              <TableRow key={itemId}>
                <TableCell className="align-top">
                  <div className="flex flex-col gap-0.5">
                    <span className="font-medium">{itemConfig.displayName ?? itemId}</span>
                    <span className="text-xs font-mono text-muted-foreground">{itemId}</span>
                  </div>
                </TableCell>
                <TableCell className="align-top" />
                <TableCell className="align-top" />
              </TableRow>
            )
          ))}
        </TableBody>
      </Table>
    </div>
  );
}

function ItemRowSuspense(props: ItemRowProps) {
  return (
    <Suspense
      fallback={
        <TableRow>
          <TableCell>
            <div className="flex flex-col gap-2">
              <Skeleton className="h-4 w-40" />
              <Skeleton className="h-3 w-24" />
            </div>
          </TableCell>
          <TableCell>
            <Skeleton className="h-4 w-12" />
          </TableCell>
          <TableCell className="text-right">
            <div className="flex justify-end gap-2">
              <Skeleton className="h-9 w-24" />
              <Skeleton className="h-9 w-24" />
            </div>
          </TableCell>
        </TableRow>
      }
    >
      <ItemRowContent {...props} />
    </Suspense>
  );
}

type ItemRowProps = {
  itemId: string,
  itemDisplayName: string,
  customer: SelectedCustomer,
};

function ItemRowContent(props: ItemRowProps) {
  const adminApp = useAdminApp();
  const [isAdjustOpen, setIsAdjustOpen] = useState(false);

  const item = useItemForCustomer(adminApp, props.customer, props.itemId);

  return (
    <>
      <TableRow>
        <TableCell className="align-top">
          <div className="flex flex-col gap-0.5">
            <span className="font-medium">{props.itemDisplayName}</span>
            <span className="text-xs font-mono text-muted-foreground">{props.itemId}</span>
          </div>
        </TableCell>
        <TableCell className="align-middle">
          <div className="flex flex-col gap-1 text-sm">
            <span className="font-medium">{item.quantity}</span>
          </div>
        </TableCell>
        <TableCell className="align-top">
          <div className="flex justify-end gap-2">
            <Button variant="outline" size="sm" onClick={() => setIsAdjustOpen(true)}>
              Adjust
            </Button>
          </div>
        </TableCell>
      </TableRow>

      <AdjustItemQuantityDialog
        open={isAdjustOpen}
        onOpenChange={setIsAdjustOpen}
        customer={props.customer}
        itemId={props.itemId}
        itemLabel={props.itemDisplayName}
      />
    </>
  );
}

function useItemForCustomer(
  adminApp: ReturnType<typeof useAdminApp>,
  customer: SelectedCustomer,
  itemId: string,
) {
  let options: Parameters<typeof adminApp.useItem>[0] = { customCustomerId: customer.id, itemId };
  if (customer.type === "user") {
    options = { userId: customer.id, itemId };
  }
  if (customer.type === "team") {
    options = { teamId: customer.id, itemId };
  }
  return adminApp.useItem(options);
}

type QuantityDialogProps = {
  open: boolean,
  onOpenChange: (open: boolean) => void,
  customer: SelectedCustomer,
  itemId: string,
  itemLabel: string,
};

function AdjustItemQuantityDialog(props: QuantityDialogProps) {
  const adminApp = useAdminApp();

  const schema = useMemo(() => yup.object({
    quantity: yup
      .number()
      .defined()
      .label("Quantity change")
      .meta({
        stackFormFieldPlaceholder: "Eg. 5 or -3",
      })
      .test("non-zero", "Please enter a non-zero amount", (value) => (value !== 0)),
    description: yup
      .string()
      .optional()
      .label("Description")
      .meta({
        type: "textarea",
        stackFormFieldPlaceholder: "Optional note for your records",
        description: "Appears in transaction history for context.",
      }),
    expiresAt: yup
      .date()
      .optional()
      .label("Expires at"),
  }), []);

  const onSubmit = async (values: yup.InferType<typeof schema>) => {
    const quantity = values.quantity!;
    const customerOptions = customerToMutationOptions(props.customer);
    const result = await Result.fromPromise(adminApp.createItemQuantityChange({
      ...customerOptions,
      itemId: props.itemId,
      quantity,
      description: values.description?.trim() ? values.description.trim() : undefined,
      expiresAt: values.expiresAt ? values.expiresAt.toISOString() : undefined,
    }));

    if (result.status === "ok") {
      await refreshItem(adminApp, props.customer, props.itemId);
      toast({ title: "Item quantity updated" });
      return;
    }

    handleItemQuantityError(result.error);
    return "prevent-close";
  };

  return (
    <SmartFormDialog
      open={props.open}
      onOpenChange={props.onOpenChange}
      title={`Adjust “${props.itemLabel}”`}
      description="Increase or decrease the quantity by a specific amount."
      formSchema={schema}
      okButton={{ label: "Apply change" }}
      cancelButton
      onSubmit={onSubmit}
    />
  );
}

function customerToMutationOptions(customer: SelectedCustomer) {
  if (customer.type === "user") {
    return { userId: customer.id } as const;
  }
  if (customer.type === "team") {
    return { teamId: customer.id } as const;
  }
  return { customCustomerId: customer.id } as const;
}

async function refreshItem(
  adminApp: ReturnType<typeof useAdminApp>,
  customer: SelectedCustomer,
  itemId: string,
) {
  if (customer.type === "user") {
    await adminApp.getItem({ userId: customer.id, itemId });
  } else if (customer.type === "team") {
    await adminApp.getItem({ teamId: customer.id, itemId });
  } else {
    await adminApp.getItem({ customCustomerId: customer.id, itemId });
  }
}

function handleGrantProductError(error: unknown) {
  if (error instanceof KnownErrors.ProductDoesNotExist) {
    toast({ title: "Product not found", variant: "destructive" });
    return;
  }
  if (error instanceof KnownErrors.ProductCustomerTypeDoesNotMatch) {
    toast({
      title: "Customer type mismatch",
      description: "This product is not available for the selected customer type.",
      variant: "destructive",
    });
    return;
  }
  if (error instanceof KnownErrors.ProductAlreadyGranted) {
    toast({
      title: "Product already granted",
      description: "The customer already owns this product.",
      variant: "destructive",
    });
    return;
  }
  if (error instanceof KnownErrors.UserNotFound) {
    toast({ title: "User not found", variant: "destructive" });
    return;
  }
  if (error instanceof KnownErrors.TeamNotFound) {
    toast({ title: "Team not found", variant: "destructive" });
    return;
  }
  if (error instanceof KnownErrors.CustomerDoesNotExist) {
    toast({ title: "Customer not found", variant: "destructive" });
    return;
  }
  toast({ title: "Unable to grant product", variant: "destructive" });
}

function handleItemQuantityError(error: unknown) {
  if (error instanceof KnownErrors.ItemNotFound) {
    toast({ title: "Item not found", variant: "destructive" });
    return;
  }
  if (error instanceof KnownErrors.UserNotFound) {
    toast({ title: "User not found", variant: "destructive" });
    return;
  }
  if (error instanceof KnownErrors.TeamNotFound) {
    toast({ title: "Team not found", variant: "destructive" });
    return;
  }
  if (error instanceof KnownErrors.ItemCustomerTypeDoesNotMatch) {
    toast({
      title: "Customer type mismatch",
      description: "This item is not available for the selected customer type.",
      variant: "destructive",
    });
    return;
  }
  if (error instanceof KnownErrors.ItemQuantityInsufficientAmount) {
    toast({
      title: "Quantity too low",
      description: "This change would reduce the quantity below zero.",
      variant: "destructive",
    });
    return;
  }
  toast({ title: "Unable to update quantity", variant: "destructive" });
}

function ItemTableSkeleton(props: { rows: number }) {
  return (
    <div className="rounded-md border">
      <Table>
        <TableHeader>
          <TableRow>
            <TableHead className="w-[320px]">Item</TableHead>
            <TableHead className="w-[180px]">Quantity</TableHead>
            <TableHead className="w-[220px] text-right">Actions</TableHead>
          </TableRow>
        </TableHeader>
        <TableBody>
          {Array.from({ length: props.rows }).map((_, index) => (
            <TableRow key={index}>
              <TableCell>
                <div className="flex flex-col gap-2">
                  <Skeleton className="h-4 w-32" />
                  <Skeleton className="h-3 w-24" />
                </div>
              </TableCell>
              <TableCell>
                <Skeleton className="h-4 w-10" />
              </TableCell>
              <TableCell className="text-right">
                <div className="flex justify-end gap-2">
                  <Skeleton className="h-9 w-24" />
                  <Skeleton className="h-9 w-24" />
                </div>
              </TableCell>
            </TableRow>
          ))}
        </TableBody>
      </Table>
    </div>
  );
}<|MERGE_RESOLUTION|>--- conflicted
+++ resolved
@@ -5,11 +5,7 @@
 import { SmartFormDialog } from "@/components/form-dialog";
 import { NumberField, SelectField } from "@/components/form-fields";
 import { ItemDialog } from "@/components/payments/item-dialog";
-import { CaretUpDownIcon } from "@phosphor-icons/react";
-import { KnownErrors } from "@stackframe/stack-shared";
-import { CompleteConfig } from "@stackframe/stack-shared/dist/config/schema";
-import { runAsynchronously } from "@stackframe/stack-shared/dist/utils/promises";
-import { Result } from "@stackframe/stack-shared/dist/utils/results";
+
 import {
   ActionDialog,
   Button,
@@ -29,12 +25,12 @@
   TableRow,
   Typography,
   toast,
-<<<<<<< HEAD
-} from "@stackframe/stack-ui";
-=======
 } from "@/components/ui";
-import { ChevronsUpDown } from "lucide-react";
->>>>>>> 8c4b8c55
+import { CaretUpDownIcon } from "@phosphor-icons/react";
+import { KnownErrors } from "@stackframe/stack-shared";
+import { CompleteConfig } from "@stackframe/stack-shared/dist/config/schema";
+import { runAsynchronously } from "@stackframe/stack-shared/dist/utils/promises";
+import { Result } from "@stackframe/stack-shared/dist/utils/results";
 import { Suspense, useEffect, useMemo, useState } from "react";
 import { useWatch } from "react-hook-form";
 import * as yup from "yup";
