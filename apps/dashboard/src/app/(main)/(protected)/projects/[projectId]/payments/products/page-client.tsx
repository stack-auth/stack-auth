"use client";

<<<<<<< HEAD
import { PlusIcon } from "@phosphor-icons/react";
import { useQueryState } from "@stackframe/stack-shared/dist/utils/react";
import { Button, Label, Separator, Switch, toast } from "@stackframe/stack-ui";
import { useId, useMemo, useState } from "react";
=======
import { Link } from "@/components/link";
import { Button } from "@/components/ui";
import { Plus } from "lucide-react";
import { useMemo } from "react";
>>>>>>> 8c4b8c55
import { IllustratedInfo } from "../../../../../../../components/illustrated-info";
import { PageLayout } from "../../page-layout";
import { useAdminApp, useProjectId } from "../../use-admin-app";
import PageClientListView from "./page-client-list-view";

function WelcomeScreen({ projectId }: { projectId: string }) {
  return (
    <PageLayout title="Products & Items" description="Manage your products and items.">
      <div className="flex flex-col items-center justify-center h-full px-4 py-12 max-w-3xl mx-auto">
        <IllustratedInfo
          illustration={(
            <div className="grid grid-cols-3 gap-2">
              <div className="bg-background rounded p-3 shadow-sm">
                <div className="h-2 bg-muted rounded mb-2"></div>
                <div className="h-8 bg-primary/20 rounded mb-2"></div>
                <div className="space-y-1">
                  <div className="h-1.5 bg-muted rounded"></div>
                  <div className="h-1.5 bg-muted rounded"></div>
                  <div className="h-1.5 bg-muted rounded"></div>
                </div>
              </div>
              <div className="bg-background rounded p-3 shadow-sm border-2 border-primary">
                <div className="h-2 bg-muted rounded mb-2"></div>
                <div className="h-8 bg-primary/40 rounded mb-2"></div>
                <div className="space-y-1">
                  <div className="h-1.5 bg-muted rounded"></div>
                  <div className="h-1.5 bg-muted rounded"></div>
                  <div className="h-1.5 bg-muted rounded"></div>
                </div>
              </div>
              <div className="bg-background rounded p-3 shadow-sm">
                <div className="h-2 bg-muted rounded mb-2"></div>
                <div className="h-8 bg-primary/20 rounded mb-2"></div>
                <div className="space-y-1">
                  <div className="h-1.5 bg-muted rounded"></div>
                  <div className="h-1.5 bg-muted rounded"></div>
                  <div className="h-1.5 bg-muted rounded"></div>
                </div>
              </div>
            </div>
          )}
          title="Welcome to Products & Items!"
          description={[
            <>Products are what customers buy — each product has one or more prices.</>,
            <>Items are what customers receive — they unlock features, limits, or usage metering.</>,
            <>Create your first product to get started!</>,
          ]}
        />
<<<<<<< HEAD
        <Button className="mt-8" onClick={onCreateProduct}>
          <PlusIcon className="h-4 w-4 mr-2" />
          Create Your First Product
        </Button>
=======
        <Link href={`/projects/${projectId}/payments/products/new`}>
          <Button className="mt-8">
            <Plus className="h-4 w-4 mr-2" />
            Create Your First Product
          </Button>
        </Link>
>>>>>>> 8c4b8c55
      </div>
    </PageLayout>
  );
}

export default function PageClient() {
  const projectId = useProjectId();
  const adminApp = useAdminApp();
  const paymentsConfig = adminApp.useProject().useConfig().payments;

  const hasAnyProductsOrItems = useMemo(() => {
    return (
      Object.keys(paymentsConfig.products).length > 0 ||
      Object.keys(paymentsConfig.items).length > 0
    );
  }, [paymentsConfig.products, paymentsConfig.items]);

  if (!hasAnyProductsOrItems) {
    return <WelcomeScreen projectId={projectId} />;
  }

  return (
    <PageLayout title='Products & Items'>
      <PageClientListView />
    </PageLayout>
  );
}<|MERGE_RESOLUTION|>--- conflicted
+++ resolved
@@ -1,16 +1,9 @@
 "use client";
 
-<<<<<<< HEAD
-import { PlusIcon } from "@phosphor-icons/react";
-import { useQueryState } from "@stackframe/stack-shared/dist/utils/react";
-import { Button, Label, Separator, Switch, toast } from "@stackframe/stack-ui";
-import { useId, useMemo, useState } from "react";
-=======
 import { Link } from "@/components/link";
 import { Button } from "@/components/ui";
-import { Plus } from "lucide-react";
+import { PlusIcon } from "@phosphor-icons/react";
 import { useMemo } from "react";
->>>>>>> 8c4b8c55
 import { IllustratedInfo } from "../../../../../../../components/illustrated-info";
 import { PageLayout } from "../../page-layout";
 import { useAdminApp, useProjectId } from "../../use-admin-app";
@@ -59,19 +52,12 @@
             <>Create your first product to get started!</>,
           ]}
         />
-<<<<<<< HEAD
-        <Button className="mt-8" onClick={onCreateProduct}>
-          <PlusIcon className="h-4 w-4 mr-2" />
-          Create Your First Product
-        </Button>
-=======
         <Link href={`/projects/${projectId}/payments/products/new`}>
           <Button className="mt-8">
-            <Plus className="h-4 w-4 mr-2" />
+            <PlusIcon className="h-4 w-4 mr-2" />
             Create Your First Product
           </Button>
         </Link>
->>>>>>> 8c4b8c55
       </div>
     </PageLayout>
   );
