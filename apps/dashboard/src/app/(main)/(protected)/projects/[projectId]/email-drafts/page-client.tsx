"use client";

import { FormDialog } from "@/components/form-dialog";
import { InputField } from "@/components/form-fields";
import { useRouter } from "@/components/router";
<<<<<<< HEAD
import { WarningCircleIcon } from "@phosphor-icons/react";
import { ActionDialog, Alert, AlertDescription, AlertTitle, Button, Card, Typography } from "@stackframe/stack-ui";
=======
import { ActionDialog, Alert, AlertDescription, AlertTitle, Button, Card, Typography } from "@/components/ui";
import { AlertCircle } from "lucide-react";
>>>>>>> 8c4b8c55
import { useState } from "react";
import * as yup from "yup";
import { AppEnabledGuard } from "../app-enabled-guard";
import { PageLayout } from "../page-layout";
import { useAdminApp } from "../use-admin-app";

export default function PageClient() {
  const stackAdminApp = useAdminApp();
  const project = stackAdminApp.useProject();
  const emailConfig = project.config.emailConfig;
  const router = useRouter();
  const drafts = stackAdminApp.useEmailDrafts();
  const [sharedSmtpWarningDialogOpen, setSharedSmtpWarningDialogOpen] = useState<string | null>(null);

  return (
    <AppEnabledGuard appId="emails">
      <PageLayout
        title="Email Drafts"
        description="Create, edit, and send email drafts"
        actions={<NewDraftButton />}
      >
        {emailConfig?.type === 'shared' && <Alert variant="default">
          <WarningCircleIcon className="h-4 w-4" />
          <AlertTitle>Warning</AlertTitle>
          <AlertDescription>
            You are using a shared email server. If you want to send manual emails, you need to configure a custom SMTP server.
          </AlertDescription>
        </Alert>}

        {drafts.map((draft: any) => (
          <Card key={draft.id} className="p-4">
            <div className="flex justify-between gap-2 items-center">
              <Typography className="font-medium">
                {draft.displayName}
              </Typography>
              <div className="flex justify-start items-end gap-2">
                <Button
                  variant='secondary'
                  onClick={() => {
                    if (emailConfig?.type === 'shared') {
                      setSharedSmtpWarningDialogOpen(draft.id);
                    } else {
                      router.push(`email-drafts/${draft.id}`);
                    }
                  }}
                >
                  Open Draft
                </Button>
              </div>
            </div>
          </Card>
        ))}

        <ActionDialog
          open={sharedSmtpWarningDialogOpen !== null}
          onClose={() => setSharedSmtpWarningDialogOpen(null)}
          title="Shared Email Server"
          okButton={{
            label: "Open Draft Anyway", onClick: async () => {
            router.push(`email-drafts/${sharedSmtpWarningDialogOpen}`);
            }
          }}
          cancelButton={{ label: "Cancel" }}
        >
          <Alert variant="default">
            <WarningCircleIcon className="h-4 w-4" />
            <AlertTitle>Warning</AlertTitle>
            <AlertDescription>
              You are using a shared email server. You can open the draft anyway, but you will not be able to send emails.
            </AlertDescription>
          </Alert>
        </ActionDialog>
      </PageLayout>
    </AppEnabledGuard>
  );
}

function NewDraftButton() {
  const stackAdminApp = useAdminApp();
  const router = useRouter();

  const handleCreateNewDraft = async (values: { name: string }) => {
    const draft = await stackAdminApp.createEmailDraft({ displayName: values.name });
    router.push(`email-drafts/${draft.id}`);
  };

  return (
    <FormDialog
      title="New Draft"
      trigger={<Button>New Draft</Button>}
      onSubmit={handleCreateNewDraft}
      formSchema={yup.object({
        name: yup.string().defined(),
      })}
      render={(form) => (
        <InputField
          control={form.control}
          name="name"
          label="Draft Name"
          placeholder="Enter draft name"
          required
        />
      )}
    />
  );
}<|MERGE_RESOLUTION|>--- conflicted
+++ resolved
@@ -3,13 +3,8 @@
 import { FormDialog } from "@/components/form-dialog";
 import { InputField } from "@/components/form-fields";
 import { useRouter } from "@/components/router";
-<<<<<<< HEAD
+import { ActionDialog, Alert, AlertDescription, AlertTitle, Button, Card, Typography } from "@/components/ui";
 import { WarningCircleIcon } from "@phosphor-icons/react";
-import { ActionDialog, Alert, AlertDescription, AlertTitle, Button, Card, Typography } from "@stackframe/stack-ui";
-=======
-import { ActionDialog, Alert, AlertDescription, AlertTitle, Button, Card, Typography } from "@/components/ui";
-import { AlertCircle } from "lucide-react";
->>>>>>> 8c4b8c55
 import { useState } from "react";
 import * as yup from "yup";
 import { AppEnabledGuard } from "../app-enabled-guard";
