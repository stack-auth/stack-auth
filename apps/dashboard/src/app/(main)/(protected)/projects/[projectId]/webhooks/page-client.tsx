"use client";

import { SmartFormDialog } from "@/components/form-dialog";
import { useRouter } from "@/components/router";
import { SettingCard } from "@/components/settings";
import { getPublicEnvVar } from "@/lib/env";
import { urlSchema } from "@stackframe/stack-shared/dist/schema-fields";
import { ActionCell, ActionDialog, Alert, Button, Table, TableBody, TableCell, TableHead, TableHeader, TableRow, Typography } from "@stackframe/stack-ui";
<<<<<<< HEAD
import { useMemo, useState } from "react";
=======
import { useRouter } from "next/navigation";
import { useState } from "react";
>>>>>>> 0202ac4f
import { SvixProvider, useEndpoints, useSvix } from "svix-react";
import * as yup from "yup";
import { PageLayout } from "../page-layout";
import { useAdminApp } from "../use-admin-app";
import { getSvixResult } from "./utils";

type Endpoint = {
  id: string,
  url: string,
  description?: string,
};

function CreateDialog(props: {
  trigger: React.ReactNode,
  updateFn: () => void,
}) {
  const { svix, appId } = useSvix();

  const formSchema = yup.object({
    makeSureAlert: yup.mixed().meta({ stackFormFieldRender: () => <Alert> Make sure this is a trusted URL that you control.</Alert> }),
    url: urlSchema.defined().label("URL (starts with https://)").test("is-https", "URL must start with https://", (value) => value.startsWith("https://")),
    description: yup.string().label("Description"),
  });

  return <SmartFormDialog
    trigger={props.trigger}
    title={"Create new endpoint"}
    formSchema={formSchema}
    okButton={{ label: "Create" }}
    onSubmit={async (values) => {
      await svix.endpoint.create(appId, { url: values.url, description: values.description });
      props.updateFn();
    }}
  />;
}

export function EndpointEditDialog(props: {
  open: boolean,
  onClose: () => void,
  endpoint: Endpoint,
  updateFn: () => void,
}) {
  const { svix, appId } = useSvix();

  const formSchema = yup.object({
    description: yup.string().label("Description"),
  }).default(props.endpoint);

  return <SmartFormDialog
    open={props.open}
    onClose={props.onClose}
    title={"Edit endpoint"}
    formSchema={formSchema}
    okButton={{ label: "Save" }}
    onSubmit={async (values) => {
      await svix.endpoint.update(appId, props.endpoint.id, { url: props.endpoint.url, description: values.description });
      props.updateFn();
    }}
  />;
}

function DeleteDialog(props: {
  open?: boolean,
  onClose?: () => void,
  endpoint: Endpoint,
  updateFn: () => void,
}) {
  const { svix, appId } = useSvix();
  return (
    <ActionDialog
      open={props.open}
      onClose={props.onClose}
      title="Delete domain"
      danger
      okButton={{
        label: "Delete",
        onClick: async () => {
          await svix.endpoint.delete(appId, props.endpoint.id);
          props.updateFn();
        }
      }}
      cancelButton
    >
      <Typography>
        Do you really want to remove <b>{props.endpoint.url}</b> from the endpoint list? The endpoint will no longer receive events.
      </Typography>
    </ActionDialog>
  );
}

function ActionMenu(props: { endpoint: Endpoint, updateFn: () => void }) {
  const [editDialogOpen, setEditDialogOpen] = useState(false);
  const [deleteDialogOpen, setDeleteDialogOpen] = useState(false);
  const router = useRouter();
  const app = useAdminApp();
  const project = app.useProject();

  return (
    <>
      <EndpointEditDialog
        open={editDialogOpen}
        onClose={() => setEditDialogOpen(false)}
        endpoint={props.endpoint}
        updateFn={props.updateFn}
      />
      <DeleteDialog
        open={deleteDialogOpen}
        onClose={() => setDeleteDialogOpen(false)}
        endpoint={props.endpoint}
        updateFn={props.updateFn}
      />
      <ActionCell
        items={[
          { item: "View Details", onClick: () => router.push(`/projects/${project.id}/webhooks/${props.endpoint.id}`) },
          { item: "Edit", onClick: () => setEditDialogOpen(true) },
          '-',
          { item: "Delete", onClick: () => setDeleteDialogOpen(true), danger: true }
        ]}
      />
    </>
  );
}

function Endpoints(props: { updateFn: () => void }) {
  const endpoints = getSvixResult(useEndpoints({ limit: 100 }));
  let content = null;

  if (!endpoints.loaded) {
    return endpoints.rendered;
  } else {
    return (
      <SettingCard
        title="Endpoints"
        description="Endpoints are the URLs that we will send events to. Please make sure you control these endpoints, as they can receive sensitive data."
        actions={<CreateDialog trigger={<Button>Add new endpoint</Button>} updateFn={props.updateFn}/>}
      >
        <div className="border rounded-md">
          <Table>
            <TableHeader>
              <TableRow>
                <TableHead className="w-[600px]">Endpoint URL</TableHead>
                <TableHead className="w-[300px]">Description</TableHead>
                <TableHead></TableHead>
              </TableRow>
            </TableHeader>
            <TableBody>
              {endpoints.data.map(endpoint => (
                <TableRow key={endpoint.id}>
                  <TableCell>{endpoint.url}</TableCell>
                  <TableCell>{endpoint.description}</TableCell>
                  <TableCell className="flex justify-end gap-4">
                    <ActionMenu endpoint={endpoint} updateFn={props.updateFn} />
                  </TableCell>
                </TableRow>
              ))}
            </TableBody>
          </Table>
        </div>
      </SettingCard>
    );
  }
}

export default function PageClient() {
  const stackAdminApp = useAdminApp();
  const svixToken = stackAdminApp.useSvixToken();
  const [updateCounter, setUpdateCounter] = useState(0);

  return (
    <PageLayout
      title="Webhooks"
      description="Webhooks are used to sync users and teams events from Stack to your own server."
    >
      <SvixProvider
        key={updateCounter}
        token={svixToken}
        appId={stackAdminApp.projectId}
        options={{ serverUrl: getPublicEnvVar('NEXT_PUBLIC_STACK_SVIX_SERVER_URL') }}
      >
        <Endpoints updateFn={() => setUpdateCounter(x => x + 1)} />
      </SvixProvider>
    </PageLayout>
  );
}<|MERGE_RESOLUTION|>--- conflicted
+++ resolved
@@ -6,12 +6,7 @@
 import { getPublicEnvVar } from "@/lib/env";
 import { urlSchema } from "@stackframe/stack-shared/dist/schema-fields";
 import { ActionCell, ActionDialog, Alert, Button, Table, TableBody, TableCell, TableHead, TableHeader, TableRow, Typography } from "@stackframe/stack-ui";
-<<<<<<< HEAD
-import { useMemo, useState } from "react";
-=======
-import { useRouter } from "next/navigation";
 import { useState } from "react";
->>>>>>> 0202ac4f
 import { SvixProvider, useEndpoints, useSvix } from "svix-react";
 import * as yup from "yup";
 import { PageLayout } from "../page-layout";
