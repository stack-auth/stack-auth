--- conflicted
+++ resolved
@@ -61,11 +61,7 @@
         title="Shared Email Server"
         okButton={{
           label: "Edit Templates Anyway", onClick: async () => {
-<<<<<<< HEAD
-            router.push(`email-templates-new/${sharedSmtpWarningDialogOpen}`);
-=======
             router.push(`email-templates/${sharedSmtpWarningDialogOpen}`);
->>>>>>> ffb720dd
           }
         }}
         cancelButton={{ label: "Cancel" }}
