--- conflicted
+++ resolved
@@ -1,12 +1,7 @@
 'use client';
 
-<<<<<<< HEAD
+import { Card, CardContent, cn } from '@/components/ui';
 import { CircleNotchIcon } from '@phosphor-icons/react';
-import { Card, CardContent, cn } from '@stackframe/stack-ui';
-=======
-import { Card, CardContent, cn } from '@/components/ui';
-import { Loader2 } from 'lucide-react';
->>>>>>> 8c4b8c55
 
 export function MetricsLoadingFallback({ className }: { className?: string }) {
   return (
