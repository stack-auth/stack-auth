'use client';

import { Link } from "@/components/link";
import { Logo } from "@/components/logo";
import { ProjectSwitcher } from "@/components/project-switcher";
import { StackCompanion } from "@/components/stack-companion";
import ThemeToggle from "@/components/theme-toggle";
import { getPublicEnvVar } from '@/lib/env';
import { cn } from "@/lib/utils";
// import { UserButton, useUser } from "@stackframe/stack";
import { useRouter } from "@/components/router";
import { ALL_APPS_FRONTEND, AppFrontend, getAppPath, getItemPath, testAppPath, testItemPath } from "@/lib/apps-frontend";
import { UserButton, useUser } from "@stackframe/stack";
import { ALL_APPS, type AppId } from "@stackframe/stack-shared/dist/apps/apps-config";
import { useHover } from "@stackframe/stack-shared/dist/hooks/use-hover";
import { typedEntries } from "@stackframe/stack-shared/dist/utils/objects";
import {
  Breadcrumb,
  BreadcrumbItem,
  BreadcrumbList,
  BreadcrumbPage,
<<<<<<< HEAD
  BreadcrumbSeparator,
  Sheet,
=======
  BreadcrumbSeparator, Button, Sheet,
>>>>>>> 7416a370
  SheetContent,
  SheetTitle,
  SheetTrigger
} from "@stackframe/stack-ui";
import {
  Blocks,
  ChevronDown,
  ChevronRight,
  Globe,
  LucideIcon,
  Menu,
<<<<<<< HEAD
  Settings
=======
  Palette,
  Receipt,
  Settings,
  Settings2,
  ShieldEllipsis,
  User,
  Users,
  UserRound,
  Webhook,
>>>>>>> 7416a370
} from "lucide-react";
import { useTheme } from "next-themes";
import { usePathname } from "next/navigation";
import { Fragment, useMemo, useRef, useState } from "react";
import { useAdminApp } from "./use-admin-app";

type BreadcrumbItem = { item: React.ReactNode, href: string };

type Label = {
  name: React.ReactNode,
  type: 'label',
  requiresDevFeatureFlag?: boolean,
};

type Item = {
  name: React.ReactNode,
  href: string,
  icon: LucideIcon,
  regex: RegExp,
  type: 'item',
  requiresDevFeatureFlag?: boolean,
};

type Hidden = {
  name: BreadcrumbItem[] | ((pathname: string) => BreadcrumbItem[]),
  regex: RegExp,
  type: 'hidden',
};

type AppSection = {
  appId: AppId,
  name: string,
  icon: React.FunctionComponent<React.SVGProps<SVGSVGElement>>,
  items: {
    name: string,
    href: string,
    match: (fullUrl: URL) => boolean,
  }[],
};

<<<<<<< HEAD
type BottomItem = {
  name: string,
  href: string,
  icon: LucideIcon,
  regex: RegExp,
  external?: boolean,
};
=======
      return [
        { item: "Teams", href: "/teams" },
        { item, href },
      ];
    },
    regex: /^\/projects\/[^\/]+\/teams\/[^\/]+$/,
    type: "hidden",
  },
  {
    name: "Team Permissions",
    href: "/team-permissions",
    regex: /^\/projects\/[^\/]+\/team-permissions$/,
    icon: LockKeyhole,
    type: 'item'
  },
  {
    name: "Team Settings",
    href: "/team-settings",
    regex: /^\/projects\/[^\/]+\/team-settings$/,
    icon: Settings2,
    type: 'item'
  },
  {
    name: "Emails",
    type: 'label'
  },
  {
    name: "Emails",
    href: "/emails",
    regex: /^\/projects\/[^\/]+\/emails$/,
    icon: Mail,
    type: 'item'
  },
  {
    name: "Drafts",
    href: "/email-drafts",
    regex: /^\/projects\/[^\/]+\/email-drafts$/,
    icon: FilePen,
    type: 'item',
  },
  {
    name: "Templates",
    href: "/email-templates",
    regex: /^\/projects\/[^\/]+\/email-templates$/,
    icon: LayoutTemplate,
    type: 'item'
  },
  {
    name: "Themes",
    href: "/email-themes",
    regex: /^\/projects\/[^\/]+\/email-themes$/,
    icon: Palette,
    type: 'item',
  },
  {
    name: (pathname: string) => {
      const match = pathname.match(/^\/projects\/[^\/]+\/email-drafts\/([^\/]+)$/);
      let item;
      let href;
      if (match) {
        item = <DraftBreadcrumbItem key='draft-display-name' draftId={match[1]} />;
        href = `/email-drafts/${match[1]}`;
      } else {
        item = "Draft";
        href = "";
      }
      return [
        { item: "Drafts", href: "/email-drafts" },
        { item, href },
      ];
    },
    regex: /^\/projects\/[^\/]+\/email-drafts\/[^\/]+$/,
    type: 'hidden',
  },
  {
    name: (pathname: string) => {
      const match = pathname.match(/^\/projects\/[^\/]+\/email-themes\/([^\/]+)$/);
      let item;
      let href;
      if (match) {
        item = <ThemeBreadcrumbItem key='theme-display-name' themeId={match[1]} />;
        href = `/email-themes/${match[1]}`;
      } else {
        item = "Theme";
        href = "";
      }
      return [
        { item: "Themes", href: "/email-themes" },
        { item, href },
      ];
    },
    regex: /^\/projects\/[^\/]+\/email-themes\/[^\/]+$/,
    type: 'hidden',
  },
  {
    name: "Payments",
    type: 'label',
  },
  {
    name: "Products",
    href: "/payments/products",
    regex: /^\/projects\/[^\/]+\/payments\/products$/,
    icon: CreditCard,
    type: 'item',
  },
  {
    name: "Customers",
    href: "/payments/customers",
    regex: /^\/projects\/[^\/]+\/payments\/customers$/,
    icon: UserRound,
    type: 'item',
  },
  {
    name: "Transactions",
    href: "/payments/transactions",
    regex: /^\/projects\/[^\/]+\/payments\/transactions$/,
    icon: Receipt,
    type: 'item',
  },
  {
    name: "Configuration",
    type: 'label'
  },
  {
    name: "Domains",
    href: "/domains",
    regex: /^\/projects\/[^\/]+\/domains$/,
    icon: LinkIcon,
    type: 'item'
  },
  {
    name: "Webhooks",
    href: "/webhooks",
    regex: /^\/projects\/[^\/]+\/webhooks$/,
    icon: Webhook,
    type: 'item'
  },
  {
    name: (pathname: string) => {
      const match = pathname.match(/^\/projects\/[^\/]+\/webhooks\/([^\/]+)$/);
      let href;
      if (match) {
        href = `/teams/${match[1]}`;
      } else {
        href = "";
      }
>>>>>>> 7416a370

// Bottom navigation items (always visible)
const bottomItems: BottomItem[] = [
  {
    name: 'Explore Apps',
    href: '/apps',
    icon: Blocks,
    regex: /^\/projects\/[^\/]+\/apps(\/.*)?$/,
  },
  {
    name: 'Project Settings',
    href: '/project-settings',
    icon: Settings,
    regex: /^\/projects\/[^\/]+\/project-settings$/,
  },
];

// Overview item (always at top)
const overviewItem: Item = {
  name: "Overview",
  href: "/",
  regex: /^\/projects\/[^\/]+\/?$/,
  icon: Globe,
  type: 'item'
};

function NavItem({
  item,
  href,
  onClick,
  projectId,
  isExpanded,
  onToggle,
  onNavigate
}: {
  item: Item | AppSection,
  href?: string,
  onClick?: () => void,
  projectId?: string,
  isExpanded?: boolean,
  onToggle?: () => void,
  onNavigate?: () => void,
}) {
  const pathname = usePathname();
  const ref = useRef<any>(null);
  const isHovered = useHover(ref);

  const isSection = 'items' in item;

  const subItemsRef = useRef<any>(null);

  // If this is a collapsible section
  const IconComponent = item.icon;
  const ButtonComponent: any = isSection ? "button" : Link;

  const isActive = "type" in item && item.regex.test(pathname);

  return (
    <div className={cn(
      "transition-[margin] duration-200",
      isExpanded && "my-1",
    )}>
      <ButtonComponent
        ref={ref}
        {...(isSection ? { onClick: onToggle } : { href })}
        className={cn(
          "flex items-center w-full py-1.5 px-4 text-left",
          isHovered && "bg-foreground/5",
          isActive && "bg-foreground/5",
          isSection && "cursor-default"
        )}
      >
        <IconComponent className="mr-2 h-4 w-4" />
        <span className="flex-1 text-md">{item.name}</span>
        {isSection ? (
          isExpanded ? (
            <ChevronDown strokeWidth={2} className="h-4 w-4" />
          ) : (
            <ChevronRight strokeWidth={2} className="h-4 w-4" />
          )
        ) : (
          <div className=" h-4" />
        )}
      </ButtonComponent>

      {isSection && (
        <div
          ref={subItemsRef}
          style={{
            height: isExpanded ? (subItemsRef.current ? subItemsRef.current.scrollHeight + 'px' : undefined) : '0px',
          }}
          className={cn(
            "transition-[height] duration-200 overflow-hidden max-h-[999999px]",
            !isExpanded && "h-0",  // hidden, but still rendered, so we correctly prefetch the pages
          )}
        >
          {item.items.map((item) => {
            return (
              <NavSubItem key={item.href} item={item} href={item.href} onClick={onClick} />
            );
          })}
        </div>
      )}
    </div>
  );
}

function NavSubItem({
  item,
  href,
  onClick,
}: {
  item: AppSection["items"][number],
  href: string,
  onClick?: () => void,
}) {
  const ref = useRef<any>(null);
  const hover = useHover(ref);
  const isActive = item.match(new URL(window.location.href));
  return (
    <Link
      ref={ref}
      href={href}
      onClick={onClick}
      className={cn(
        "flex items-center pl-10 pr-2 py-1 text-sm text-muted-foreground",
        isActive && "bg-foreground/5 text-foreground",
        hover && "bg-foreground/5 text-foreground"
      )}
    >
      <span>{item.name}</span>
    </Link>
  );
}

function SidebarContent({ projectId, onNavigate }: { projectId: string, onNavigate?: () => void }) {
  const stackAdminApp = useAdminApp();
  const project = stackAdminApp.useProject();
  const config = project.useConfig();
  const [expandedSections, setExpandedSections] = useState<Set<string>>(new Set(["authentication"]));

  const router = useRouter();

  // Get enabled apps with error handling and fallback
  const enabledApps = typedEntries(config.apps.installed).filter(([_, appConfig]) => appConfig.enabled).map(([appId]) => appId);

  const toggleSection = (appId: string) => {
    setExpandedSections(prev => {
      const newSet = new Set(prev);
      if (newSet.has(appId)) {
        newSet.delete(appId);
      } else {
        newSet.add(appId);
      }
      return newSet;
    });
  };

  return (
    <div className="flex flex-col h-full items-stretch">
      <div className="h-14 border-b flex items-center px-2 shrink-0">
        {getPublicEnvVar("NEXT_PUBLIC_STACK_EMULATOR_ENABLED") === "true" ? (
          <div className="flex-grow mx-2">
            <Logo full width={80} />
          </div>
        ) : (
          <ProjectSwitcher currentProjectId={projectId} />
        )}
      </div>
      <div className="flex flex-grow flex-col pt-2 overflow-y-auto">
        {/* Overview - always at top */}
        <NavItem item={overviewItem} onClick={onNavigate} href={`/projects/${projectId}${overviewItem.href}`} />


        <div className="mt-4 text-xs uppercase text-muted-foreground px-2 py-1 flex justify-start items-center gap-2">
          My Apps
        </div>
        {/* App Sections */}
        {enabledApps.map((appId) => {
          const app = ALL_APPS[appId];
          const appFrontend = ALL_APPS_FRONTEND[appId];
          return (
            <NavItem
              key={appId}
              item={{
                name: app.displayName,
                appId,
                items: appFrontend.navigationItems.map((item) => ({
                  name: item.displayName,
                  href: getItemPath(projectId, appFrontend, item),
                  match: (fullUrl: URL) => testItemPath(projectId, appFrontend, item, fullUrl),
                })),
                href: getAppPath(projectId, appFrontend),
                icon: appFrontend.icon,
              }}
              projectId={projectId}
              isExpanded={expandedSections.has(appId)}
              onToggle={() => toggleSection(appId)}
              onNavigate={onNavigate}
            />
          );
        })}

        <div className="flex-grow" />

        {/* Bottom Items */}
        <div className="py-2 mt-2 border-t sticky bottom-0 backdrop-blur-md bg-background/20">
          {bottomItems.map((item, i) => (
            <NavItem
              key={item.name}
              onClick={onNavigate}
              item={{
                name: item.name,
                type: "item",
                href: item.href,
                icon: item.icon,
                regex: item.regex,
              }}
              href={item.external ? item.href : `/projects/${projectId}${item.href}`}
            />
          ))}
        </div>
      </div>
    </div>
  );
}

function HeaderBreadcrumb({
  mobile,
  projectId
}: {
  projectId: string,
  mobile?: boolean,
}) {
  const pathname = usePathname();

  const user = useUser({ or: 'redirect', projectIdMustMatch: "internal" });
  const projects = user.useOwnedProjects();

  const breadcrumbItems: BreadcrumbItem[] = useMemo(() => {
    try {
      // Check overview item
      if (overviewItem.regex.test(pathname)) {
        return [{
          item: overviewItem.name,
          href: `/projects/${projectId}${overviewItem.href}`,
        }];
      }

      // Check bottom items
      for (const item of bottomItems) {
        if (item.regex.test(pathname)) {
          return [{
            item: item.name,
            href: item.external ? item.href : `/projects/${projectId}${item.href}`,
          }];
        }
      }

      // Check apps
      for (const [appId, app] of typedEntries(ALL_APPS)) {
        const appFrontend: AppFrontend = ALL_APPS_FRONTEND[appId];
        if (testAppPath(projectId, appFrontend, new URL(pathname, `https://example.com`))) {
          // TODO app.getBreadcrumbItems returns a relative href to the project, so we need to convert it first
          const appBreadcrumbs = appFrontend.getBreadcrumbItems?.(pathname) ?? [{
            item: app.displayName,
            href: getAppPath(projectId, appFrontend),
          }];
          for (const item of appFrontend.navigationItems) {
            if (testItemPath(projectId, appFrontend, item, new URL(pathname, `https://example.com`))) {
              // TODO item.getBreadcrumbItems returns a relative href to the app, so we need to convert it first
              const itemBreadcrumbs = item.getBreadcrumbItems?.(pathname) ?? [{
                item: item.displayName,
                href: getItemPath(projectId, appFrontend, item),
              }];
              return [...appBreadcrumbs, ...itemBreadcrumbs];
            }
          }
          return [...appBreadcrumbs];
        }
      }

      return [];
    } catch (error) {
      console.error('Breadcrumb error:', error);
      return [];
    }
  }, [pathname, projectId]);

  const selectedProject = projects.find((project) => project.id === projectId);

  if (mobile) {
    return (
      <Link href="/projects"><Logo full height={24} /></Link>
    );
  } else {
    return (
      <Breadcrumb>
        <BreadcrumbList>
          {getPublicEnvVar("NEXT_PUBLIC_STACK_EMULATOR_ENABLED") !== "true" &&
            <>
              <BreadcrumbItem>
                <Link href="/projects">Home</Link>
              </BreadcrumbItem>
              <BreadcrumbSeparator />
              <BreadcrumbItem>
                <span className="max-w-40 truncate">
                  <Link href={`/projects/${projectId}`}>{selectedProject?.displayName}</Link>
                </span>
              </BreadcrumbItem>
              <BreadcrumbSeparator />
            </>}

          {breadcrumbItems.map((name, index) => (
            index < breadcrumbItems.length - 1 ?
              <Fragment key={index}>
                <BreadcrumbItem>
                  <Link href={name.href}>
                    {name.item}
                  </Link>
                </BreadcrumbItem>
                <BreadcrumbSeparator />
              </Fragment> :
              <BreadcrumbPage key={index}>
                <Link href={name.href}>
                  {name.item}
                </Link>
              </BreadcrumbPage>
          ))}
        </BreadcrumbList>
      </Breadcrumb>
    );
  }
}

export default function SidebarLayout(props: { projectId: string, children?: React.ReactNode }) {
  const [sidebarOpen, setSidebarOpen] = useState(false);
  const [companionExpanded, setCompanionExpanded] = useState(false);
  const { resolvedTheme, setTheme } = useTheme();

  return (
    <div className="w-full flex">
      {/* Left Sidebar */}
      <div className="flex-col border-r min-w-[240px] h-screen sticky top-0 hidden lg:flex bg-slate-200/20 dark:bg-black/20 z-[10] relative">
        {/*
          If we put a backdrop blur on the sidebar div, it will create a new backdrop root,
          which would then make us unable to properly do a nested blur for the bottom elements
          of the sidebar. By putting the backdrop, and with it the backdrop root, in an element
          right behind all the contents, we get the same behavior but better.

          https://drafts.fxtf.org/filter-effects-2/#BackdropRoot
        */}
        <div className="absolute inset-0 backdrop-blur-md z-[-1]"></div>

        <SidebarContent projectId={props.projectId} />
      </div>

      {/* Main Content Area */}
      <div className="flex flex-col flex-grow w-0">
        {/* Header */}
        <div className="h-14 border-b flex items-center justify-between sticky top-0 backdrop-blur-md bg-slate-200/20 dark:bg-black/20 z-10 px-4 lg:px-6">
          <div className="hidden lg:flex">
            <HeaderBreadcrumb projectId={props.projectId} />
          </div>

          <div className="flex lg:hidden items-center">
            <Sheet onOpenChange={(open) => setSidebarOpen(open)} open={sidebarOpen}>
              <SheetTitle className="hidden">
                Sidebar Menu
              </SheetTitle>
              <SheetTrigger>
                <Menu />
              </SheetTrigger>
              <SheetContent
                aria-describedby={undefined}
                side='left' className="w-[240px] p-0" hasCloseButton={false}>
                <SidebarContent projectId={props.projectId} onNavigate={() => setSidebarOpen(false)} />
              </SheetContent>
            </Sheet>

            <div className="ml-4 flex lg:hidden">
              <HeaderBreadcrumb projectId={props.projectId} mobile />
            </div>
          </div>

          <div className="flex gap-2 relative items-center">
            <Button asChild variant="ghost" size="icon" className="hidden lg:flex">
              <Link href={`/projects/${props.projectId}/project-settings`}>
                <Settings className="w-4 h-4" />
              </Link>
            </Button>
            {getPublicEnvVar("NEXT_PUBLIC_STACK_EMULATOR_ENABLED") === "true" ?
              <ThemeToggle /> :
              <UserButton colorModeToggle={() => setTheme(resolvedTheme === 'light' ? 'dark' : 'light')} />
            }
          </div>
        </div>

        {/* Content Body - Normal scrolling */}
        <div className="flex-grow relative flex flex-col">
          {props.children}
        </div>
      </div>

      {/* Stack Companion - Sticky positioned like left sidebar */}
      <div className="hidden sm:block h-screen sticky top-0 backdrop-blur-md bg-slate-200/20 dark:bg-black/20 z-[10]">
        <StackCompanion onExpandedChange={setCompanionExpanded} />
      </div>
    </div>
  );
}<|MERGE_RESOLUTION|>--- conflicted
+++ resolved
@@ -19,12 +19,7 @@
   BreadcrumbItem,
   BreadcrumbList,
   BreadcrumbPage,
-<<<<<<< HEAD
-  BreadcrumbSeparator,
-  Sheet,
-=======
   BreadcrumbSeparator, Button, Sheet,
->>>>>>> 7416a370
   SheetContent,
   SheetTitle,
   SheetTrigger
@@ -36,9 +31,6 @@
   Globe,
   LucideIcon,
   Menu,
-<<<<<<< HEAD
-  Settings
-=======
   Palette,
   Receipt,
   Settings,
@@ -48,7 +40,6 @@
   Users,
   UserRound,
   Webhook,
->>>>>>> 7416a370
 } from "lucide-react";
 import { useTheme } from "next-themes";
 import { usePathname } from "next/navigation";
@@ -85,166 +76,17 @@
   items: {
     name: string,
     href: string,
-    match: (fullUrl: URL) => boolean,
+    match: (fullUrn,
+  regex: RegExpl: URL) => boolean,
   }[],
 };
 
-<<<<<<< HEAD
 type BottomItem = {
   name: string,
   href: string,
-  icon: LucideIcon,
-  regex: RegExp,
+  icon: LucideIco,
   external?: boolean,
 };
-=======
-      return [
-        { item: "Teams", href: "/teams" },
-        { item, href },
-      ];
-    },
-    regex: /^\/projects\/[^\/]+\/teams\/[^\/]+$/,
-    type: "hidden",
-  },
-  {
-    name: "Team Permissions",
-    href: "/team-permissions",
-    regex: /^\/projects\/[^\/]+\/team-permissions$/,
-    icon: LockKeyhole,
-    type: 'item'
-  },
-  {
-    name: "Team Settings",
-    href: "/team-settings",
-    regex: /^\/projects\/[^\/]+\/team-settings$/,
-    icon: Settings2,
-    type: 'item'
-  },
-  {
-    name: "Emails",
-    type: 'label'
-  },
-  {
-    name: "Emails",
-    href: "/emails",
-    regex: /^\/projects\/[^\/]+\/emails$/,
-    icon: Mail,
-    type: 'item'
-  },
-  {
-    name: "Drafts",
-    href: "/email-drafts",
-    regex: /^\/projects\/[^\/]+\/email-drafts$/,
-    icon: FilePen,
-    type: 'item',
-  },
-  {
-    name: "Templates",
-    href: "/email-templates",
-    regex: /^\/projects\/[^\/]+\/email-templates$/,
-    icon: LayoutTemplate,
-    type: 'item'
-  },
-  {
-    name: "Themes",
-    href: "/email-themes",
-    regex: /^\/projects\/[^\/]+\/email-themes$/,
-    icon: Palette,
-    type: 'item',
-  },
-  {
-    name: (pathname: string) => {
-      const match = pathname.match(/^\/projects\/[^\/]+\/email-drafts\/([^\/]+)$/);
-      let item;
-      let href;
-      if (match) {
-        item = <DraftBreadcrumbItem key='draft-display-name' draftId={match[1]} />;
-        href = `/email-drafts/${match[1]}`;
-      } else {
-        item = "Draft";
-        href = "";
-      }
-      return [
-        { item: "Drafts", href: "/email-drafts" },
-        { item, href },
-      ];
-    },
-    regex: /^\/projects\/[^\/]+\/email-drafts\/[^\/]+$/,
-    type: 'hidden',
-  },
-  {
-    name: (pathname: string) => {
-      const match = pathname.match(/^\/projects\/[^\/]+\/email-themes\/([^\/]+)$/);
-      let item;
-      let href;
-      if (match) {
-        item = <ThemeBreadcrumbItem key='theme-display-name' themeId={match[1]} />;
-        href = `/email-themes/${match[1]}`;
-      } else {
-        item = "Theme";
-        href = "";
-      }
-      return [
-        { item: "Themes", href: "/email-themes" },
-        { item, href },
-      ];
-    },
-    regex: /^\/projects\/[^\/]+\/email-themes\/[^\/]+$/,
-    type: 'hidden',
-  },
-  {
-    name: "Payments",
-    type: 'label',
-  },
-  {
-    name: "Products",
-    href: "/payments/products",
-    regex: /^\/projects\/[^\/]+\/payments\/products$/,
-    icon: CreditCard,
-    type: 'item',
-  },
-  {
-    name: "Customers",
-    href: "/payments/customers",
-    regex: /^\/projects\/[^\/]+\/payments\/customers$/,
-    icon: UserRound,
-    type: 'item',
-  },
-  {
-    name: "Transactions",
-    href: "/payments/transactions",
-    regex: /^\/projects\/[^\/]+\/payments\/transactions$/,
-    icon: Receipt,
-    type: 'item',
-  },
-  {
-    name: "Configuration",
-    type: 'label'
-  },
-  {
-    name: "Domains",
-    href: "/domains",
-    regex: /^\/projects\/[^\/]+\/domains$/,
-    icon: LinkIcon,
-    type: 'item'
-  },
-  {
-    name: "Webhooks",
-    href: "/webhooks",
-    regex: /^\/projects\/[^\/]+\/webhooks$/,
-    icon: Webhook,
-    type: 'item'
-  },
-  {
-    name: (pathname: string) => {
-      const match = pathname.match(/^\/projects\/[^\/]+\/webhooks\/([^\/]+)$/);
-      let href;
-      if (match) {
-        href = `/teams/${match[1]}`;
-      } else {
-        href = "";
-      }
->>>>>>> 7416a370
 
 // Bottom navigation items (always visible)
 const bottomItems: BottomItem[] = [
