--- conflicted
+++ resolved
@@ -5,23 +5,14 @@
 import { ProjectSwitcher } from "@/components/project-switcher";
 import { StackCompanion } from "@/components/stack-companion";
 import ThemeToggle from "@/components/theme-toggle";
+import { ALL_APPS_FRONTEND, AppFrontend, DUMMY_ORIGIN, getAppPath, getItemPath, testAppPath, testItemPath } from "@/lib/apps-frontend";
 import { getPublicEnvVar } from '@/lib/env';
 import { cn } from "@/lib/utils";
-<<<<<<< HEAD
-import { ALL_APPS_FRONTEND, AppFrontend, DUMMY_ORIGIN, getAppPath, getItemPath, testAppPath, testItemPath } from "@/lib/apps-frontend";
 import { UserButton, useUser } from "@stackframe/stack";
 import { ALL_APPS, type AppId } from "@stackframe/stack-shared/dist/apps/apps-config";
 import { typedEntries } from "@stackframe/stack-shared/dist/utils/objects";
+import { runAsynchronously } from "@stackframe/stack-shared/dist/utils/promises";
 import { getRelativePart } from "@stackframe/stack-shared/dist/utils/urls";
-=======
-// import { UserButton, useUser } from "@stackframe/stack";
-import { useRouter } from "@/components/router";
-import { ALL_APPS_FRONTEND, AppFrontend, getAppPath, getItemPath, testAppPath, testItemPath } from "@/lib/apps-frontend";
-import { UserButton, useUser } from "@stackframe/stack";
-import { ALL_APPS, type AppId } from "@stackframe/stack-shared/dist/apps/apps-config";
-import { useHover } from "@stackframe/stack-shared/dist/hooks/use-hover";
-import { typedEntries } from "@stackframe/stack-shared/dist/utils/objects";
->>>>>>> d2ff0fc2
 import {
   Breadcrumb,
   BreadcrumbItem,
@@ -39,32 +30,14 @@
   Globe,
   LucideIcon,
   Menu,
-<<<<<<< HEAD
   Settings,
 } from "lucide-react";
 import { useTheme } from "next-themes";
 import { usePathname } from "next/navigation";
 import { Fragment, useEffect, useMemo, useRef, useState } from "react";
-=======
-  Settings
-} from "lucide-react";
-import { useTheme } from "next-themes";
-import { usePathname } from "next/navigation";
-import { Fragment, useMemo, useRef, useState } from "react";
->>>>>>> d2ff0fc2
 import { useAdminApp } from "./use-admin-app";
-import { runAsynchronously } from "@stackframe/stack-shared/dist/utils/promises";
 
 type BreadcrumbItem = { item: React.ReactNode, href: string };
-<<<<<<< HEAD
-=======
-
-type Label = {
-  name: React.ReactNode,
-  type: 'label',
-  requiresDevFeatureFlag?: boolean,
-};
->>>>>>> d2ff0fc2
 
 type Item = {
   name: React.ReactNode,
@@ -85,29 +58,12 @@
   }[],
 };
 
-<<<<<<< HEAD
-=======
-type AppSection = {
-  appId: AppId,
-  name: string,
-  icon: React.FunctionComponent<React.SVGProps<SVGSVGElement>>,
-  items: {
-    name: string,
-    href: string,
-    match: (fullUrl: URL) => boolean,
-  }[],
-};
-
->>>>>>> d2ff0fc2
 type BottomItem = {
   name: string,
   href: string,
   icon: LucideIcon,
   external?: boolean,
-<<<<<<< HEAD
   regex?: RegExp,
-=======
->>>>>>> d2ff0fc2
 };
 
 // Bottom navigation items (always visible)
@@ -134,7 +90,6 @@
   icon: Globe,
   type: 'item'
 };
-<<<<<<< HEAD
 
 function NavItem({
   item,
@@ -152,43 +107,12 @@
   const pathname = usePathname();
   const isSection = 'items' in item;
   const subItemsRef = useRef<HTMLDivElement>(null);
-=======
-
-function NavItem({
-  item,
-  href,
-  onClick,
-  projectId,
-  isExpanded,
-  onToggle,
-  onNavigate
-}: {
-  item: Item | AppSection,
-  href?: string,
-  onClick?: () => void,
-  projectId?: string,
-  isExpanded?: boolean,
-  onToggle?: () => void,
-  onNavigate?: () => void,
-}) {
-  const pathname = usePathname();
-  const ref = useRef<any>(null);
-  const isHovered = useHover(ref);
-
-  const isSection = 'items' in item;
-
-  const subItemsRef = useRef<any>(null);
->>>>>>> d2ff0fc2
 
   // If this is a collapsible section
   const IconComponent = item.icon;
   const ButtonComponent: any = isSection ? "button" : Link;
 
-<<<<<<< HEAD
   const isActive = "type" in item && item.regex?.test(pathname);
-=======
-  const isActive = "type" in item && item.regex.test(pathname);
->>>>>>> d2ff0fc2
 
   return (
     <div className={cn(
@@ -196,17 +120,9 @@
       isExpanded && "my-1",
     )}>
       <ButtonComponent
-<<<<<<< HEAD
         {...(isSection ? { onClick: onToggle } : { href })}
         className={cn(
           "flex items-center w-full py-1.5 px-4 text-left hover:bg-foreground/5",
-=======
-        ref={ref}
-        {...(isSection ? { onClick: onToggle } : { href })}
-        className={cn(
-          "flex items-center w-full py-1.5 px-4 text-left",
-          isHovered && "bg-foreground/5",
->>>>>>> d2ff0fc2
           isActive && "bg-foreground/5",
           isSection && "cursor-default"
         )}
@@ -235,17 +151,9 @@
             !isExpanded && "h-0",  // hidden, but still rendered, so we correctly prefetch the pages
           )}
         >
-<<<<<<< HEAD
           {item.items.map((item) => (
             <NavSubItem key={item.href} item={item} href={item.href} onClick={onClick} />
           ))}
-=======
-          {item.items.map((item) => {
-            return (
-              <NavSubItem key={item.href} item={item} href={item.href} onClick={onClick} />
-            );
-          })}
->>>>>>> d2ff0fc2
         </div>
       )}
     </div>
@@ -261,7 +169,6 @@
   href: string,
   onClick?: () => void,
 }) {
-<<<<<<< HEAD
   const pathname = usePathname();
   const isActive = useMemo(() => {
     try {
@@ -270,25 +177,13 @@
       return false;
     }
   }, [item, pathname]);
-=======
-  const ref = useRef<any>(null);
-  const hover = useHover(ref);
-  const isActive = item.match(new URL(window.location.href));
->>>>>>> d2ff0fc2
   return (
     <Link
-      ref={ref}
       href={href}
       onClick={onClick}
       className={cn(
-<<<<<<< HEAD
         "flex items-center pl-10 pr-2 py-1 text-sm text-muted-foreground hover:bg-foreground/5 hover:text-foreground",
         isActive && "bg-foreground/5 text-foreground"
-=======
-        "flex items-center pl-10 pr-2 py-1 text-sm text-muted-foreground",
-        isActive && "bg-foreground/5 text-foreground",
-        hover && "bg-foreground/5 text-foreground"
->>>>>>> d2ff0fc2
       )}
     >
       <span>{item.name}</span>
@@ -298,7 +193,6 @@
 
 function SidebarContent({ projectId, onNavigate }: { projectId: string, onNavigate?: () => void }) {
   const stackAdminApp = useAdminApp();
-<<<<<<< HEAD
   const pathname = usePathname();
   const project = stackAdminApp.useProject();
   const config = project.useConfig();
@@ -306,18 +200,6 @@
   const [expandedSections, setExpandedSections] = useState<Set<AppId>>(getDefaultExpandedSections());
 
   const toggleSection = (appId: AppId) => {
-=======
-  const project = stackAdminApp.useProject();
-  const config = project.useConfig();
-  const [expandedSections, setExpandedSections] = useState<Set<string>>(new Set(["authentication"]));
-
-  const router = useRouter();
-
-  // Get enabled apps with error handling and fallback
-  const enabledApps = typedEntries(config.apps.installed).filter(([_, appConfig]) => appConfig.enabled).map(([appId]) => appId);
-
-  const toggleSection = (appId: string) => {
->>>>>>> d2ff0fc2
     setExpandedSections(prev => {
       const newSet = new Set(prev);
       if (newSet.has(appId)) {
@@ -329,7 +211,6 @@
     });
   };
 
-<<<<<<< HEAD
   function getDefaultExpandedSections(): Set<AppId> {
     for (const enabledApp of enabledApps) {
       const appFrontend = ALL_APPS_FRONTEND[enabledApp];
@@ -340,8 +221,6 @@
     return new Set(["authentication"]);
   };
 
-=======
->>>>>>> d2ff0fc2
   return (
     <div className="flex flex-col h-full items-stretch">
       <div className="h-14 border-b flex items-center px-2 shrink-0">
@@ -371,30 +250,16 @@
               item={{
                 name: app.displayName,
                 appId,
-<<<<<<< HEAD
                 items: appFrontend.navigationItems.map((navItem) => ({
                   name: navItem.displayName,
                   href: getItemPath(projectId, appFrontend, navItem),
                   match: (fullUrl: URL) => testItemPath(projectId, appFrontend, navItem, fullUrl),
-=======
-                items: appFrontend.navigationItems.map((item) => ({
-                  name: item.displayName,
-                  href: getItemPath(projectId, appFrontend, item),
-                  match: (fullUrl: URL) => testItemPath(projectId, appFrontend, item, fullUrl),
->>>>>>> d2ff0fc2
                 })),
                 href: getAppPath(projectId, appFrontend),
                 icon: appFrontend.icon,
               }}
-<<<<<<< HEAD
               isExpanded={expandedSections.has(appId)}
               onToggle={() => toggleSection(appId)}
-=======
-              projectId={projectId}
-              isExpanded={expandedSections.has(appId)}
-              onToggle={() => toggleSection(appId)}
-              onNavigate={onNavigate}
->>>>>>> d2ff0fc2
             />
           );
         })}
@@ -431,16 +296,12 @@
   mobile?: boolean,
 }) {
   const pathname = usePathname();
-<<<<<<< HEAD
   const stackAdminApp = useAdminApp();
-=======
->>>>>>> d2ff0fc2
 
   const user = useUser({ or: 'redirect', projectIdMustMatch: "internal" });
   const projects = user.useOwnedProjects();
   const [breadcrumbItems, setBreadcrumbItems] = useState<BreadcrumbItem[]>([]);
 
-<<<<<<< HEAD
   useEffect(() => {
     let cancelled = false;
 
@@ -559,67 +420,11 @@
     };
   }, [pathname, projectId, stackAdminApp]);
 
-=======
-  const breadcrumbItems: BreadcrumbItem[] = useMemo(() => {
-    try {
-      // Check overview item
-      if (overviewItem.regex.test(pathname)) {
-        return [{
-          item: overviewItem.name,
-          href: `/projects/${projectId}${overviewItem.href}`,
-        }];
-      }
-
-      // Check bottom items
-      for (const item of bottomItems) {
-        if (item.regex.test(pathname)) {
-          return [{
-            item: item.name,
-            href: item.external ? item.href : `/projects/${projectId}${item.href}`,
-          }];
-        }
-      }
-
-      // Check apps
-      for (const [appId, app] of typedEntries(ALL_APPS)) {
-        const appFrontend: AppFrontend = ALL_APPS_FRONTEND[appId];
-        if (testAppPath(projectId, appFrontend, new URL(pathname, `https://example.com`))) {
-          // TODO app.getBreadcrumbItems returns a relative href to the project, so we need to convert it first
-          const appBreadcrumbs = appFrontend.getBreadcrumbItems?.(pathname) ?? [{
-            item: app.displayName,
-            href: getAppPath(projectId, appFrontend),
-          }];
-          for (const item of appFrontend.navigationItems) {
-            if (testItemPath(projectId, appFrontend, item, new URL(pathname, `https://example.com`))) {
-              // TODO item.getBreadcrumbItems returns a relative href to the app, so we need to convert it first
-              const itemBreadcrumbs = item.getBreadcrumbItems?.(pathname) ?? [{
-                item: item.displayName,
-                href: getItemPath(projectId, appFrontend, item),
-              }];
-              return [...appBreadcrumbs, ...itemBreadcrumbs];
-            }
-          }
-          return [...appBreadcrumbs];
-        }
-      }
-
-      return [];
-    } catch (error) {
-      console.error('Breadcrumb error:', error);
-      return [];
-    }
-  }, [pathname, projectId]);
-
->>>>>>> d2ff0fc2
   const selectedProject = projects.find((project) => project.id === projectId);
 
   if (mobile) {
     return (
-<<<<<<< HEAD
       <Logo full height={24} href="/projects" />
-=======
-      <Link href="/projects"><Logo full height={24} /></Link>
->>>>>>> d2ff0fc2
     );
   } else {
     return (
