--- conflicted
+++ resolved
@@ -40,7 +40,6 @@
   User,
   Users,
   Webhook,
-  SquarePen
 } from "lucide-react";
 import { useTheme } from "next-themes";
 import { usePathname } from "next/navigation";
@@ -187,7 +186,6 @@
     type: 'item'
   },
   {
-<<<<<<< HEAD
     name: "Themes",
     href: "/email-themes",
     regex: /^\/projects\/[^\/]+\/email-themes$/,
@@ -196,8 +194,6 @@
     requiresDevFeatureFlag: true,
   },
   {
-=======
->>>>>>> ae63b7a1
     name: "Configuration",
     type: 'label'
   },
