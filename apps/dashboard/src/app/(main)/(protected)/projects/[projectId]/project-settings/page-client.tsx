--- conflicted
+++ resolved
@@ -6,12 +6,8 @@
 import { getPublicEnvVar } from "@/lib/env";
 import { TeamSwitcher, useUser } from "@stackframe/stack";
 import { throwErr } from "@stackframe/stack-shared/dist/utils/errors";
-<<<<<<< HEAD
-import { ActionDialog, Alert, Button, Typography } from "@stackframe/stack-ui";
+import { ActionDialog, Alert, Button, Typography,SimpleTooltip } from "@stackframe/stack-ui";
 import { useTranslations } from 'next-intl';
-=======
-import { ActionDialog, Alert, Button, SimpleTooltip, Typography } from "@stackframe/stack-ui";
->>>>>>> 017b43fe
 import { useState } from "react";
 import * as yup from "yup";
 import { PageLayout } from "../page-layout";
@@ -81,17 +77,8 @@
           {project.id}
         </SettingText>
 
-<<<<<<< HEAD
         <SettingText label={t('information.jwksUrl')}>
           {`${getPublicEnvVar('NEXT_PUBLIC_STACK_API_URL')}/api/v1/projects/${project.id}/.well-known/jwks.json`}
-=======
-        <SettingText label={renderInfoLabel("JWKS URL", "Use this url to allow other services to verify Stack Auth-issued sessions for this project.")}>
-          {jwksUrl}
-        </SettingText>
-
-        <SettingText label={renderInfoLabel("Anonymous JWKS URL", "Includes keys for anonymous sessions when you treat them as authenticated users.")}>
-          {anonymousJwksUrl}
->>>>>>> 017b43fe
         </SettingText>
       </SettingCard>
       <FormSettingCard
