"use client";
import { InputField } from "@/components/form-fields";
import { Link, StyledLink } from "@/components/link";
import { LogoUpload } from "@/components/logo-upload";
import { FormSettingCard, SettingCard, SettingCopyableText, SettingSwitch } from "@/components/settings";
import { getPublicEnvVar } from "@/lib/env";
import { TeamSwitcher, useUser } from "@stackframe/stack";
import { throwErr } from "@stackframe/stack-shared/dist/utils/errors";
import { ActionDialog, Alert, Avatar, AvatarFallback, AvatarImage, Button, SimpleTooltip, Typography, useToast } from "@stackframe/stack-ui";
import React, { useCallback, useMemo, useRef, useState } from "react";
import * as yup from "yup";
import { PageLayout } from "../page-layout";
import { useAdminApp } from "../use-admin-app";

const projectInformationSchema = yup.object().shape({
  displayName: yup.string().defined(),
  description: yup.string(),
});

// Memoized team member list item component
const TeamMemberItem = React.memo(function TeamMemberItem({ member }: { member: any }) {
  const displayName = member.teamProfile.displayName?.trim() || "Name not set";
  const avatarFallback = displayName === "Name not set"
    ? "?"
    : displayName.charAt(0).toUpperCase();

  return (
    <li className="flex items-center gap-3 p-3">
      <Avatar className="h-10 w-10">
        <AvatarImage src={member.teamProfile.profileImageUrl || undefined} alt={displayName} />
        <AvatarFallback>{avatarFallback}</AvatarFallback>
      </Avatar>
      <div className="flex flex-col">
        <Typography className="font-medium">
          {displayName}
        </Typography>
        {displayName === "Name not set" && (
          <Typography variant="secondary" type="footnote">
            Display name not set
          </Typography>
        )}
      </div>
    </li>
  );
});

export default function PageClient() {
  const stackAdminApp = useAdminApp();
  const project = stackAdminApp.useProject();
  const productionModeErrors = project.useProductionModeErrors();
  const user = useUser({ or: 'redirect', projectIdMustMatch: "internal" });
  const teams = user.useTeams();
  const [selectedTeamId, setSelectedTeamId] = useState<string | null>(null);
  const [isTransferring, setIsTransferring] = useState(false);
  const transferInProgressRef = useRef(false);
  const { toast } = useToast();

  const baseApiUrl = getPublicEnvVar('NEXT_PUBLIC_STACK_API_URL');

  // Memoize computed URLs
  const jwksUrl = useMemo(
    () => `${baseApiUrl}/api/v1/projects/${project.id}/.well-known/jwks.json`,
    [baseApiUrl, project.id]
  );

  const anonymousJwksUrl = useMemo(
    () => `${jwksUrl}?include_anonymous=true`,
    [jwksUrl]
  );

  // Memoize renderInfoLabel callback
  const renderInfoLabel = useCallback((label: string, tooltip: string) => (
    <div className="flex items-center gap-2">
      <span>{label}</span>
      <SimpleTooltip type="info" tooltip={tooltip}>
        <span className="sr-only">{`More info about ${label}`}</span>
      </SimpleTooltip>
    </div>
  ), []);

  // Memoize current owner team lookup
  const currentOwnerTeam = useMemo(
    () => teams.find(team => team.id === project.ownerTeamId) ?? throwErr(`Owner team of project ${project.id} not found in user's teams?`, { projectId: project.id, teams }),
    [teams, project.ownerTeamId, project.id]
  );

  // Check if user has team_admin permission for the current team
  const hasAdminPermissionForCurrentTeam = user.usePermission(currentOwnerTeam, "team_admin");

  // Memoize selected team lookup
  const selectedTeam = useMemo(
    () => teams.find(team => team.id === selectedTeamId),
    [teams, selectedTeamId]
  );

  const currentTeamMembers = currentOwnerTeam.useUsers();

  // Memoize team settings path
  const teamSettingsPath = useMemo(
    () => `/projects?team_settings=${encodeURIComponent(currentOwnerTeam.id)}`,
    [currentOwnerTeam.id]
  );

  // Fix race condition with ref and improve error handling
  const handleTransfer = useCallback(async () => {
    if (!selectedTeamId || selectedTeamId === project.ownerTeamId) return;
    if (transferInProgressRef.current) return; // Prevent concurrent transfers

    transferInProgressRef.current = true;
    setIsTransferring(true);
    try {
      await user.transferProject(project.id, selectedTeamId);

      toast({
        title: 'Project transferred successfully',
        variant: 'success'
      });

      // Reload the page to reflect changes
      // we don't actually need this, but it's a nicer UX as it clearly indicates to the user that a "big" change was made
      window.location.reload();
    } catch (error) {
      console.error('Failed to transfer project:', error);
      toast({
        title: 'Failed to transfer project',
        description: error instanceof Error ? error.message : 'Unknown error',
        variant: 'destructive'
      });
    } finally {
      setIsTransferring(false);
      transferInProgressRef.current = false;
    }
  }, [selectedTeamId, project.ownerTeamId, project.id, user, toast]);

  // Memoize logo update callbacks
  const handleLogoChange = useCallback(async (logoUrl: string | null) => {
    await project.update({ logoUrl });
  }, [project]);

  const handleFullLogoChange = useCallback(async (fullLogoUrl: string | null) => {
    await project.update({ fullLogoUrl });
  }, [project]);

  // Memoize production mode change callback
  const handleProductionModeChange = useCallback(async (checked: boolean) => {
    await project.update({ isProductionMode: checked });
  }, [project]);

  // Memoize team switcher change callback
  const handleTeamSwitcherChange = useCallback(async (team: any) => {
    setSelectedTeamId(team.id);
  }, []);

  // Memoize project details submit callback
  const handleProjectDetailsSubmit = useCallback(async (values: any) => {
    await project.update(values);
  }, [project]);

  // Memoize project delete callback
  const handleProjectDelete = useCallback(async () => {
    await project.delete();
    await stackAdminApp.redirectToHome();
  }, [project, stackAdminApp]);

  // Memoize selected team for dialog
  const selectedTeamForDialog = useMemo(
    () => teams.find(t => t.id === selectedTeamId),
    [teams, selectedTeamId]
  );

  return (
    <PageLayout title="Project Settings" description="Manage your project">
      <SettingCard
        title="Project Information"
      >
        <SettingCopyableText
          label="Project ID"
          value={project.id}
        />

        <SettingCopyableText
          label={renderInfoLabel("JWKS URL", "Use this url to allow other services to verify Stack Auth-issued sessions for this project.")}
          value={jwksUrl}
        />

        <SettingCopyableText
          label={renderInfoLabel("Anonymous JWKS URL", "Includes keys for anonymous sessions when you treat them as authenticated users.")}
          value={anonymousJwksUrl}
        />
      </SettingCard>
      <FormSettingCard
        title="Project Details"
        defaultValues={{
          displayName: project.displayName,
          description: project.description || undefined,
        }}
        formSchema={projectInformationSchema}
        onSubmit={handleProjectDetailsSubmit}
        render={(form) => (
          <>
            <InputField
              label="Display Name"
              control={form.control}
              name="displayName"
              required
            />
            <InputField
              label="Description"
              control={form.control}
              name="description"
            />

            <Typography variant="secondary" type="footnote">
              The display name and description may be publicly visible to the
              users of your app.
            </Typography>
          </>
        )}
      />

      <SettingCard title="Project Logo">
        <LogoUpload
          label="Logo"
          value={project.logoUrl}
          onValueChange={handleLogoChange}
          description="Upload a logo for your project. Recommended size: 200x200px"
          type="logo"
        />

        <LogoUpload
          label="Full Logo"
<<<<<<< HEAD
          value={project.fullLogoUrl}
          onValueChange={handleFullLogoChange}
=======
          value={project.logoFullUrl}
          onValueChange={async (logoFullUrl) => {
            await project.update({ logoFullUrl });
          }}
>>>>>>> 9bf049dd
          description="Upload a full logo with text. Recommended size: At least 100px tall, landscape format"
          type="full-logo"
        />

        <LogoUpload
          label="Logo (Dark Mode)"
          value={project.logoDarkModeUrl}
          onValueChange={async (logoDarkModeUrl) => {
            await project.update({ logoDarkModeUrl });
          }}
          description="Upload a dark mode version of your logo. Recommended size: 200x200px"
          type="logo"
        />

        <LogoUpload
          label="Full Logo (Dark Mode)"
          value={project.logoFullDarkModeUrl}
          onValueChange={async (logoFullDarkModeUrl) => {
            await project.update({ logoFullDarkModeUrl });
          }}
          description="Upload a dark mode version of your full logo. Recommended size: At least 100px tall, landscape format"
          type="full-logo"
        />

        <Typography variant="secondary" type="footnote">
          Logo images will be displayed in your application (e.g. login page) and emails. The logo should be a square image, while the full logo can include text and be wider.
        </Typography>
      </SettingCard>

      <SettingCard
        title="Project Access"
        description="See who can manage this project and transfer ownership if needed."
      >
        <div className="flex flex-col gap-6">
          <div className="flex flex-col gap-2">
            <Typography className="text-base font-semibold">
              {currentOwnerTeam.displayName || "Unnamed team"}
            </Typography>
            <Typography variant="secondary" type="footnote">
              Everyone in this team can access and manage the project.
            </Typography>
          </div>

          <div className="flex flex-col gap-4">
            <div className="flex items-center justify-between">
              <Typography variant="secondary">
                Team members
              </Typography>
              <Button asChild variant="secondary" size="sm">
                <Link href={teamSettingsPath}>
                  Manage team members
                </Link>
              </Button>
            </div>
            {currentTeamMembers.length === 0 ? (
              <div className="rounded-lg border border-border/50 bg-muted/40 p-4">
                <Typography variant="secondary" type="footnote">
                  This team has no members yet.
                </Typography>
              </div>
            ) : (
              <div className="rounded-lg border border-border bg-card">
                <ul className="divide-y divide-border/60">
                  {currentTeamMembers.map((member) => (
                    <TeamMemberItem key={member.id} member={member} />
                  ))}
                </ul>
              </div>
            )}
            <Typography variant="secondary" type="footnote">
              Invite new people or adjust roles in the team settings page.
            </Typography>
          </div>

          <div className="flex flex-col gap-3">
            <Typography variant="secondary">
              Transfer to a different team
            </Typography>
            {!hasAdminPermissionForCurrentTeam ? (
              <Alert variant="destructive">
                {`You need to be a team admin of "${currentOwnerTeam.displayName || 'the current team'}" to transfer this project.`}
              </Alert>
            ) : (
              <div className="flex flex-col gap-3 sm:flex-row sm:items-end sm:gap-2">
                <TeamSwitcher
                  triggerClassName="w-full sm:w-96"
                  teamId={selectedTeamId || ""}
                  onChange={handleTeamSwitcherChange}
                />
                <ActionDialog
                  trigger={
                    <Button
                      variant="secondary"
                      disabled={
                        !selectedTeam ||
                        selectedTeam.id === project.ownerTeamId ||
                        isTransferring
                      }
                    >
                      Transfer
                    </Button>
                  }
                  title="Transfer Project"
                  okButton={{
                    label: "Transfer Project",
                    onClick: handleTransfer
                  }}
                  cancelButton
                >
                  <Typography>
                    {`Are you sure you want to transfer "${project.displayName}" to ${selectedTeamForDialog?.displayName}?`}
                  </Typography>
                  <Typography className="mt-2" variant="secondary">
                    This will change the ownership of the project. Only team admins of the new team will be able to manage project settings.
                  </Typography>
                </ActionDialog>
              </div>
            )}
          </div>
        </div>
      </SettingCard>

      <SettingCard
        title="Production mode"
        description="Production mode disallows certain configuration options that are useful for development but deemed unsafe for production usage. To prevent accidental misconfigurations, it is strongly recommended to enable production mode on your production environments."
      >
        <SettingSwitch
          label="Enable production mode"
          checked={project.isProductionMode}
          disabled={
            !project.isProductionMode && productionModeErrors.length > 0
          }
          onCheckedChange={handleProductionModeChange}
        />

        {productionModeErrors.length === 0 ? (
          <Alert>
            Your configuration is ready for production and production mode can
            be enabled. Good job!
          </Alert>
        ) : (
          <Alert variant="destructive">
            Your configuration is not ready for production mode. Please fix the
            following issues:
            <ul className="mt-2 list-disc pl-5">
              {productionModeErrors.map((error) => (
                <li key={error.message}>
                  {error.message} (<StyledLink href={error.relativeFixUrl}>show configuration</StyledLink>)
                </li>
              ))}
            </ul>
          </Alert>
        )}
      </SettingCard>

      <SettingCard
        title="Danger Zone"
        description="Irreversible and destructive actions"
        className="border-destructive"
      >
        <div className="flex flex-col gap-4">
          <div>
            <Typography variant="secondary" className="mb-2">
              Once you delete a project, there is no going back. All data will be permanently removed.
            </Typography>
            <ActionDialog
              trigger={
                <Button variant="destructive" size="sm">
                  Delete Project
                </Button>
              }
              title="Delete Project"
              danger
              okButton={{
                label: "Delete Project",
                onClick: handleProjectDelete
              }}
              cancelButton
              confirmText="I understand this action is IRREVERSIBLE and will delete ALL associated data."
            >
              <Typography>
                {`Are you sure that you want to delete the project with name "${project.displayName}" and ID "${project.id}"?`}
              </Typography>
              <Typography className="mt-2">
                This action is <strong>irreversible</strong> and will permanently delete:
              </Typography>
              <ul className="mt-2 list-disc pl-5">
                <li>All users and their data</li>
                <li>All teams and team memberships</li>
                <li>All API keys</li>
                <li>All project configurations</li>
                <li>All OAuth provider settings</li>
              </ul>
            </ActionDialog>
          </div>
        </div>
      </SettingCard>
    </PageLayout>
  );
}<|MERGE_RESOLUTION|>--- conflicted
+++ resolved
@@ -229,15 +229,8 @@
 
         <LogoUpload
           label="Full Logo"
-<<<<<<< HEAD
           value={project.fullLogoUrl}
           onValueChange={handleFullLogoChange}
-=======
-          value={project.logoFullUrl}
-          onValueChange={async (logoFullUrl) => {
-            await project.update({ logoFullUrl });
-          }}
->>>>>>> 9bf049dd
           description="Upload a full logo with text. Recommended size: At least 100px tall, landscape format"
           type="full-logo"
         />
