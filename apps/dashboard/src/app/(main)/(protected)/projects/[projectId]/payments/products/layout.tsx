"use client";

import { SmartFormDialog } from "@/components/form-dialog";
import { SelectField } from "@/components/form-fields";
import { Link } from "@/components/link";
import { StripeConnectProvider } from "@/components/payments/stripe-connect-provider";
import { cn } from "@/lib/utils";
import { ArrowRightIcon, ArrowsClockwiseIcon, ChartBarIcon, FlaskIcon, ShieldIcon, WalletIcon, WarningIcon, WebhooksLogoIcon } from "@phosphor-icons/react";
import { wait } from "@stackframe/stack-shared/dist/utils/promises";
import { ActionDialog, Button, Card, CardContent, Typography } from "@/components/ui";
import { ConnectNotificationBanner } from "@stripe/react-connect-js";
<<<<<<< HEAD
=======
import { AlertTriangle, ArrowRight, BarChart3, FlaskConical, Repeat, Shield, Wallet, Webhook } from "lucide-react";
import { usePathname } from "next/navigation";
>>>>>>> 8c4b8c55
import { useState } from "react";
import * as yup from "yup";
import { AppEnabledGuard } from "../../app-enabled-guard";
import { useAdminApp } from "../../use-admin-app";

export default function PaymentsLayout({ children }: { children: React.ReactNode }) {
  return (
    <AppEnabledGuard appId="payments">
      <PaymentsLayoutInner>{children}</PaymentsLayoutInner>
    </AppEnabledGuard>
  );
}

function PaymentsLayoutInner({ children }: { children: React.ReactNode }) {
  const pathname = usePathname();
  const [bannerHasItems, setBannerHasItems] = useState(false);
  const stackAdminApp = useAdminApp();
  const stripeAccountInfo = stackAdminApp.useStripeAccountInfo();
  const project = stackAdminApp.useProject();
  const paymentsConfig = project.useConfig().payments;

  // Hide banners on the new product page for a cleaner creation experience
  const isNewProductPage = pathname.endsWith('/products/new');

  const setupPayments = async () => {
    const { url } = await stackAdminApp.setupPayments();
    window.location.href = url;
    await wait(2000);
  };

  const handleDisableTestMode = async () => {
    await project.updateConfig({ "payments.testMode": false });
  };

  const handleEnableTestMode = async () => {
    await project.updateConfig({ "payments.testMode": true });
  };

  if (!stripeAccountInfo) {
    return (
      <div className="mx-auto max-w-sm h-full flex items-center">
        <Card className="w-full">
          <CardContent className="p-8 text-center">
            <div className="mx-auto mb-4 grid h-12 w-12 place-items-center rounded-full bg-primary/10 text-primary">
              <WalletIcon className="h-6 w-6" />
            </div>
            <Typography type="h3" className="mb-4">Setup Payments</Typography>
            <Typography type="p" variant="secondary" className="mt-2">
              Let your users pay seamlessly and securely.
            </Typography>
            <ul className="mt-6 grid gap-3 text-left text-sm text-muted-foreground">
              <li className="flex items-center gap-2">
                <WebhooksLogoIcon className="h-4 w-4 text-primary" />
                <span>No webhooks or syncing</span>
              </li>
              <li className="flex items-center gap-2">
                <ArrowsClockwiseIcon className="h-4 w-4 text-primary" />
                <span>One-time and recurring</span>
              </li>
              <li className="flex items-center gap-2">
                <ChartBarIcon className="h-4 w-4 text-primary" />
                <span>Usage-based billing</span>
              </li>
            </ul>
            <div className="mt-8 flex justify-center">
              <SetupPaymentsButton setupPayments={setupPayments} />
            </div>
            <div className="mt-4 flex items-center justify-center gap-2 text-xs text-muted-foreground">
              <ShieldIcon className="h-3.5 w-3.5" />
              <span>Powered by Stripe</span>
            </div>
          </CardContent>
        </Card>
      </div>
    );
  }

  // On the new product page, skip all banners for a cleaner experience
  if (isNewProductPage) {
    return (
      <StripeConnectProvider>
        {children}
      </StripeConnectProvider>
    );
  }

  return (
    <StripeConnectProvider>
      {paymentsConfig.testMode ? (
<<<<<<< HEAD
        <div className="flex justify-center px-4 py-6">
          <div className="w-full max-w-[1250px] rounded-xl border border-blue-200 dark:border-blue-500 bg-blue-50 dark:bg-blue-900/20 p-6 shadow-sm">
            <div className="flex flex-col gap-6 md:flex-row md:items-center md:justify-between">
              <div className="space-y-3">
                <div className="flex items-center gap-2 text-blue-900 dark:text-blue-300">
                  <FlaskIcon className="h-5 w-5" />
                  <Typography type="h4" className="font-semibold">
                    You are currently in test mode
                  </Typography>
=======
        <div className="flex justify-center px-4 pt-4 sm:px-6 sm:pt-6">
          <div className={cn(
            "w-full max-w-[1250px] rounded-2xl p-4 sm:p-5",
            "bg-blue-500/[0.08] dark:bg-blue-500/[0.12]",
            "ring-1 ring-blue-500/20 dark:ring-blue-400/20",
            "backdrop-blur-sm"
          )}>
            <div className="flex flex-col gap-4 sm:flex-row sm:items-start sm:justify-between">
              <div className="flex items-start gap-3">
                <div className="flex h-8 w-8 shrink-0 items-center justify-center rounded-lg bg-blue-500/15 dark:bg-blue-400/15">
                  <FlaskConical className="h-4 w-4 text-blue-600 dark:text-blue-400" />
                </div>
                <div className="space-y-2">
                  <div className="space-y-0.5">
                    <Typography type="label" className="text-sm font-medium text-blue-900 dark:text-blue-200">
                      Test mode active
                    </Typography>
                    <Typography type="p" className="text-xs text-blue-800/70 dark:text-blue-300/70">
                      All checkouts are bypassed and no real payments are processed.
                    </Typography>
                  </div>
                  <div className="flex flex-wrap gap-2">
                    {[
                      "No credit card required",
                      "Products granted instantly",
                      "No Stripe transactions",
                      "Product changes apply to production",
                    ].map((item) => (
                      <span
                        key={item}
                        className={cn(
                          "inline-flex items-center px-2 py-0.5 rounded-md text-[11px] font-medium",
                          "bg-blue-500/10 dark:bg-blue-400/15",
                          "text-blue-700 dark:text-blue-300",
                          "ring-1 ring-blue-500/20 dark:ring-blue-400/20"
                        )}
                      >
                        {item}
                      </span>
                    ))}
                  </div>
>>>>>>> 8c4b8c55
                </div>
              </div>
              <Button
                size="sm"
                variant="outline"
                onClick={() => handleDisableTestMode()}
                className={cn(
                  "shrink-0 text-xs font-medium",
                  "border-blue-500/30 dark:border-blue-400/30",
                  "text-blue-700 dark:text-blue-300",
                  "hover:bg-blue-500/10 dark:hover:bg-blue-400/10",
                  "transition-colors duration-150 hover:transition-none"
                )}
              >
                Disable test mode
              </Button>
            </div>
          </div>
        </div>
      ) : !stripeAccountInfo.details_submitted && (
<<<<<<< HEAD
        <div className="flex justify-center px-4 py-6">
          <div className="w-full max-w-[1250px] rounded-xl border border-amber-200 dark:border-amber-500 bg-amber-50 dark:bg-amber-900/20 p-6 shadow-sm">
            <div className="flex flex-col gap-6 md:flex-row md:items-center md:justify-between">
              <div className="space-y-3">
                <div className="flex items-center gap-2 text-amber-900 dark:text-amber-300">
                  <WarningIcon className="h-5 w-5" />
                  <Typography type="h4" className="font-semibold">
                    Finish setting up payments
                  </Typography>
=======
        <div className="flex justify-center px-4 pt-4 sm:px-6 sm:pt-6">
          <div className={cn(
            "w-full max-w-[1250px] rounded-2xl p-4 sm:p-5",
            "bg-amber-500/[0.08] dark:bg-amber-500/[0.12]",
            "ring-1 ring-amber-500/20 dark:ring-amber-400/20",
            "backdrop-blur-sm"
          )}>
            <div className="flex flex-col gap-4 sm:flex-row sm:items-start sm:justify-between">
              <div className="flex items-start gap-3">
                <div className="flex h-8 w-8 shrink-0 items-center justify-center rounded-lg bg-amber-500/15 dark:bg-amber-400/15">
                  <AlertTriangle className="h-4 w-4 text-amber-600 dark:text-amber-400" />
                </div>
                <div className="space-y-2">
                  <div className="space-y-0.5">
                    <Typography type="label" className="text-sm font-medium text-amber-900 dark:text-amber-200">
                      Finish setting up payments
                    </Typography>
                    <Typography type="p" className="text-xs text-amber-800/70 dark:text-amber-300/70">
                      Complete onboarding to unlock full capabilities.
                    </Typography>
                  </div>
                  <ul className="flex flex-wrap gap-x-4 gap-y-1">
                    {[
                      ...(!stripeAccountInfo.charges_enabled ? ["Charge customers"] : []),
                      ...(!stripeAccountInfo.payouts_enabled ? ["Receive payouts"] : []),
                    ].map((item) => (
                      <li key={item} className="flex items-center gap-1.5 text-xs text-amber-800/70 dark:text-amber-300/70">
                        <span className="h-1 w-1 rounded-full bg-amber-500/60 dark:bg-amber-400/60" />
                        <span>{item}</span>
                      </li>
                    ))}
                  </ul>
>>>>>>> 8c4b8c55
                </div>
              </div>
              <div className="flex items-center gap-2 shrink-0">
                <Button
                  size="sm"
                  variant="outline"
                  onClick={() => handleEnableTestMode()}
                  className={cn(
                    "text-xs font-medium gap-1.5",
                    "border-amber-500/30 dark:border-amber-400/30",
                    "text-amber-700 dark:text-amber-300",
                    "hover:bg-amber-500/10 dark:hover:bg-amber-400/10",
                    "transition-colors duration-150 hover:transition-none"
                  )}
                >
                  <FlaskConical className="h-3.5 w-3.5" />
                  <span>Enable test mode</span>
                </Button>
                <Button
                  size="sm"
                  onClick={() => setupPayments()}
                  className="gap-1.5"
                >
<<<<<<< HEAD
                  Continue setup
                  <ArrowRightIcon className="h-4 w-4" />
=======
                  <span>Continue setup</span>
                  <ArrowRight className="h-3.5 w-3.5" />
>>>>>>> 8c4b8c55
                </Button>
              </div>
            </div>
          </div>
        </div>
      )}
      <div className={cn(bannerHasItems && "p-4", "flex justify-center")}>
        <div style={{ maxWidth: 1250, width: '100%' }}>
          <ConnectNotificationBanner
            onNotificationsChange={({ total }) => setBannerHasItems(total > 0)}
            collectionOptions={{
              fields: "eventually_due",
            }}
          />
        </div>
      </div>
      {children}
    </StripeConnectProvider>
  );
}

function SetupPaymentsButton({ setupPayments }: { setupPayments: () => Promise<void> }) {
  const stackAdminApp = useAdminApp();
  const [screen, setScreen] = useState<"country-select" | "us-selected" | "other-selected">("country-select");
  const [isOpen, setIsOpen] = useState(false);

  const handleCountrySubmit = (country: string) => {
    if (country === "US") {
      setScreen("us-selected");
    } else {
      setScreen("other-selected");
    }
  };

  const handleBack = () => {
    setScreen("country-select");
  };

  const handleContinueOnboarding = async () => {
    await setupPayments();
    setIsOpen(false);
  };

  const handleDoThisLater = async () => {
    await stackAdminApp.setupPayments();
    window.location.reload();
    // Call setup endpoint but don't open URL
    setIsOpen(false);
  };

  const resetAndClose = () => {
    setScreen("country-select");
    setIsOpen(false);
  };

  if (screen === "country-select") {
    return (
      <SmartFormDialog
        open={isOpen}
        onOpenChange={(open) => {
          setIsOpen(open);
          if (!open) resetAndClose();
        }}
        title="Welcome to Payments!"
        description="Please select your or your company's country of residence below"
        formSchema={yup.object({
          country: yup.string().oneOf(["US", "OTHER"]).defined().label("Country of residence").meta({
            stackFormFieldRender: (props: any) => (
              <SelectField
                {...props}
                label="Country of residence"
                required
                options={[
                  { value: "US", label: "🇺🇸 United States" },
                  { value: "OTHER", label: "Other" },
                ]}
              />
            ),
          }),
        })}
        cancelButton
        okButton={{ label: "Continue" }}
        trigger={
          <Button className="group" onClick={() => setIsOpen(true)}>
            <span className="inline-flex items-center gap-2">
              Start Setup
              <ArrowRightIcon className="h-4 w-4 transition-transform group-hover:translate-x-0.5" />
            </span>
          </Button>
        }
        onSubmit={async (values): Promise<"prevent-close"> => {
          handleCountrySubmit(values.country);
          return "prevent-close";
        }}
      />
    );
  }

  if (screen === "us-selected") {
    return (
      <>
        <Button className="group" onClick={() => setIsOpen(true)}>
          <span className="inline-flex items-center gap-2">
            Start Setup
            <ArrowRightIcon className="h-4 w-4 transition-transform group-hover:translate-x-0.5" />
          </span>
        </Button>
        <ActionDialog
          open={isOpen}
          onOpenChange={(open) => {
            setIsOpen(open);
            if (!open) resetAndClose();
          }}
          title="Payments is available in your country!"
          description="You will be redirected to Stripe, our partner for payment processing, to connect your bank account. Or, you can do this later, and test Stack Auth Payments without setting up Stripe, but you will be limited to test transactions."
          cancelButton={false}
          okButton={false}
        >
          <div className="flex justify-between w-full pt-4">
            <Button variant="outline" onClick={handleBack}>
              Back
            </Button>
            <div className="flex gap-2">
              <Button variant="outline" onClick={handleDoThisLater}>
                Do this later
              </Button>
              <Button onClick={handleContinueOnboarding}>
                Continue onboarding
              </Button>
            </div>
          </div>
        </ActionDialog>
      </>
    );
  }

  // Handle other-selected screen
  return (
    <>
      <Button className="group" onClick={() => setIsOpen(true)}>
        <span className="inline-flex items-center gap-2">
          Start Setup
          <ArrowRightIcon className="h-4 w-4 transition-transform group-hover:translate-x-0.5" />
        </span>
      </Button>
      <ActionDialog
        open={isOpen}
        onOpenChange={(open) => {
          setIsOpen(open);
          if (!open) resetAndClose();
        }}
        title="Sorry :("
        cancelButton={false}
        okButton={false}
      >
        <div className="mb-4">
          Stack Auth Payments is currently only available in the US. If you&apos;d like to be notified when we expand to other countries, please reach out to us on our{" "}
          <Link href="https://feedback.stack-auth.com" target="_blank" className="underline">
            Feedback platform
          </Link>
          .
        </div>
        <div className="flex justify-start w-full pt-4">
          <Button variant="outline" onClick={handleBack}>
            Back
          </Button>
        </div>
      </ActionDialog>
    </>
  );
}<|MERGE_RESOLUTION|>--- conflicted
+++ resolved
@@ -4,16 +4,11 @@
 import { SelectField } from "@/components/form-fields";
 import { Link } from "@/components/link";
 import { StripeConnectProvider } from "@/components/payments/stripe-connect-provider";
+import { ActionDialog, Button, Card, CardContent, Typography } from "@/components/ui";
 import { cn } from "@/lib/utils";
 import { ArrowRightIcon, ArrowsClockwiseIcon, ChartBarIcon, FlaskIcon, ShieldIcon, WalletIcon, WarningIcon, WebhooksLogoIcon } from "@phosphor-icons/react";
 import { wait } from "@stackframe/stack-shared/dist/utils/promises";
-import { ActionDialog, Button, Card, CardContent, Typography } from "@/components/ui";
 import { ConnectNotificationBanner } from "@stripe/react-connect-js";
-<<<<<<< HEAD
-=======
-import { AlertTriangle, ArrowRight, BarChart3, FlaskConical, Repeat, Shield, Wallet, Webhook } from "lucide-react";
-import { usePathname } from "next/navigation";
->>>>>>> 8c4b8c55
 import { useState } from "react";
 import * as yup from "yup";
 import { AppEnabledGuard } from "../../app-enabled-guard";
@@ -103,17 +98,6 @@
   return (
     <StripeConnectProvider>
       {paymentsConfig.testMode ? (
-<<<<<<< HEAD
-        <div className="flex justify-center px-4 py-6">
-          <div className="w-full max-w-[1250px] rounded-xl border border-blue-200 dark:border-blue-500 bg-blue-50 dark:bg-blue-900/20 p-6 shadow-sm">
-            <div className="flex flex-col gap-6 md:flex-row md:items-center md:justify-between">
-              <div className="space-y-3">
-                <div className="flex items-center gap-2 text-blue-900 dark:text-blue-300">
-                  <FlaskIcon className="h-5 w-5" />
-                  <Typography type="h4" className="font-semibold">
-                    You are currently in test mode
-                  </Typography>
-=======
         <div className="flex justify-center px-4 pt-4 sm:px-6 sm:pt-6">
           <div className={cn(
             "w-full max-w-[1250px] rounded-2xl p-4 sm:p-5",
@@ -124,7 +108,7 @@
             <div className="flex flex-col gap-4 sm:flex-row sm:items-start sm:justify-between">
               <div className="flex items-start gap-3">
                 <div className="flex h-8 w-8 shrink-0 items-center justify-center rounded-lg bg-blue-500/15 dark:bg-blue-400/15">
-                  <FlaskConical className="h-4 w-4 text-blue-600 dark:text-blue-400" />
+                  <FlaskIcon className="h-4 w-4 text-blue-600 dark:text-blue-400" />
                 </div>
                 <div className="space-y-2">
                   <div className="space-y-0.5">
@@ -155,7 +139,6 @@
                       </span>
                     ))}
                   </div>
->>>>>>> 8c4b8c55
                 </div>
               </div>
               <Button
@@ -176,17 +159,6 @@
           </div>
         </div>
       ) : !stripeAccountInfo.details_submitted && (
-<<<<<<< HEAD
-        <div className="flex justify-center px-4 py-6">
-          <div className="w-full max-w-[1250px] rounded-xl border border-amber-200 dark:border-amber-500 bg-amber-50 dark:bg-amber-900/20 p-6 shadow-sm">
-            <div className="flex flex-col gap-6 md:flex-row md:items-center md:justify-between">
-              <div className="space-y-3">
-                <div className="flex items-center gap-2 text-amber-900 dark:text-amber-300">
-                  <WarningIcon className="h-5 w-5" />
-                  <Typography type="h4" className="font-semibold">
-                    Finish setting up payments
-                  </Typography>
-=======
         <div className="flex justify-center px-4 pt-4 sm:px-6 sm:pt-6">
           <div className={cn(
             "w-full max-w-[1250px] rounded-2xl p-4 sm:p-5",
@@ -197,7 +169,7 @@
             <div className="flex flex-col gap-4 sm:flex-row sm:items-start sm:justify-between">
               <div className="flex items-start gap-3">
                 <div className="flex h-8 w-8 shrink-0 items-center justify-center rounded-lg bg-amber-500/15 dark:bg-amber-400/15">
-                  <AlertTriangle className="h-4 w-4 text-amber-600 dark:text-amber-400" />
+                  <WarningIcon className="h-4 w-4 text-amber-600 dark:text-amber-400" />
                 </div>
                 <div className="space-y-2">
                   <div className="space-y-0.5">
@@ -219,7 +191,6 @@
                       </li>
                     ))}
                   </ul>
->>>>>>> 8c4b8c55
                 </div>
               </div>
               <div className="flex items-center gap-2 shrink-0">
@@ -235,7 +206,7 @@
                     "transition-colors duration-150 hover:transition-none"
                   )}
                 >
-                  <FlaskConical className="h-3.5 w-3.5" />
+                  <FlaskIcon className="h-3.5 w-3.5" />
                   <span>Enable test mode</span>
                 </Button>
                 <Button
@@ -243,13 +214,8 @@
                   onClick={() => setupPayments()}
                   className="gap-1.5"
                 >
-<<<<<<< HEAD
-                  Continue setup
-                  <ArrowRightIcon className="h-4 w-4" />
-=======
                   <span>Continue setup</span>
-                  <ArrowRight className="h-3.5 w-3.5" />
->>>>>>> 8c4b8c55
+                  <ArrowRightIcon className="h-3.5 w-3.5" />
                 </Button>
               </div>
             </div>
