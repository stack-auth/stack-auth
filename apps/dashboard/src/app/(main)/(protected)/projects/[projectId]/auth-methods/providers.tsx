"use client";
import { FormDialog } from "@/components/form-dialog";
import { InputField, SwitchField } from "@/components/form-fields";
import { SettingIconButton, SettingSwitch } from "@/components/settings";
import { AdminProject } from "@stackframe/stack";
import { sharedProviders } from "@stackframe/stack-shared/dist/utils/oauth";
import { runAsynchronously } from "@stackframe/stack-shared/dist/utils/promises";
import { ActionDialog, Badge, InlineCode, Label, SimpleTooltip, Typography } from "@stackframe/stack-ui";
import { useState } from "react";
import * as yup from "yup";

type Props = {
  id: string,
  provider?: AdminProject['config']['oauthProviders'][number],
  updateProvider: (provider: AdminProject['config']['oauthProviders'][number]) => Promise<void>,
};

function toTitle(id: string) {
  return {
    github: "GitHub",
    google: "Google",
    facebook: "Facebook",
    microsoft: "Microsoft",
    spotify: "Spotify",
    discord: "Discord",
    gitlab: "GitLab",
<<<<<<< HEAD
    apple: "Apple",
=======
    bitbucket: "Bitbucket",
>>>>>>> ae411b70
  }[id];
}

export const providerFormSchema = yup.object({
  shared: yup.boolean().required(),
  clientId: yup.string()
    .when('shared', {
      is: false,
      then: (schema) => schema.required(),
      otherwise: (schema) => schema.optional()
    }),
  clientSecret: yup.string()
    .when('shared', {
      is: false,
      then: (schema) => schema.required(),
      otherwise: (schema) => schema.optional()
    }),
  facebookConfigId: yup.string().optional(),
  microsoftTenantId: yup.string().optional(),
});

export type ProviderFormValues = yup.InferType<typeof providerFormSchema>

export function ProviderSettingDialog(props: Props & { open: boolean, onClose: () => void }) {
  const hasSharedKeys = sharedProviders.includes(props.id as any);
  const defaultValues = {
    shared: props.provider ? (props.provider.type === 'shared') : hasSharedKeys,
    clientId: (props.provider as any)?.clientId ?? "",
    clientSecret: (props.provider as any)?.clientSecret ?? "",
    facebookConfigId: (props.provider as any)?.facebookConfigId ?? "",
    microsoftTenantId: (props.provider as any)?.microsoftTenantId ?? "",
  };

  const onSubmit = async (values: ProviderFormValues) => {
    if (values.shared) {
      await props.updateProvider({ id: props.id, type: 'shared', enabled: true });
    } else {
      await props.updateProvider({
        id: props.id,
        type: 'standard',
        enabled: true,
        clientId: values.clientId || "",
        clientSecret: values.clientSecret || "",
        facebookConfigId: values.facebookConfigId,
        microsoftTenantId: values.microsoftTenantId,
      });
    }
  };

  return (
    <FormDialog
      defaultValues={defaultValues}
      formSchema={providerFormSchema}
      onSubmit={onSubmit}
      open={props.open}
      onClose={props.onClose}
      title={`${toTitle(props.id)} OAuth provider`}
      cancelButton
      okButton={{ label: 'Save' }}
      render={(form) => (
        <>
          {hasSharedKeys ?
            <SwitchField
              control={form.control}
              name="shared"
              label="Shared keys"
            /> :
            <Typography variant="secondary" type="footnote">
              This OAuth provider does not support shared keys
            </Typography>}

          {form.watch("shared") ?
            <Typography variant="secondary" type="footnote">
              Shared keys are created by the Stack team for development. It helps you get started, but will show a Stack logo and name on the OAuth screen. This should never be enabled in production.
            </Typography> :
            <div className="flex flex-col gap-2">
              <Label>Redirect URL for the OAuth provider settings
              </Label>
              <Typography type="footnote">
                <InlineCode>{`${process.env.NEXT_PUBLIC_STACK_URL}/api/v1/auth/oauth/callback/${props.id}`}</InlineCode>
              </Typography>
            </div>}

          {!form.watch("shared") && (
            <>
              <InputField
                control={form.control}
                name="clientId"
                label="Client ID"
                placeholder="Client ID"
                required
              />

              <InputField
                control={form.control}
                name="clientSecret"
                label="Client Secret"
                placeholder="Client Secret"
                required
              />

              {props.id === 'facebook' && (
                <InputField
                  control={form.control}
                  name="facebookConfigId"
                  label="Configuration ID (only required for Facebook Business)"
                  placeholder="Facebook Config ID"
                />
              )}

              {props.id === 'microsoft' && (
                <InputField
                  control={form.control}
                  name="microsoftTenantId"
                  label="Tenant ID (required if you are using the organizational directory)"
                  placeholder="Tenant ID"
                />
              )}
            </>
          )}
        </>
      )}
    />
  );
}

export function TurnOffProviderDialog(props: {
  open: boolean,
  onClose: () => void,
  onConfirm: () => void,
  providerId: string,
}) {
  return (
    <ActionDialog
      title={`Disable ${toTitle(props.providerId)} OAuth provider`}
      open={props.open}
      onClose={props.onClose}
      danger
      okButton={{
        label: `Disable ${toTitle(props.providerId)}`,
        onClick: async () => {
          props.onConfirm();
        },
      }}
      cancelButton
      confirmText="I understand that this will disable sign-in and sign-up for new and existing users with this provider."
    >
      <Typography>
        Disabling this provider will prevent users from signing in with it, including existing users who have used it before. They might not be able to log in anymore. Are you sure you want to do this?
      </Typography>
    </ActionDialog>
  );
}

export function ProviderSettingSwitch(props: Props) {
  const enabled = !!props.provider?.enabled;
  const isShared = props.provider?.type === 'shared';
  const [TurnOffProviderDialogOpen, setTurnOffProviderDialogOpen] = useState(false);
  const [ProviderSettingDialogOpen, setProviderSettingDialogOpen] = useState(false);

  const updateProvider = async (checked: boolean) => {
    await props.updateProvider({
      id: props.id,
      type: 'shared',
      ...props.provider,
      enabled: checked
    });
  };

  return (
    <>
      <SettingSwitch
        label={
          <div className="flex items-center gap-2">
            {toTitle(props.id)}
            {isShared && enabled &&
              <SimpleTooltip tooltip={"Shared keys are automatically created by Stack, but show Stack's logo on the OAuth sign-in page.\n\nYou should replace these before you go into production."}>
                <Badge variant="secondary">Shared keys</Badge>
              </SimpleTooltip>
            }
          </div>
        }
        checked={enabled}
        onCheckedChange={async (checked) => {
          if (!checked) {
            setTurnOffProviderDialogOpen(true);
            return;
          } else {
            setProviderSettingDialogOpen(true);
          }
        }}
        actions={<SettingIconButton onClick={() => setProviderSettingDialogOpen(true)} />}
        onlyShowActionsWhenChecked
      />

      <TurnOffProviderDialog
        open={TurnOffProviderDialogOpen}
        onClose={() => setTurnOffProviderDialogOpen(false)}
        providerId={props.id}
        onConfirm={() => runAsynchronously(updateProvider(false))}
      />

      <ProviderSettingDialog {...props} open={ProviderSettingDialogOpen} onClose={() => setProviderSettingDialogOpen(false)} />
    </>
  );
}<|MERGE_RESOLUTION|>--- conflicted
+++ resolved
@@ -24,11 +24,8 @@
     spotify: "Spotify",
     discord: "Discord",
     gitlab: "GitLab",
-<<<<<<< HEAD
     apple: "Apple",
-=======
     bitbucket: "Bitbucket",
->>>>>>> ae411b70
   }[id];
 }
 
