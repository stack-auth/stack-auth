--- conflicted
+++ resolved
@@ -1,15 +1,9 @@
 "use client";
 import { FormDialog } from "@/components/form-dialog";
 import { InputField, SwitchField } from "@/components/form-fields";
-<<<<<<< HEAD
-import { SettingIconButton, SettingSwitch } from "@/components/settings";
 import { getPublicEnvVar } from '@/lib/env';
 import { AdminProject } from "@stackframe/stack";
-=======
-import type { AdminProject } from "@stackframe/stack";
->>>>>>> 229209f1
 import { yupBoolean, yupObject, yupString } from "@stackframe/stack-shared/dist/schema-fields";
-import { getPublicEnvVar } from '@stackframe/stack-shared/dist/utils/env';
 import { sharedProviders } from "@stackframe/stack-shared/dist/utils/oauth";
 import { ActionDialog, Badge, BrandIcons, InlineCode, Label, SimpleTooltip, Typography } from "@stackframe/stack-ui";
 import clsx from "clsx";
