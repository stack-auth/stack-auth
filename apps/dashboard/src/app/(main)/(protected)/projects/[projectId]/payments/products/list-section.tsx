--- conflicted
+++ resolved
@@ -1,13 +1,8 @@
 "use client";
 
+import { Button, SimpleTooltip } from "@/components/ui";
 import { cn } from "@/lib/utils";
-<<<<<<< HEAD
 import { MagnifyingGlassIcon, PlusIcon } from "@phosphor-icons/react";
-import { Button, Input, SimpleTooltip } from "@stackframe/stack-ui";
-=======
-import { Button, SimpleTooltip } from "@/components/ui";
-import { Plus, Search } from "lucide-react";
->>>>>>> 8c4b8c55
 import React, { ReactNode, useState } from "react";
 
 export type ListSectionProps = {
@@ -55,24 +50,13 @@
           {onSearchChange ? (
             <div className="flex-1 flex justify-center">
               <div className={cn(
-<<<<<<< HEAD
-              "relative transition-all",
-              isSearchFocused ? "max-w-[200px]" : "max-w-[140px]"
-            )}>
-                <MagnifyingGlassIcon className={cn(
-                "absolute left-2.5 text-muted-foreground transition-all duration-200",
-                isSearchFocused ? "top-[6px] h-4 w-4" : "top-[6px] h-3 w-3.5"
-              )} />
-                <Input
-=======
                 "relative flex items-center transition-all duration-150 hover:transition-none",
                 isSearchFocused ? "w-[160px]" : "w-[140px]"
               )}>
                 <div className="absolute left-2.5 flex items-center justify-center pointer-events-none z-10">
-                  <Search className="h-3 w-3 text-foreground/50" />
+                  <MagnifyingGlassIcon className="h-3 w-3 text-foreground/50" />
                 </div>
                 <input
->>>>>>> 8c4b8c55
                   type="text"
                   placeholder={searchPlaceholder}
                   value={searchValue || ''}
@@ -106,11 +90,7 @@
               )}
               onClick={onAddClick}
             >
-<<<<<<< HEAD
               <PlusIcon className="h-4 w-4" />
-=======
-              <Plus className="h-3.5 w-3.5" />
->>>>>>> 8c4b8c55
             </Button>
           )}
         </div>
