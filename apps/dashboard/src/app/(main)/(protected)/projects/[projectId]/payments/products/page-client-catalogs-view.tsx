--- conflicted
+++ resolved
@@ -1509,16 +1509,12 @@
     return sortedGroups;
   }, [paymentsConfig]);
 
-<<<<<<< HEAD
-
   // Check if there are no products and no items
   // Handler for create product button
   const handleCreateProduct = () => {
     setShowProductDialog(true);
   };
 
-=======
->>>>>>> 1751ea42
   // Handler for create item button
   const handleCreateItem = () => {
     setShowItemDialog(true);
