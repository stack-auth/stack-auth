--- conflicted
+++ resolved
@@ -38,12 +38,7 @@
   toast
 } from "@stackframe/stack-ui";
 import { ChevronDown, ChevronsUpDown, Layers, MoreVertical, Pencil, PencilIcon, Plus, Puzzle, Server, Trash2, X } from "lucide-react";
-<<<<<<< HEAD
 import { Fragment, useEffect, useMemo, useRef, useState, type ReactNode } from "react";
-=======
-import { Fragment, useEffect, useId, useMemo, useRef, useState } from "react";
-import { PageLayout } from "../../page-layout";
->>>>>>> 5d8b6b7e
 import { useAdminApp } from "../../use-admin-app";
 import { ProductDialog } from "./product-dialog";
 
@@ -1068,7 +1063,6 @@
               placeholder="Offer name"
             />
           </div>
-<<<<<<< HEAD
           <div className="flex flex-col gap-1">
             <Label className="text-[11px] font-medium uppercase tracking-[0.24em] text-muted-foreground">
               Offer ID
@@ -1094,35 +1088,6 @@
         <div className="flex flex-col gap-3">
           {renderPrimaryPrices('editing')}
           {draft.prices !== 'include-by-default' && (
-=======
-        )}
-      </div>
-      {/* Toggles row */}
-      <div className="px-4 pb-3 pt-1 flex flex-wrap gap-2 justify-center text-muted-foreground">
-        {PRODUCT_TOGGLE_OPTIONS.filter(b => b.visible !== false).filter(b => isEditing || b.active).map((b) => (
-          <SimpleTooltip tooltip={b.description} key={b.key}>
-            {(isEditing ? b.wrapButton : ((x: any) => x))(
-              <button
-                key={b.key}
-                className={cn("text-xs px-2 py-0.5 flex items-center gap-1 rounded-full",
-                  isEditing ? "border bg-muted/40 hover:bg-muted/60" : "bg-transparent",
-                  !b.active && "line-through text-muted-foreground",
-                )}
-                onClick={isEditing ? b.onToggle : undefined}
-              >
-                {b.icon}
-                {b.key === "addon" && isAddOnTo.length > 0 ? `Add-on to ${isAddOnTo.map(o => o.product.displayName).join(", ")}` : b.label}
-              </button>
-            )}
-          </SimpleTooltip>
-        ))}
-      </div>
-      <div className="px-4 py-4 border-y border-border">
-        {renderPrimaryPrices()}
-        {isEditing && draft.prices !== 'include-by-default' && (
-          <>
-            {hasExistingPrices && <OrSeparator />}
->>>>>>> 5d8b6b7e
             <Button
               variant="outline"
               className="flex h-10 w-full items-center justify-center gap-2 rounded-xl border border-dashed border-border/70 bg-background/80 text-sm font-medium"
@@ -1139,12 +1104,8 @@
                 setEditingPriceId(tempId);
               }}
             >
-<<<<<<< HEAD
               <Plus className="h-4 w-4" />
-              Add Price
-=======
-              {hasExistingPrices ? "Add Alternative Price" : "+ Add Price"}
->>>>>>> 5d8b6b7e
+              {hasExistingPrices ? "Add alternative price" : "Add price"}
             </Button>
           )}
         </div>
@@ -1401,14 +1362,9 @@
   onDraftHandled?: () => void,
 };
 
-<<<<<<< HEAD
-function CatalogView({ groupedProducts, groups, existingItems, onSaveProduct, onDeleteProduct, onCreateNewItem, onOpenProductDetails, onSaveProductWithGroup }: CatalogViewProps) {
+function CatalogView({ groupedProducts, groups, existingItems, onSaveProduct, onDeleteProduct, onCreateNewItem, onOpenProductDetails, onSaveProductWithGroup, createDraftRequestId, draftCustomerType, onDraftHandled }: CatalogViewProps) {
   const [activeTypeUnfiltered, setActiveType] = useQueryState('catalog_type', 'user');
   const activeType = typedIncludes(['user', 'team', 'custom'] as const, activeTypeUnfiltered) ? activeTypeUnfiltered : 'user';
-=======
-function CatalogView({ groupedProducts, groups, existingItems, onSaveProduct, onDeleteProduct, onCreateNewItem, onOpenProductDetails, onSaveProductWithGroup, createDraftRequestId, draftCustomerType, onDraftHandled }: CatalogViewProps) {
-  const [activeType, setActiveType] = useState<'user' | 'team' | 'custom'>('user');
->>>>>>> 5d8b6b7e
   const [drafts, setDrafts] = useState<Array<{ key: string, catalogId: string | undefined, product: Product }>>([]);
   const [creatingGroupKey, setCreatingGroupKey] = useState<string | undefined>(undefined);
   const [newCatalogId, setNewCatalogId] = useState("");
@@ -1478,7 +1434,7 @@
     setActiveType(draftCustomerType);
     setDrafts((prev) => [...prev, { key: candidate, catalogId: undefined, product: newProduct }]);
     onDraftHandled?.();
-  }, [createDraftRequestId, draftCustomerType, onDraftHandled, usedIds]);
+  }, [createDraftRequestId, draftCustomerType, onDraftHandled, usedIds, setActiveType]);
 
   const generateProductId = (base: string) => {
     let id = base;
@@ -1687,29 +1643,18 @@
           <Plus className="h-8 w-8" />
           Create catalog
         </div>
-<<<<<<< HEAD
       </Button>
     </div>
   );
 }
 
-export default function PageClient() {
-=======
-      </div>
-      */}
-    </div>
-  );
-}
-
 type CatalogViewPageProps = {
-  onViewChange: (view: "list" | "catalogs") => void,
   createDraftRequestId?: string,
   draftCustomerType?: 'user' | 'team' | 'custom',
   onDraftHandled?: () => void,
 };
 
-export default function PageClient({ onViewChange, createDraftRequestId, draftCustomerType = 'user', onDraftHandled }: CatalogViewPageProps) {
->>>>>>> 5d8b6b7e
+export default function PageClient({ createDraftRequestId, draftCustomerType = 'user', onDraftHandled }: CatalogViewPageProps) {
   const [showProductDialog, setShowProductDialog] = useState(false);
   const [editingProduct, setEditingProduct] = useState<Product | null>(null);
   const [showItemDialog, setShowItemDialog] = useState(false);
@@ -1717,11 +1662,6 @@
   const stackAdminApp = useAdminApp();
   const project = stackAdminApp.useProject();
   const config = project.useConfig();
-<<<<<<< HEAD
-=======
-  const switchId = useId();
-  const testModeSwitchId = useId();
->>>>>>> 5d8b6b7e
   const paymentsConfig: CompleteConfig['payments'] = config.payments;
 
 
@@ -1806,15 +1746,6 @@
     return sortedGroups;
   }, [paymentsConfig]);
 
-<<<<<<< HEAD
-=======
-  // Check if there are no products and no items
-  // Handler for create product button
-  const handleCreateProduct = () => {
-    setShowProductDialog(true);
-  };
-
->>>>>>> 5d8b6b7e
   // Handler for create item button
   const handleCreateItem = () => {
     setShowItemDialog(true);
@@ -1859,7 +1790,6 @@
     toast({ title: "Product deleted" });
   };
 
-<<<<<<< HEAD
   const innerContent = (
     <div className="flex-1">
       <CatalogView
@@ -1870,68 +1800,21 @@
         onDeleteProduct={handleDeleteProduct}
         onCreateNewItem={handleCreateItem}
         onOpenProductDetails={(product) => {
-=======
-  const handleToggleTestMode = async (enabled: boolean) => {
-    await project.updateConfig({ "payments.testMode": enabled });
-    toast({ title: enabled ? "Test mode enabled" : "Test mode disabled" });
-  };
-
-
-  // If no products and items, show welcome screen instead of everything
-  const innerContent = (
-    <PageLayout
-      title='Products'
-      actions={
-        <div className="flex items-center gap-4 self-center">
-          <div className="flex items-center gap-2">
-            <Label htmlFor={switchId}>Pricing table</Label>
-            <Switch id={switchId} checked={false} onCheckedChange={() => onViewChange("list")} />
-            <Label htmlFor={switchId}>List</Label>
-          </div>
-          <Separator orientation="vertical" className="h-6" />
-          <div className="flex items-center gap-2">
-            <Label htmlFor={testModeSwitchId}>Test mode</Label>
-            <Switch
-              id={testModeSwitchId}
-              checked={paymentsConfig.testMode === true}
-              onCheckedChange={(checked) => handleToggleTestMode(checked)}
-            />
-          </div>
-        </div>
-      }
-    >
-      <div className="flex-1">
-        <CatalogView
-          groupedProducts={groupedProducts}
-          groups={paymentsConfig.catalogs}
-          existingItems={existingItemsList}
-          onSaveProduct={handleInlineSaveProduct}
-          onDeleteProduct={handleDeleteProduct}
-          onCreateNewItem={handleCreateItem}
-          onOpenProductDetails={(product) => {
->>>>>>> 5d8b6b7e
-            setEditingProduct(product);
-            setShowProductDialog(true);
+          setEditingProduct(product);
+          setShowProductDialog(true);
         }}
         onSaveProductWithGroup={async (catalogId, productId, product) => {
           await project.updateConfig({
             [`payments.catalogs.${catalogId}`]: {},
             [`payments.products.${productId}`]: product,
           });
-            toast({ title: "Product created" });
-<<<<<<< HEAD
+          toast({ title: "Product created" });
         }}
+        createDraftRequestId={createDraftRequestId}
+        draftCustomerType={draftCustomerType}
+        onDraftHandled={onDraftHandled}
       />
     </div>
-=======
-          }}
-          createDraftRequestId={createDraftRequestId}
-          draftCustomerType={draftCustomerType}
-          onDraftHandled={onDraftHandled}
-        />
-      </div>
-    </PageLayout>
->>>>>>> 5d8b6b7e
   );
 
   return (
