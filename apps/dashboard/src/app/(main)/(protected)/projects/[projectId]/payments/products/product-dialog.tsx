--- conflicted
+++ resolved
@@ -1,23 +1,15 @@
 "use client";
 
 import { Stepper, StepperPage } from "@/components/stepper";
-<<<<<<< HEAD
-import { ArrowLeftIcon, ArrowRightIcon, ArrowsClockwiseIcon, CreditCardIcon, PackageIcon, PlusIcon, TrashIcon } from "@phosphor-icons/react";
-import { CompleteConfig } from "@stackframe/stack-shared/dist/config/schema";
-import { Button, Card, CardDescription, CardHeader, CardTitle, Checkbox, Dialog, DialogContent, DialogFooter, DialogTitle, Input, Label, Select, SelectContent, SelectItem, SelectTrigger, SelectValue, Typography } from "@stackframe/stack-ui";
-=======
+import { Button, Card, CardDescription, CardHeader, CardTitle, Checkbox, Dialog, DialogContent, DialogFooter, DialogTitle, Input, Label, Select, SelectContent, SelectItem, SelectTrigger, SelectValue, Typography } from "@/components/ui";
 import { cn } from "@/lib/utils";
-import { CompleteConfig } from "@stackframe/stack-shared/dist/config/schema";
 import { getUserSpecifiedIdErrorMessage, isValidUserSpecifiedId, sanitizeUserSpecifiedId } from "@stackframe/stack-shared/dist/schema-fields";
-import { Button, Card, CardDescription, CardHeader, CardTitle, Checkbox, Dialog, DialogContent, DialogFooter, DialogTitle, Input, Label, Select, SelectContent, SelectItem, SelectTrigger, SelectValue, Typography } from "@/components/ui";
-import { ArrowLeft, ArrowRight, CreditCard, Package, Plus, Repeat, Trash2 } from "lucide-react";
->>>>>>> 8c4b8c55
 import { useState } from "react";
 import { CreateCatalogDialog } from "./create-catalog-dialog";
 import { IncludedItemDialog } from "./included-item-dialog";
 import { ListSection } from "./list-section";
 import { PricingSection } from "./pricing-section";
-import { type Product, type Price } from "./utils";
+import { type Price, type Product } from "./utils";
 
 type Template = 'one-time' | 'subscription' | 'addon' | 'scratch';
 
@@ -271,13 +263,8 @@
                     >
                       <CardHeader className="pb-3">
                         <div className="flex items-center gap-3">
-<<<<<<< HEAD
-                          <div className="p-2 rounded-lg bg-primary/10">
-                            <CreditCardIcon className="h-5 w-5 text-primary" />
-=======
                           <div className="p-2.5 rounded-xl bg-cyan-500/10 dark:bg-cyan-500/[0.15] group-hover:bg-cyan-500/20 transition-colors duration-150 group-hover:transition-none">
                             <CreditCard className="h-5 w-5 text-cyan-600 dark:text-cyan-400" />
->>>>>>> 8c4b8c55
                           </div>
                           <div>
                             <CardTitle className="text-base font-semibold">One-time Purchase</CardTitle>
@@ -301,13 +288,8 @@
                     >
                       <CardHeader className="pb-3">
                         <div className="flex items-center gap-3">
-<<<<<<< HEAD
-                          <div className="p-2 rounded-lg bg-primary/10">
-                            <ArrowsClockwiseIcon className="h-5 w-5 text-primary" />
-=======
                           <div className="p-2.5 rounded-xl bg-purple-500/10 dark:bg-purple-500/[0.15] group-hover:bg-purple-500/20 transition-colors duration-150 group-hover:transition-none">
                             <Repeat className="h-5 w-5 text-purple-600 dark:text-purple-400" />
->>>>>>> 8c4b8c55
                           </div>
                           <div>
                             <CardTitle className="text-base font-semibold">Subscription</CardTitle>
@@ -331,13 +313,8 @@
                     >
                       <CardHeader className="pb-3">
                         <div className="flex items-center gap-3">
-<<<<<<< HEAD
-                          <div className="p-2 rounded-lg bg-primary/10">
-                            <PackageIcon className="h-5 w-5 text-primary" />
-=======
                           <div className="p-2.5 rounded-xl bg-emerald-500/10 dark:bg-emerald-500/[0.15] group-hover:bg-emerald-500/20 transition-colors duration-150 group-hover:transition-none">
                             <Package className="h-5 w-5 text-emerald-600 dark:text-emerald-400" />
->>>>>>> 8c4b8c55
                           </div>
                           <div>
                             <CardTitle className="text-base font-semibold">Add-on</CardTitle>
@@ -361,13 +338,8 @@
                     >
                       <CardHeader className="pb-3">
                         <div className="flex items-center gap-3">
-<<<<<<< HEAD
-                          <div className="p-2 rounded-lg bg-muted">
-                            <PlusIcon className="h-5 w-5 text-muted-foreground" />
-=======
                           <div className="p-2.5 rounded-xl bg-foreground/[0.05] group-hover:bg-foreground/[0.08] transition-colors duration-150 group-hover:transition-none">
                             <Plus className="h-5 w-5 text-muted-foreground" />
->>>>>>> 8c4b8c55
                           </div>
                           <div>
                             <CardTitle className="text-base font-semibold">Create from Scratch</CardTitle>
@@ -651,66 +623,12 @@
                   {/* Prices list */}
                   {!freeByDefault && (
                     <div className="border rounded-lg">
-<<<<<<< HEAD
-                      <ListSection
-                        title="Prices"
-                        onAddClick={() => {
-                          setEditingPriceId(undefined);
-                          setShowPriceDialog(true);
-                        }}
-                      >
-                        {Object.values(prices).length === 0 ? (
-                          <div className="p-8 text-center text-muted-foreground">
-                            <Typography type="p">No prices configured yet</Typography>
-                            <Typography type="p" className="text-sm mt-1">
-                              Click the + button to add your first price
-                            </Typography>
-                          </div>
-                        ) : (
-                          <div>
-                            {Object.entries(prices).map(([id, price]) => (
-                              <div
-                                key={id}
-                                className="px-3 py-3 hover:bg-muted/50 flex items-center justify-between catalog transition-colors"
-                              >
-                                <div>
-                                  <div className="font-medium">{formatPriceDisplay(price)}</div>
-                                  <div className="text-xs text-muted-foreground mt-1">
-                                    ID: {id}
-                                    {price.serverOnly && ' • Server-only'}
-                                  </div>
-                                </div>
-                                <div className="flex gap-1 opacity-0 group-hover:opacity-100 transition-opacity">
-                                  <Button
-                                    variant="ghost"
-                                    size="sm"
-                                    onClick={() => {
-                                      setEditingPriceId(id);
-                                      setShowPriceDialog(true);
-                                    }}
-                                  >
-                                    Edit
-                                  </Button>
-                                  <Button
-                                    variant="ghost"
-                                    size="sm"
-                                    onClick={() => removePrice(id)}
-                                  >
-                                    <TrashIcon className="h-4 w-4 text-destructive" />
-                                  </Button>
-                                </div>
-                              </div>
-                            ))}
-                          </div>
-                        )}
-=======
                       <ListSection title="Prices">
                         <PricingSection
                           prices={prices}
                           onPricesChange={setPrices}
                           variant="dialog"
                         />
->>>>>>> 8c4b8c55
                       </ListSection>
                     </div>
                   )}
@@ -788,10 +706,6 @@
           <DialogFooter className="flex justify-between pt-4 border-t border-border/30 dark:border-foreground/[0.06]">
             <div className="flex gap-2">
               {currentStep > (editingProduct ? 1 : 0) && (
-<<<<<<< HEAD
-                <Button variant="outline" onClick={handleBack}>
-                  <ArrowLeftIcon className="h-4 w-4 mr-2" />
-=======
                 <Button
                   variant="outline"
                   onClick={handleBack}
@@ -803,7 +717,6 @@
                   )}
                 >
                   <ArrowLeft className="h-4 w-4 mr-2" />
->>>>>>> 8c4b8c55
                   Back
                 </Button>
               )}
