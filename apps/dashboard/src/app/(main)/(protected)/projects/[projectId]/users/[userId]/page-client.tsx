--- conflicted
+++ resolved
@@ -5,16 +5,6 @@
 import { InputField, SelectField } from "@/components/form-fields";
 import { StyledLink } from "@/components/link";
 import { SettingCard } from "@/components/settings";
-import { DeleteUserDialog, ImpersonateUserDialog } from "@/components/user-dialogs";
-import { useThemeWatcher } from '@/lib/theme';
-import MonacoEditor from '@monaco-editor/react';
-import { AtIcon, CalendarIcon, CheckIcon, DotsThreeIcon, EnvelopeIcon, HashIcon, ShieldIcon, SquareIcon, XIcon } from "@phosphor-icons/react";
-import { ServerContactChannel, ServerOAuthProvider, ServerUser } from "@stackframe/stack";
-import { KnownErrors } from "@stackframe/stack-shared";
-import { fromNow } from "@stackframe/stack-shared/dist/utils/dates";
-import { StackAssertionError } from '@stackframe/stack-shared/dist/utils/errors';
-import { isJsonSerializable } from "@stackframe/stack-shared/dist/utils/json";
-import { deindent } from "@stackframe/stack-shared/dist/utils/strings";
 import {
   Accordion,
   AccordionContent,
@@ -41,12 +31,17 @@
   Typography,
   cn,
   useToast
-<<<<<<< HEAD
-} from "@stackframe/stack-ui";
-=======
 } from "@/components/ui";
-import { AtSign, Calendar, Check, Hash, Mail, MoreHorizontal, Shield, SquareAsterisk, X } from "lucide-react";
->>>>>>> 8c4b8c55
+import { DeleteUserDialog, ImpersonateUserDialog } from "@/components/user-dialogs";
+import { useThemeWatcher } from '@/lib/theme';
+import MonacoEditor from '@monaco-editor/react';
+import { AtIcon, CalendarIcon, CheckIcon, DotsThreeIcon, EnvelopeIcon, HashIcon, ShieldIcon, SquareIcon, XIcon } from "@phosphor-icons/react";
+import { ServerContactChannel, ServerOAuthProvider, ServerUser } from "@stackframe/stack";
+import { KnownErrors } from "@stackframe/stack-shared";
+import { fromNow } from "@stackframe/stack-shared/dist/utils/dates";
+import { StackAssertionError } from '@stackframe/stack-shared/dist/utils/errors';
+import { isJsonSerializable } from "@stackframe/stack-shared/dist/utils/json";
+import { deindent } from "@stackframe/stack-shared/dist/utils/strings";
 import { useEffect, useMemo, useState } from "react";
 import * as yup from "yup";
 import { AppEnabledGuard } from "../../app-enabled-guard";
