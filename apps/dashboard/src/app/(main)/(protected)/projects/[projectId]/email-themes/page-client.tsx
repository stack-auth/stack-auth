--- conflicted
+++ resolved
@@ -1,27 +1,18 @@
 "use client";
 
-<<<<<<< HEAD
 import { Link } from "@/components/link";
-=======
-import { FormDialog } from "@/components/form-dialog";
+import { SettingCard } from "@/components/settings";
 import { InputField } from "@/components/form-fields";
->>>>>>> cd2fc9de
-import { useRouter } from "@/components/router";
-import { SettingCard } from "@/components/settings";
 import ThemePreview from "@/components/theme-preview";
-<<<<<<< HEAD
-import { ActionDialog, Button, Card, toast, Typography } from "@stackframe/stack-ui";
+import { ActionDialog, Button, Typography } from "@stackframe/stack-ui";
 import { FormDialog } from "@/components/form-dialog";
 import { Check, Pencil } from "lucide-react";
-=======
-import { throwErr } from "@stackframe/stack-shared/dist/utils/errors";
-import { ActionDialog, Button, Card, Typography } from "@stackframe/stack-ui";
-import { Check } from "lucide-react";
->>>>>>> cd2fc9de
 import { useState } from "react";
 import * as yup from "yup";
 import { PageLayout } from "../page-layout";
 import { useAdminApp } from "../use-admin-app";
+import { useRouter } from "@/components/router";
+import { throwErr } from "@stackframe/stack-shared/dist/utils/errors";
 
 export default function PageClient() {
   const stackAdminApp = useAdminApp();
@@ -101,28 +92,9 @@
   const project = stackAdminApp.useProject();
 
   return (
-<<<<<<< HEAD
-    <div className="relative flex flex-col items-center gap-2 group cursor-pointer" onClick={() => onSelect(theme.displayName)}>
+    <div className="relative flex flex-col items-center gap-2 group cursor-pointer" onClick={() => onSelect(theme.id)}>
       <div className="w-full h-60 shadow-md rounded-md overflow-clip group-hover:shadow-lg transition-all" style={{ zoom: 0.75 }}>
         <ThemePreview themeId={theme.id} disableFrame />
-=======
-    <Card
-      className="cursor-pointer hover:ring-1 transition-all"
-      onClick={() => onSelect(theme.id)}
-    >
-      <div className="p-4 pb-3">
-        <div className="flex items-center justify-between">
-          <Typography variant="secondary">{theme.displayName}</Typography>
-          {isSelected && (
-            <div className="bg-blue-500 text-white rounded-full w-6 h-6 p-1 flex items-center justify-center">
-              <Check />
-            </div>
-          )}
-        </div>
-        <div className="h-60" style={{ zoom: 0.75 }}>
-          <ThemePreview themeId={theme.id} disableFrame />
-        </div>
->>>>>>> cd2fc9de
       </div>
       <div className="flex items-center gap-2">
         {isSelected && <Check />}
