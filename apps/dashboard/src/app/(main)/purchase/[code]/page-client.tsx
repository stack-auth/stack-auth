--- conflicted
+++ resolved
@@ -2,18 +2,13 @@
 
 import { CheckoutForm } from "@/components/payments/checkout";
 import { StripeElementsProvider } from "@/components/payments/stripe-elements-provider";
+import { Alert, AlertDescription, AlertTitle, Button, Card, CardContent, Input, Skeleton, Typography } from "@/components/ui";
 import { getPublicEnvVar } from "@/lib/env";
 import { MinusIcon, PlusIcon } from "@phosphor-icons/react";
 import { inlineProductSchema } from "@stackframe/stack-shared/dist/schema-fields";
 import { throwErr } from "@stackframe/stack-shared/dist/utils/errors";
 import { typedEntries } from "@stackframe/stack-shared/dist/utils/objects";
-<<<<<<< HEAD
-import { Alert, AlertDescription, AlertTitle, Button, Card, CardContent, Input, Skeleton, Typography } from "@stackframe/stack-ui";
 import Image from 'next/image';
-=======
-import { Alert, AlertDescription, AlertTitle, Button, Card, CardContent, Input, Skeleton, Typography } from "@/components/ui";
-import { Minus, Plus } from "lucide-react";
->>>>>>> 8c4b8c55
 import { useSearchParams } from "next/navigation";
 import { useCallback, useEffect, useMemo, useState } from "react";
 import * as yup from "yup";
