--- conflicted
+++ resolved
@@ -128,13 +128,8 @@
             for (const [productId, product] of Object.entries(config.payments.products)) {
               if (has(product.includedItems, item.id)) {
                 toast({
-<<<<<<< HEAD
                   title: tDialog('errorInOffer'),
-                  description: tDialog('errorInOfferDescription', { offerId }),
-=======
-                  title: "Item is included in product",
-                  description: `Please remove it from the product "${productId}" before deleting.`,
->>>>>>> 017b43fe
+                  description: tDialog('errorInOfferDescription', { productId }),
                   variant: "destructive",
                 });
                 return "prevent-close";
