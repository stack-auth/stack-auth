'use client';

<<<<<<< HEAD
import { FlaskIcon, WarningIcon, XIcon } from "@phosphor-icons/react";
import { cn } from "@stackframe/stack-ui";
=======
import { cn } from "@/components/ui";
import { AlertTriangle, Beaker, X } from "lucide-react";
>>>>>>> 8c4b8c55
import { useEffect, useState } from "react";

type AppWarningModalProps = {
  isOpen: boolean,
  onClose: () => void,
  onConfirm: () => void,
  appName: string,
  stage: "alpha" | "beta",
};

export function AppWarningModal({
  isOpen,
  onClose,
  onConfirm,
  appName,
  stage
}: AppWarningModalProps) {
  const [isAnimating, setIsAnimating] = useState(false);

  useEffect(() => {
    if (isOpen) {
      setTimeout(() => setIsAnimating(true), 10);
    } else {
      setIsAnimating(false);
    }
  }, [isOpen]);

  if (!isOpen) return null;

  const isAlpha = stage === "alpha";

  return (
    <>
      {/* Backdrop */}
      <div
        className={cn(
          "fixed inset-0 bg-black/50 backdrop-blur-sm z-50 transition-opacity duration-200",
          isAnimating ? "opacity-100" : "opacity-0"
        )}
        onClick={onClose}
      />

      {/* Modal */}
      <div className="fixed inset-0 z-50 flex items-center justify-center p-4 pointer-events-none">
        <div
          className={cn(
            "pointer-events-auto bg-white dark:bg-gray-900 rounded-2xl shadow-2xl",
            "w-full max-w-md transition-all duration-200 transform",
            isAnimating ? "opacity-100 scale-100" : "opacity-0 scale-95"
          )}
        >
          {/* Header */}
          <div className="p-6 pb-0">
            <div className="flex items-start justify-between">
              <div className="flex items-center gap-3">
                <div className={cn(
                  "w-12 h-12 rounded-xl flex items-center justify-center",
                  isAlpha
                    ? "bg-orange-100 dark:bg-orange-950/50"
                    : "bg-blue-100 dark:bg-blue-950/50"
                )}>
                  {isAlpha ? (
                    <WarningIcon className="w-6 h-6 text-orange-600 dark:text-orange-400" />
                  ) : (
                    <FlaskIcon className="w-6 h-6 text-blue-600 dark:text-blue-400" />
                  )}
                </div>
                <div>
                  <h2 className="text-lg font-semibold text-gray-900 dark:text-gray-100">
                    {isAlpha ? "Enable Alpha App" : "Enable Beta App"}
                  </h2>
                  <div className={cn(
                    "mt-1 inline-flex px-2 py-0.5 rounded-md text-xs font-bold uppercase tracking-wide",
                    "border",
                    isAlpha
                      ? "bg-orange-50 dark:bg-orange-950/30 text-orange-600 dark:text-orange-400 border-orange-200 dark:border-orange-800"
                      : "bg-blue-50 dark:bg-blue-950/30 text-blue-600 dark:text-blue-400 border-blue-200 dark:border-blue-800"
                  )}>
                    {stage} Stage
                  </div>
                </div>
              </div>
              <button
                onClick={onClose}
                className="p-1.5 rounded-lg hover:bg-gray-100 dark:hover:bg-gray-800 transition-colors"
              >
                <XIcon className="w-4 h-4 text-gray-500" />
              </button>
            </div>
          </div>

          {/* Body */}
          <div className="p-6">
            <div className={cn(
              "p-4 rounded-xl mb-4",
              isAlpha
                ? "bg-orange-50 dark:bg-orange-950/20 border border-orange-200 dark:border-orange-900"
                : "bg-blue-50 dark:bg-blue-950/20 border border-blue-200 dark:border-blue-900"
            )}>
              <p className="text-sm text-gray-700 dark:text-gray-300">
                You&apos;re about to enable <span className="font-semibold">{appName}</span>.
              </p>
              <p className={cn(
                "text-sm mt-2",
                isAlpha
                  ? "text-orange-700 dark:text-orange-300"
                  : "text-blue-700 dark:text-blue-300"
              )}>
                {isAlpha ? (
                  <>
                    <strong>⚠️ Alpha Warning:</strong> This app is in early development.
                    It may be unstable, have bugs, or break unexpectedly.
                    Use with caution in production environments.
                  </>
                ) : (
                  <>
                    <strong>ℹ️ Beta Notice:</strong> This app is being actively tested.
                    While generally stable, you may encounter some issues.
                    We appreciate your feedback.
                  </>
                )}
              </p>
            </div>

            {/* What to expect */}
            <div className="space-y-2">
              <p className="text-xs font-semibold uppercase tracking-wide text-gray-500 dark:text-gray-400">
                What to expect:
              </p>
              <ul className="space-y-1.5">
                {isAlpha ? (
                  <>
                    <li className="flex items-start gap-2 text-sm text-gray-600 dark:text-gray-400">
                      <span className="text-orange-500 mt-0.5">•</span>
                      <span>Frequent changes and updates</span>
                    </li>
                    <li className="flex items-start gap-2 text-sm text-gray-600 dark:text-gray-400">
                      <span className="text-orange-500 mt-0.5">•</span>
                      <span>Possible data loss or corruption</span>
                    </li>
                    <li className="flex items-start gap-2 text-sm text-gray-600 dark:text-gray-400">
                      <span className="text-orange-500 mt-0.5">•</span>
                      <span>Limited support and documentation</span>
                    </li>
                  </>
                ) : (
                  <>
                    <li className="flex items-start gap-2 text-sm text-gray-600 dark:text-gray-400">
                      <span className="text-blue-500 mt-0.5">•</span>
                      <span>Most features work as expected</span>
                    </li>
                    <li className="flex items-start gap-2 text-sm text-gray-600 dark:text-gray-400">
                      <span className="text-blue-500 mt-0.5">•</span>
                      <span>Occasional bugs or issues</span>
                    </li>
                    <li className="flex items-start gap-2 text-sm text-gray-600 dark:text-gray-400">
                      <span className="text-blue-500 mt-0.5">•</span>
                      <span>Regular updates and improvements</span>
                    </li>
                  </>
                )}
              </ul>
            </div>
          </div>

          {/* Footer */}
          <div className="p-6 pt-0 flex gap-3">
            <button
              onClick={onClose}
              className={cn(
                "flex-1 px-4 py-2.5 rounded-xl font-medium transition-all",
                "bg-gray-100 dark:bg-gray-800 text-gray-700 dark:text-gray-300",
                "hover:bg-gray-200 dark:hover:bg-gray-700"
              )}
            >
              Cancel
            </button>
            <button
              onClick={() => {
                onConfirm();
                onClose();
              }}
              className={cn(
                "flex-1 px-4 py-2.5 rounded-xl font-medium transition-all text-white",
                isAlpha
                  ? "bg-orange-600 hover:bg-orange-700 dark:bg-orange-500 dark:hover:bg-orange-600"
                  : "bg-blue-600 hover:bg-blue-700 dark:bg-blue-500 dark:hover:bg-blue-600"
              )}
            >
              Enable Anyway
            </button>
          </div>
        </div>
      </div>
    </>
  );
}<|MERGE_RESOLUTION|>--- conflicted
+++ resolved
@@ -1,12 +1,7 @@
 'use client';
 
-<<<<<<< HEAD
+import { cn } from "@/components/ui";
 import { FlaskIcon, WarningIcon, XIcon } from "@phosphor-icons/react";
-import { cn } from "@stackframe/stack-ui";
-=======
-import { cn } from "@/components/ui";
-import { AlertTriangle, Beaker, X } from "lucide-react";
->>>>>>> 8c4b8c55
 import { useEffect, useState } from "react";
 
 type AppWarningModalProps = {
