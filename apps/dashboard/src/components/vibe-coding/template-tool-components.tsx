import { makeAssistantToolUI } from "@assistant-ui/react";
<<<<<<< HEAD
import { ArrowCounterClockwiseIcon } from "@phosphor-icons/react";
import { Button, Card } from "@stackframe/stack-ui";
=======
import { Button, Card } from "@/components/ui";
import { CheckCircle, Undo2 } from "lucide-react";
>>>>>>> 8c4b8c55

type EmailTemplateUIProps = {
  setCurrentCode: (code: string) => void,
}

export const EmailTemplateUI = ({ setCurrentCode }: EmailTemplateUIProps) => {
  const ToolUI = makeAssistantToolUI<
    { content: string },
    "success"
  >({
    toolName: "createEmailTemplate",
    render: ({ args }) => {
      return (
        <Card className="flex items-center gap-2 p-4 justify-between">
          <span className="text-sm">Created template</span>
          <Button variant="ghost" size="icon" onClick={() => setCurrentCode(args.content)}>
            <ArrowCounterClockwiseIcon className="size-4" />
          </Button>
        </Card>
      );
    },
  });

  return <ToolUI />;
};<|MERGE_RESOLUTION|>--- conflicted
+++ resolved
@@ -1,11 +1,6 @@
+import { Button, Card } from "@/components/ui";
 import { makeAssistantToolUI } from "@assistant-ui/react";
-<<<<<<< HEAD
 import { ArrowCounterClockwiseIcon } from "@phosphor-icons/react";
-import { Button, Card } from "@stackframe/stack-ui";
-=======
-import { Button, Card } from "@/components/ui";
-import { CheckCircle, Undo2 } from "lucide-react";
->>>>>>> 8c4b8c55
 
 type EmailTemplateUIProps = {
   setCurrentCode: (code: string) => void,
