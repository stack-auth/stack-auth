--- conflicted
+++ resolved
@@ -1,14 +1,9 @@
 'use client';
 
+import { Button, Tooltip, TooltipContent, TooltipTrigger } from '@/components/ui';
 import { cn } from '@/lib/utils';
 import { checkVersion, VersionCheckResult } from '@/lib/version-check';
-<<<<<<< HEAD
 import { BookOpenIcon, CircleNotchIcon, ClockClockwiseIcon, LightbulbIcon, XIcon } from '@phosphor-icons/react';
-import { Button, Tooltip, TooltipContent, TooltipTrigger } from '@stackframe/stack-ui';
-=======
-import { Button, Tooltip, TooltipContent, TooltipTrigger } from '@/components/ui';
-import { BookOpen, HelpCircle, Lightbulb, TimerReset, X } from 'lucide-react';
->>>>>>> 8c4b8c55
 import React, { createContext, useCallback, useContext, useEffect, useRef, useState } from 'react';
 import packageJson from '../../package.json';
 import { FeedbackForm } from './feedback-form';
