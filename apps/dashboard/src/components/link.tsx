'use client';

import NextLink from 'next/link'; // eslint-disable-line no-restricted-imports

import { UrlPrefetcher } from '@/lib/prefetch/url-prefetcher';
import { cn } from "../lib/utils";
<<<<<<< HEAD
// eslint-disable-next-line
import NextLink from 'next/link';
import React from "react";
=======
>>>>>>> e818db4d
import { useRouter, useRouterConfirm } from "./router";

type LinkProps = {
  href: string | URL,
  children: React.ReactNode,
  className?: string,
  target?: string,
  onClick?: () => void,
  style?: React.CSSProperties,
<<<<<<< HEAD
  prefetch?: boolean,
  scroll?: boolean,
=======
  prefetch?: boolean | "auto",
>>>>>>> e818db4d
};

export const Link = React.forwardRef<HTMLAnchorElement, LinkProps>(({ onClick, href, ...rest }, ref) => {
  const router = useRouter();
  const { needConfirm } = useRouterConfirm();

  return <NextLink
<<<<<<< HEAD
    ref={ref}
    href={href}
    {...rest}
    onClick={(e: React.MouseEvent<HTMLAnchorElement>) => {
      if (needConfirm) {
        e.preventDefault();
        onClick?.();
        router.push(href);
=======
    href={props.href}
    target={props.target}
    className={props.className}
    prefetch={props.prefetch === undefined ? true : props.prefetch}
    style={props.style}
    onClick={(e: React.MouseEvent<HTMLAnchorElement>) => {
      if (needConfirm) {
        e.preventDefault();
        props.onClick?.();
        router.push(props.href.toString());
>>>>>>> e818db4d
      }
      onClick?.();
    }}
<<<<<<< HEAD
  />;
=======
  >
    <UrlPrefetcher href={props.href} />
    {props.children}
  </NextLink>;
>>>>>>> e818db4d

});
Link.displayName = 'Link';

export function StyledLink(props: LinkProps) {
  return (
    <Link {...props} className={cn("text-blue-500 underline", props.className)}>
      {props.children}
    </Link>
  );
}<|MERGE_RESOLUTION|>--- conflicted
+++ resolved
@@ -3,13 +3,8 @@
 import NextLink from 'next/link'; // eslint-disable-line no-restricted-imports
 
 import { UrlPrefetcher } from '@/lib/prefetch/url-prefetcher';
+import React from "react";
 import { cn } from "../lib/utils";
-<<<<<<< HEAD
-// eslint-disable-next-line
-import NextLink from 'next/link';
-import React from "react";
-=======
->>>>>>> e818db4d
 import { useRouter, useRouterConfirm } from "./router";
 
 type LinkProps = {
@@ -19,20 +14,15 @@
   target?: string,
   onClick?: () => void,
   style?: React.CSSProperties,
-<<<<<<< HEAD
-  prefetch?: boolean,
   scroll?: boolean,
-=======
   prefetch?: boolean | "auto",
->>>>>>> e818db4d
 };
 
-export const Link = React.forwardRef<HTMLAnchorElement, LinkProps>(({ onClick, href, ...rest }, ref) => {
+export const Link = React.forwardRef<HTMLAnchorElement, LinkProps>(({ onClick, href, children, ...rest }, ref) => {
   const router = useRouter();
   const { needConfirm } = useRouterConfirm();
 
   return <NextLink
-<<<<<<< HEAD
     ref={ref}
     href={href}
     {...rest}
@@ -40,30 +30,14 @@
       if (needConfirm) {
         e.preventDefault();
         onClick?.();
-        router.push(href);
-=======
-    href={props.href}
-    target={props.target}
-    className={props.className}
-    prefetch={props.prefetch === undefined ? true : props.prefetch}
-    style={props.style}
-    onClick={(e: React.MouseEvent<HTMLAnchorElement>) => {
-      if (needConfirm) {
-        e.preventDefault();
-        props.onClick?.();
-        router.push(props.href.toString());
->>>>>>> e818db4d
+        router.push(href.toString());
       }
       onClick?.();
     }}
-<<<<<<< HEAD
-  />;
-=======
   >
-    <UrlPrefetcher href={props.href} />
-    {props.children}
+    <UrlPrefetcher href={href} />
+    {children}
   </NextLink>;
->>>>>>> e818db4d
 
 });
 Link.displayName = 'Link';
