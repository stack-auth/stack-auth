--- conflicted
+++ resolved
@@ -1,13 +1,8 @@
 'use client';
 
+import { Button } from '@/components/ui';
 import { CalendarIcon, CaretDownIcon, CaretUpIcon } from '@phosphor-icons/react';
 import { runAsynchronously } from '@stackframe/stack-shared/dist/utils/promises';
-<<<<<<< HEAD
-import { Button } from '@stackframe/stack-ui';
-=======
-import { Button } from '@/components/ui';
-import { Calendar, ChevronDown, ChevronUp } from 'lucide-react';
->>>>>>> 8c4b8c55
 import Image from 'next/image';
 import Script from 'next/script';
 import { useEffect, useState } from 'react';
