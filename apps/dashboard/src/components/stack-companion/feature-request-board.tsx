'use client';

import { getPublicEnvVar } from '@/lib/env';
import { cn } from '@/lib/utils';
import { CaretUpIcon, CircleNotchIcon, LightbulbIcon, PaperPlaneTiltIcon, PlusIcon, XIcon } from '@phosphor-icons/react';
import { useUser } from '@stackframe/stack';
import { StackAssertionError } from '@stackframe/stack-shared/dist/utils/errors';
import { htmlToText } from '@stackframe/stack-shared/dist/utils/html';
import { runAsynchronously } from '@stackframe/stack-shared/dist/utils/promises';
<<<<<<< HEAD
import { Button } from '@stackframe/stack-ui';
=======
import { Button } from '@/components/ui';
import { ChevronUp, Lightbulb, Loader2, Plus, Send, X } from 'lucide-react';
>>>>>>> 8c4b8c55
import { useCallback, useEffect, useState } from 'react';

type FeatureRequestBoardProps = {
  isActive: boolean,
};

type FeatureRequestPostStatus = {
  name: string,
  color: string,
};

type FeatureRequest = {
  id: string,
  title: string,
  content: string | null,
  upvotes: number,
  date: string,
  postStatus: FeatureRequestPostStatus | null,
  userHasUpvoted: boolean,
};

type FeatureRequestsResponse = {
  posts: FeatureRequest[],
};

type CreateFeatureRequestBody = {
  title: string,
  content: string,
  category: string,
  tags: string[],
  commentsAllowed: boolean,
};

type CreateFeatureRequestResponse = {
  success: boolean,
  id?: string,
  error?: string,
};

export function FeatureRequestBoard({}: FeatureRequestBoardProps) {
  const user = useUser({ or: 'redirect', projectIdMustMatch: "internal" });

  // Base URL for API requests
  const baseUrl = getPublicEnvVar('NEXT_PUBLIC_STACK_API_URL') || '';

  // Feature request form state
  const [featureTitle, setFeatureTitle] = useState('');
  const [featureContent, setFeatureContent] = useState('');
  const [isSubmitting, setIsSubmitting] = useState(false);
  const [submitStatus, setSubmitStatus] = useState<'idle' | 'success' | 'error'>('idle');
  const [showSubmitForm, setShowSubmitForm] = useState(false);

  // Existing feature requests state
  const [existingRequests, setExistingRequests] = useState<FeatureRequest[]>([]);
  const [isLoadingRequests, setIsLoadingRequests] = useState(true);

  // Track which posts the current user has upvoted
  const [userUpvotes, setUserUpvotes] = useState<Set<string>>(new Set());

  // Fetch existing feature requests from secure backend
  const fetchFeatureRequests = useCallback(async () => {
    try {
      const authJson = await user.getAuthJson();
      const response = await fetch(`${baseUrl}/api/v1/internal/feature-requests`, {
        headers: {
          'X-Stack-Project-Id': 'internal',
          'X-Stack-Access-Type': 'client',
          'X-Stack-Access-Token': authJson.accessToken || '',
          'X-Stack-Publishable-Client-Key': getPublicEnvVar('NEXT_PUBLIC_STACK_PUBLISHABLE_CLIENT_KEY') || '',
        },
      });

      if (response.ok) {
        const data: FeatureRequestsResponse = await response.json();
        setExistingRequests(data.posts);

        // Update upvote status from backend response
        const upvotedPosts = new Set<string>();
        data.posts.forEach((post) => {
          if (post.userHasUpvoted) {
            upvotedPosts.add(post.id);
          }
        });
        setUserUpvotes(upvotedPosts);
      } else {
        throw new StackAssertionError('Fetch response is not OK', {
          details: {
            response: response,
            responseText: await response.text(),
          },
        });
      }
    } finally {
      setIsLoadingRequests(false);
    }
  }, [user, baseUrl]);

  useEffect(() => {
    runAsynchronously(fetchFeatureRequests());
  // eslint-disable-next-line react-hooks/exhaustive-deps
  }, []);

  // Handle refresh button click
  const handleRefreshRequests = () => {
    setIsLoadingRequests(true);
    runAsynchronously(fetchFeatureRequests());
  };

  // Handle upvote
  const handleUpvote = async (postId: string) => {
    const wasUpvoted = userUpvotes.has(postId);
    if (wasUpvoted) return;  // sadly Featurebase doesn't currently support unvoting via the API...

    // Optimistically update local state
    setUserUpvotes(prev => {
      const newSet = new Set(prev);
      newSet.add(postId);
      return newSet;
    });

    // Optimistically update upvote count
    setExistingRequests(prev => prev.map(request =>
      request.id === postId
        ? {
          ...request,
          upvotes: request.upvotes + 1
        }
        : request
    ));

    try {
      const authJson = await user.getAuthJson();
      const response = await fetch(`${baseUrl}/api/v1/internal/feature-requests/${postId}/upvote`, {
        method: 'POST',
        headers: {
          'Content-Type': 'application/json',
          'X-Stack-Project-Id': 'internal',
          'X-Stack-Access-Type': 'client',
          'X-Stack-Access-Token': authJson.accessToken || '',
          'X-Stack-Publishable-Client-Key': getPublicEnvVar('NEXT_PUBLIC_STACK_PUBLISHABLE_CLIENT_KEY') || '',
        },
        body: JSON.stringify({}),
      });

      if (response.ok) {
        // Refresh the list to get updated upvote counts from server
        runAsynchronously(fetchFeatureRequests());
      } else {
        console.error('Failed to upvote feature request');
        // Revert optimistic updates on failure
        setUserUpvotes(prev => {
          const newSet = new Set(prev);
          newSet.add(postId);
          return newSet;
        });
        setExistingRequests(prev => prev.map(request =>
          request.id === postId
            ? {
              ...request,
              upvotes: request.upvotes + 1
            }
            : request
        ));
      }
    } catch (error) {
      console.error('Error upvoting feature request:', error);
      // Revert optimistic updates on failure
      setUserUpvotes(prev => {
        const newSet = new Set(prev);
        newSet.add(postId);
        return newSet;
      });
      setExistingRequests(prev => prev.map(request =>
        request.id === postId
          ? {
            ...request,
            upvotes: request.upvotes + 1
          }
          : request
      ));

      throw error;
    }
  };

  // Submit feature request via secure backend
  const submitFeatureRequest = async () => {
    if (!featureTitle.trim()) return;

    setIsSubmitting(true);
    setSubmitStatus('idle');

    try {
      const requestBody: CreateFeatureRequestBody = {
        title: featureTitle,
        content: featureContent,
        category: 'feature-requests',
        tags: ['feature_request', 'dashboard'],
        commentsAllowed: true,
      };

      const authJson = await user.getAuthJson();
      const response = await fetch(`${baseUrl}/api/v1/internal/feature-requests`, {
        method: 'POST',
        headers: {
          'Content-Type': 'application/json',
          'X-Stack-Project-Id': 'internal',
          'X-Stack-Access-Type': 'client',
          'X-Stack-Access-Token': authJson.accessToken || '',
          'X-Stack-Publishable-Client-Key': getPublicEnvVar('NEXT_PUBLIC_STACK_PUBLISHABLE_CLIENT_KEY') || '',
        },
        body: JSON.stringify(requestBody)
      });

      const responseData: CreateFeatureRequestResponse = await response.json();

      if (response.ok && responseData.success) {
        setSubmitStatus('success');
        setFeatureTitle('');
        setFeatureContent('');

        // Refresh the feature requests list
        try {
          await fetchFeatureRequests();
        } catch (error) {
          console.error('Failed to refresh feature requests:', error);
        }

        // Auto-reset status and hide form after success
        setTimeout(() => {
          setSubmitStatus('idle');
          setShowSubmitForm(false);
        }, 3000);
      } else {
        console.error('Backend API error:', responseData);
        throw new Error(`Failed to submit feature request: ${responseData.error || response.statusText}`);
      }
    } catch (error) {
      console.error('Error submitting feature request:', error);
      setSubmitStatus('error');
    } finally {
      setIsSubmitting(false);
    }
  };

  // Handle clicking on a feature request card to view it on Featurebase
  const handleFeatureRequestClick = (requestId: string) => {
    // Construct the Featurebase post URL using the post ID
    const featureRequestUrl = `https://feedback.stack-auth.com/p/${requestId}`;
    const redirectTo = `/integrations/featurebase/sso?return_to=${encodeURIComponent(featureRequestUrl)}`;

    // Open in new tab to maintain the current Stack Companion session
    window.open(redirectTo, '_blank');
  };

  return (
    <div className="flex flex-col h-full">
      {submitStatus === 'success' ? (
        <div className="bg-green-50 dark:bg-green-900/20 rounded-lg p-4 text-center border border-green-200 dark:border-green-800">
          <LightbulbIcon className="h-6 w-6 mx-auto mb-2 text-green-600" />
          <p className="text-sm text-green-800 dark:text-green-200 font-medium">
            Feature request submitted successfully!
          </p>
          <p className="text-xs text-green-600 dark:text-green-300 mt-1">
            Thank you for helping us improve Stack Auth!
          </p>
        </div>
      ) : showSubmitForm ? (
        <div className="bg-card rounded-lg border border-border p-4 shadow-sm animate-in slide-in-from-top-2 duration-200">
          <div className="flex items-center justify-between gap-2 mb-3">
            <div className="flex items-center gap-2">
              <LightbulbIcon className="h-5 w-5 text-purple-600" />
              <h4 className="text-sm font-semibold text-foreground">Submit Feature Request</h4>
            </div>
            <Button
              variant="ghost"
              size="sm"
              onClick={() => setShowSubmitForm(false)}
              className="h-6 w-6 p-0 hover:bg-muted rounded-md"
              title="Cancel"
            >
              <XIcon className="h-3 w-3" />
            </Button>
          </div>

          {/* Title Input */}
          <div className="mb-3">
            <label htmlFor="feature-title" className="text-xs font-medium text-muted-foreground mb-1.5 block">
              Title
            </label>
            <input
              id="feature-title"
              type="text"
              value={featureTitle}
              onChange={(e) => setFeatureTitle(e.target.value)}
              placeholder="Brief description of your feature request..."
              className="w-full px-3 py-2 text-sm bg-background border border-input rounded-md focus:outline-none focus:ring-2 focus:ring-purple-500 focus:border-transparent"
              disabled={isSubmitting}
            />
          </div>

          {/* Content Textarea */}
          <div className="mb-4">
            <label htmlFor="feature-content" className="text-xs font-medium text-muted-foreground mb-1.5 block">
              Details (optional)
            </label>
            <textarea
              id="feature-content"
              value={featureContent}
              onChange={(e) => setFeatureContent(e.target.value)}
              placeholder="Provide more details about your feature request..."
              rows={3}
              className="w-full px-3 py-2 text-sm bg-background border border-input rounded-md focus:outline-none focus:ring-2 focus:ring-purple-500 focus:border-transparent resize-none"
              disabled={isSubmitting}
            />
          </div>

          {/* Submit Button */}
          <Button
            onClick={submitFeatureRequest}
            disabled={!featureTitle.trim() || isSubmitting}
            className="w-full"
            size="sm"
          >
            {isSubmitting ? (
              <>
                <CircleNotchIcon className="h-4 w-4 mr-2 animate-spin" />
                Submitting...
              </>
            ) : (
              <>
                <PaperPlaneTiltIcon className="h-4 w-4 mr-2" />
                Submit Request
              </>
            )}
          </Button>

          {submitStatus === 'error' && (
            <p className="text-sm text-destructive mt-2">
              Failed to submit feature request. Please try again.
            </p>
          )}
        </div>
      ) : (
        <Button
          onClick={() => setShowSubmitForm(true)}
          variant="outline"
          className="w-full mb-4 min-h-[36px] flex-shrink-0 animate-in fade-in-0 duration-200"
          size="sm"
        >
          <PlusIcon className="h-4 w-4 mr-2 flex-shrink-0" />
          <span className="flex-1">Submit New Feature Request</span>
        </Button>
      )}

      {/* Existing Feature Requests */}
      <div className="mt-4 flex-1 flex flex-col">
        <div className="flex items-center justify-between mb-3">
          <h5 className="text-sm font-semibold text-foreground">Recent Requests</h5>
          <Button
            variant="ghost"
            size="sm"
            onClick={handleRefreshRequests}
            disabled={isLoadingRequests}
            className="text-xs h-7 px-2"
          >
            {isLoadingRequests ? 'Loading...' : 'Refresh'}
          </Button>
        </div>

        {isLoadingRequests ? (
          <div className="bg-card rounded-lg border border-border p-6 text-center">
            <CircleNotchIcon className="h-5 w-5 mx-auto mb-2 animate-spin text-muted-foreground" />
            <p className="text-sm text-muted-foreground">Loading feature requests...</p>
          </div>
        ) : existingRequests.length > 0 ? (
          <div
            className="flex-1 overflow-y-auto pr-1 space-y-2"
            style={{
              scrollbarWidth: 'none',
              msOverflowStyle: 'none',
            } as React.CSSProperties}
            onMouseEnter={(e) => {
              (e.currentTarget.style as any).scrollbarWidth = 'thin';
            }}
            onMouseLeave={(e) => {
              (e.currentTarget.style as any).scrollbarWidth = 'none';
            }}
          >
            <style jsx>{`
              div::-webkit-scrollbar {
                display: none;
              }
              div:hover::-webkit-scrollbar {
                display: block;
                width: 6px;
              }
              div:hover::-webkit-scrollbar-track {
                background: transparent;
              }
              div:hover::-webkit-scrollbar-thumb {
                background: hsl(var(--border));
                border-radius: 3px;
              }
              div:hover::-webkit-scrollbar-thumb:hover {
                background: hsl(var(--muted-foreground));
              }
            `}</style>
            {existingRequests.map((request) => (
              <div key={request.id} className="bg-card rounded-lg border border-border shadow-sm hover:shadow-md transition-shadow">
                <div className="flex items-start gap-3 p-3">
                  {/* Upvote Button */}
                  <div className="flex flex-col items-center gap-1">
                    <Button
                      variant={userUpvotes.has(request.id) ? "default" : "outline"}
                      size="sm"
                      onClick={async (e) => {
                        e.stopPropagation();
                        await handleUpvote(request.id);
                      }}
                      className="h-6 w-6 p-0 rounded-md"
                    >
                      <CaretUpIcon className="h-2.5 w-2.5" />
                    </Button>
                    <span className="text-[10px] text-muted-foreground font-medium">
                      {request.upvotes || 0}
                    </span>
                  </div>

                  {/* Clickable Content */}
                  <button
                    onClick={() => handleFeatureRequestClick(request.id)}
                    className="flex-1 min-w-0 text-left group hover:bg-muted/30 rounded-md p-2 -m-2 transition-colors"
                  >
                    <div className="mb-2">
                      <h6 className="text-sm font-medium text-foreground line-clamp-4 group-hover:text-primary mb-2">
                        {request.title}
                      </h6>
                      <span className={cn(
                        "text-[10px] px-1.5 py-0.5 rounded-md font-medium inline-block border",
                        request.postStatus?.color === 'Green'
                          ? "bg-green-50 dark:bg-green-950 text-green-600 dark:text-green-400 border-green-200 dark:border-green-800"
                          : request.postStatus?.color === 'Blue'
                            ? "bg-blue-50 dark:bg-blue-950 text-blue-600 dark:text-blue-400 border-blue-200 dark:border-blue-800"
                            : request.postStatus?.color === 'Purple'
                              ? "bg-purple-50 dark:bg-purple-950 text-purple-600 dark:text-purple-400 border-purple-200 dark:border-purple-800"
                              : "bg-muted/50 text-muted-foreground border-border"
                      )}>
                        {request.postStatus?.name || 'Open'}
                      </span>
                    </div>

                    {request.content && (
                      <p className="text-xs text-muted-foreground line-clamp-2 mb-2">
                        {htmlToText(request.content)}
                      </p>
                    )}

                    <div className="flex items-center justify-end text-xs text-muted-foreground">
                      <span>{new Date(request.date).toLocaleDateString()}</span>
                    </div>
                  </button>
                </div>
              </div>
            ))}
          </div>
        ) : (
          <div className="bg-card rounded-lg border border-border p-6 text-center">
            <LightbulbIcon className="h-8 w-8 mx-auto mb-2 text-muted-foreground" />
            <p className="text-sm text-muted-foreground">No feature requests yet.</p>
            <p className="text-xs text-muted-foreground mt-1">Be the first to submit one!</p>
          </div>
        )}
      </div>
    </div>
  );
}<|MERGE_RESOLUTION|>--- conflicted
+++ resolved
@@ -1,5 +1,6 @@
 'use client';
 
+import { Button } from '@/components/ui';
 import { getPublicEnvVar } from '@/lib/env';
 import { cn } from '@/lib/utils';
 import { CaretUpIcon, CircleNotchIcon, LightbulbIcon, PaperPlaneTiltIcon, PlusIcon, XIcon } from '@phosphor-icons/react';
@@ -7,12 +8,6 @@
 import { StackAssertionError } from '@stackframe/stack-shared/dist/utils/errors';
 import { htmlToText } from '@stackframe/stack-shared/dist/utils/html';
 import { runAsynchronously } from '@stackframe/stack-shared/dist/utils/promises';
-<<<<<<< HEAD
-import { Button } from '@stackframe/stack-ui';
-=======
-import { Button } from '@/components/ui';
-import { ChevronUp, Lightbulb, Loader2, Plus, Send, X } from 'lucide-react';
->>>>>>> 8c4b8c55
 import { useCallback, useEffect, useState } from 'react';
 
 type FeatureRequestBoardProps = {
