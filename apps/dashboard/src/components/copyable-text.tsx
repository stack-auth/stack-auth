--- conflicted
+++ resolved
@@ -1,12 +1,7 @@
 "use client";
 
-<<<<<<< HEAD
+import { Button, cn } from "@/components/ui";
 import { CheckIcon, CopyIcon } from "@phosphor-icons/react";
-import { Button, cn } from "@stackframe/stack-ui";
-=======
-import { Button, cn } from "@/components/ui";
-import { Check, Copy } from "lucide-react";
->>>>>>> 8c4b8c55
 import React, { useCallback, useEffect, useState } from "react";
 import { InlineCode } from "./inline-code";
 
