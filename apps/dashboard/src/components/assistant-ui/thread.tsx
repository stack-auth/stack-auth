--- conflicted
+++ resolved
@@ -10,13 +10,9 @@
 import { ArrowClockwiseIcon, ArrowDownIcon, CaretLeftIcon, CaretRightIcon, CheckIcon, CopyIcon, PaperPlaneRightIcon, PencilSimpleIcon } from "@phosphor-icons/react";
 import type { FC } from "react";
 
-<<<<<<< HEAD
-=======
-import { Button } from "@/components/ui";
->>>>>>> 8c4b8c55
 import { MarkdownText } from "@/components/assistant-ui/markdown-text";
 import { TooltipIconButton } from "@/components/assistant-ui/tooltip-icon-button";
-import { Button } from "@stackframe/stack-ui";
+import { Button } from "@/components/ui";
 
 export const Thread: FC = () => {
   return (
