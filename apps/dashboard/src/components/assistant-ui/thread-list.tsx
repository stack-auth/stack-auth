import {
  ThreadListItemPrimitive,
  ThreadListPrimitive,
} from "@assistant-ui/react";
import { ArchiveIcon, PlusIcon } from "@phosphor-icons/react";
import type { FC } from "react";

<<<<<<< HEAD
=======
import { Button } from "@/components/ui";
>>>>>>> 8c4b8c55
import { TooltipIconButton } from "@/components/assistant-ui/tooltip-icon-button";
import { Button } from "@stackframe/stack-ui";

export const ThreadList: FC = () => {
  return (
    <ThreadListPrimitive.Root className="flex flex-col items-stretch gap-1.5">
      <ThreadListNew />
      <ThreadListItems />
    </ThreadListPrimitive.Root>
  );
};

const ThreadListNew: FC = () => {
  return (
    <ThreadListPrimitive.New asChild>
      <Button className="data-[active]:bg-muted hover:bg-muted flex items-center justify-start gap-1 rounded-lg px-2.5 py-2 text-start" variant="ghost">
        <PlusIcon />
        New Thread
      </Button>
    </ThreadListPrimitive.New>
  );
};

const ThreadListItems: FC = () => {
  return <ThreadListPrimitive.Items components={{ ThreadListItem }} />;
};

const ThreadListItem: FC = () => {
  return (
    <ThreadListItemPrimitive.Root className="data-[active]:bg-muted hover:bg-muted focus-visible:bg-muted focus-visible:ring-ring flex items-center gap-2 rounded-lg transition-all focus-visible:outline-none focus-visible:ring-2">
      <ThreadListItemPrimitive.Trigger className="flex-grow px-3 py-2 text-start">
        <ThreadListItemTitle />
      </ThreadListItemPrimitive.Trigger>
      <ThreadListItemArchive />
    </ThreadListItemPrimitive.Root>
  );
};

const ThreadListItemTitle: FC = () => {
  return (
    <p className="text-sm">
      <ThreadListItemPrimitive.Title fallback="New Chat" />
    </p>
  );
};

const ThreadListItemArchive: FC = () => {
  return (
    <ThreadListItemPrimitive.Archive asChild>
      <TooltipIconButton
        className="hover:text-primary text-foreground ml-auto mr-3 size-4 p-0"
        variant="ghost"
        tooltip="Archive thread"
      >
        <ArchiveIcon />
      </TooltipIconButton>
    </ThreadListItemPrimitive.Archive>
  );
};<|MERGE_RESOLUTION|>--- conflicted
+++ resolved
@@ -5,12 +5,8 @@
 import { ArchiveIcon, PlusIcon } from "@phosphor-icons/react";
 import type { FC } from "react";
 
-<<<<<<< HEAD
-=======
+import { TooltipIconButton } from "@/components/assistant-ui/tooltip-icon-button";
 import { Button } from "@/components/ui";
->>>>>>> 8c4b8c55
-import { TooltipIconButton } from "@/components/assistant-ui/tooltip-icon-button";
-import { Button } from "@stackframe/stack-ui";
 
 export const ThreadList: FC = () => {
   return (
