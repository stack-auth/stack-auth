--- conflicted
+++ resolved
@@ -1,13 +1,8 @@
 import React from "react";
 
+import { Input } from "@/components/ui";
 import { MagnifyingGlassIcon } from "@phosphor-icons/react";
 import { forwardRefIfNeeded } from "@stackframe/stack-shared/dist/utils/react";
-<<<<<<< HEAD
-import { Input } from "@stackframe/stack-ui";
-=======
-import { Input } from "@/components/ui";
-import { Search } from "lucide-react";
->>>>>>> 8c4b8c55
 
 export const SearchBar = forwardRefIfNeeded<
   HTMLInputElement,
