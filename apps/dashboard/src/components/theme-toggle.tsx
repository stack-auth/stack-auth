<<<<<<< HEAD
import { MoonIcon, SunIcon } from "@phosphor-icons/react";
import { Button } from "@stackframe/stack-ui";
=======
import { Button } from "@/components/ui";
import { MoonIcon, SunIcon } from "lucide-react";
>>>>>>> 8c4b8c55
import { useTheme } from "next-themes";

export default function ThemeToggle() {
  const { theme, setTheme } = useTheme();
  return (
    <Button
      variant="ghost"
      size="icon"
      className="w-8 h-8 hover:bg-muted/50"
      onClick={() => setTheme(theme === "dark" ? "light" : "dark")}
    >
      <SunIcon className="hidden dark:block w-4 h-4" />
      <MoonIcon className="block dark:hidden w-4 h-4" />
    </Button>
  );
}<|MERGE_RESOLUTION|>--- conflicted
+++ resolved
@@ -1,10 +1,5 @@
-<<<<<<< HEAD
+import { Button } from "@/components/ui";
 import { MoonIcon, SunIcon } from "@phosphor-icons/react";
-import { Button } from "@stackframe/stack-ui";
-=======
-import { Button } from "@/components/ui";
-import { MoonIcon, SunIcon } from "lucide-react";
->>>>>>> 8c4b8c55
 import { useTheme } from "next-themes";
 
 export default function ThemeToggle() {
