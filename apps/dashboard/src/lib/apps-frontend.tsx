--- conflicted
+++ resolved
@@ -3,24 +3,17 @@
 import { StackAdminApp } from "@stackframe/stack";
 import { ALL_APPS } from "@stackframe/stack-shared/dist/apps/apps-config";
 import { getRelativePart, isChildUrl } from "@stackframe/stack-shared/dist/utils/urls";
-<<<<<<< HEAD
-import { CreditCard, KeyRound, Mail, Mails, Rocket, ShieldEllipsis, Sparkles, Triangle, Tv, UserCog, Users, Vault, Webhook } from "lucide-react";
 import Image, { StaticImageData } from "next/image";
-=======
-import Image from "next/image";
->>>>>>> e8e78cf1
 import ConvexLogo from "../../public/convex-logo.png";
 import NeonLogo from "../../public/neon-logo.png";
 import VercelLogo from "../../public/vercel-logo.svg";
 
-<<<<<<< HEAD
+export type AppId = keyof typeof ALL_APPS;
+
 // Helper to generate screenshot paths
 const getScreenshots = (appName: string, count: number): string[] => {
   return Array.from({ length: count }, (_, i) => `/storeDesc-${appName}-${i + 1}.png`);
 };
-=======
-export type AppId = keyof typeof ALL_APPS;
->>>>>>> e8e78cf1
 
 export const DUMMY_ORIGIN = "https://example.com";
 
