import { Link } from "@/components/link";
import { StackAdminApp } from "@stackframe/stack";
import { AppId } from "@stackframe/stack-shared/dist/apps/apps-config";
import { getRelativePart, isChildUrl } from "@stackframe/stack-shared/dist/utils/urls";
<<<<<<< HEAD
import { CreditCard, KeyRound, Mail, Mails, Rocket, ShieldEllipsis, Sparkles, Tv, UserCog, Users, Vault, Webhook, Workflow } from "lucide-react";
import Image, { StaticImageData } from "next/image";
=======
import { CreditCard, KeyRound, Mail, Mails, Rocket, ShieldEllipsis, Sparkles, Triangle, Tv, UserCog, Users, Vault, Webhook } from "lucide-react";
import Image from "next/image";
>>>>>>> 6af55895
import ConvexLogo from "../../public/convex-logo.png";
import LogoBright from "../../public/logo-bright.svg";
import NeonLogo from "../../public/neon-logo.png";
import OpenGraphImage from "../../public/open-graph-image.png";
import VercelLogo from "../../public/vercel-logo.svg";

// Images used in app store
import WebhooksScreenshot1 from "../../public/storeDesc-webhooks-1.png";
import WebhooksScreenshot2 from "../../public/storeDesc-webhooks-2.png";

export const DUMMY_ORIGIN = "https://example.com";

type BreadcrumbDefinition = {
  item: string,
  href: string,
}[];

type AppNavigationItem = {
  displayName: string,
  href: string,
  matchPath?: (relativePart: string) => boolean,
  getBreadcrumbItems?: (stackAdminApp: StackAdminApp<false>, relativePart: string) => Promise<BreadcrumbDefinition | null | undefined>,
};

export type AppFrontend = {
  icon: React.FunctionComponent<React.SVGProps<SVGSVGElement>>,
  logo?: React.FunctionComponent<{}>,
  href: string,
  matchPath?: (relativePart: string) => boolean,
  getBreadcrumbItems?: (stackAdminApp: StackAdminApp<false>, relativePart: string) => Promise<BreadcrumbDefinition | null | undefined>,
  navigationItems: AppNavigationItem[],
  screenshots: (string | StaticImageData)[],
  storeDescription: React.ReactNode,
};

export function getAppPath(projectId: string, appFrontend: AppFrontend) {
  const url = new URL(appFrontend.href, `${DUMMY_ORIGIN}/projects/${projectId}/`);
  return getRelativePart(url);
}

export function getItemPath(projectId: string, appFrontend: AppFrontend, item: AppFrontend["navigationItems"][number]) {
  const url = new URL(item.href, new URL(appFrontend.href, `${DUMMY_ORIGIN}/projects/${projectId}/`) + "/");
  return getRelativePart(url);
}

export function testAppPath(projectId: string, appFrontend: AppFrontend, fullUrl: URL) {
  if (appFrontend.matchPath) return appFrontend.matchPath(getRelativePart(fullUrl));

  for (const item of appFrontend.navigationItems) {
    if (testItemPath(projectId, appFrontend, item, fullUrl)) return true;
  }
  const url = new URL(appFrontend.href, `${DUMMY_ORIGIN}/projects/${projectId}/`);
  return isChildUrl(url, fullUrl);
}

export function testItemPath(projectId: string, appFrontend: AppFrontend, item: AppFrontend["navigationItems"][number], fullUrl: URL) {
  if (item.matchPath) return item.matchPath(getRelativePart(fullUrl));

  const url = new URL(getItemPath(projectId, appFrontend, item), fullUrl);
  return isChildUrl(url, fullUrl);
}

export const ALL_APPS_FRONTEND = {
  authentication: {
    icon: ShieldEllipsis,
    href: "users",
    navigationItems: [
      { displayName: "Users", href: ".", getBreadcrumbItems: getUserBreadcrumbItems },
      { displayName: "Auth Methods", href: "../auth-methods" },
      { displayName: "Trusted Domains", href: "../domains" },
    ],
    screenshots: [
      LogoBright,
      OpenGraphImage,
    ],
    storeDescription: (
      <>
        <p>Authentication centralizes everything you need to operate your Stack Auth user directory.</p>
        <p>Browse and create users, tune sign-up behavior, and configure auth methods without leaving the dashboard.</p>
        <p>When it is time to harden production, manage trusted domains and other guardrails in the same place.</p>
      </>
    ),
  },
  teams: {
    icon: Users,
    href: "teams",
    navigationItems: [
      { displayName: "Teams", href: ".", getBreadcrumbItems: getTeamBreadcrumbItems },
      { displayName: "Team Settings", href: "../team-settings" },
    ],
    screenshots: [],
    storeDescription: (
      <>
        <p>Teams gives your project first-class multi-tenancy without extra plumbing.</p>
        <p>Create organizations in seconds, keep their metadata tidy with inline edits, and invite teammates or add existing users while memberships stay in sync.</p>
        <p>Whenever you need deeper context, you can jump straight into team settings, billing, or permissions from the same place.</p>
      </>
    ),
  },
  rbac: {
    icon: UserCog,
    href: "./project-permissions",
    navigationItems: [
      { displayName: "Project Permissions", href: "../project-permissions" },
      { displayName: "Team Permissions", href: "../team-permissions" },
    ],
    screenshots: [],
    storeDescription: (
      <>
        <p>RBAC helps you model the authorization surface of your product in a structured, auditable way.</p>
        <p>Define project and team permissions with IDs that map directly into your code and compose them into higher-level roles.</p>
        <p>The Stack SDK exposes those definitions everywhere so each environment enforces the same checks.</p>
      </>
    ),
  },
  "api-keys": {
    icon: KeyRound,
    href: "api-keys-app",
    navigationItems: [
      { displayName: "API Keys", href: "." },
    ],
    screenshots: [],
    storeDescription: (
      <>
        <p>API Keys keeps every environment credentialized without sacrificing control.</p>
        <p>Issue publishable client keys or secret server keys with configurable expirations and copy the values before they disappear.</p>
        <p>When a credential is no longer trusted, revoke or rotate it instantly from the dashboard.</p>
      </>
    ),
  },
  payments: {
    icon: CreditCard,
    href: "payments",
    navigationItems: [
      { displayName: "Products", href: "./products" },
      { displayName: "Customers", href: "./customers" },
      { displayName: "Transactions", href: "./transactions" },
    ],
    screenshots: [],
    storeDescription: (
      <>
        <p>Payments brings Stack&apos;s product-first pricing model into the dashboard.</p>
        <p>Design catalogs of products, prices, and entitlements, segment user or team customers, and generate checkout URLs with the right guardrails.</p>
        <p>Purchase history and transactions stay visible without leaving the console.</p>
      </>
    ),
  },
  emails: {
    icon: Mail,
    href: "emails",
    navigationItems: [
      { displayName: "Emails", href: "." },
      { displayName: "Drafts", href: "../email-drafts", getBreadcrumbItems: getEmailDraftBreadcrumbItems },
      { displayName: "Templates", href: "../email-templates", getBreadcrumbItems: getEmailTemplatesBreadcrumbItems },
      { displayName: "Themes", href: "../email-themes", getBreadcrumbItems: getEmailThemeBreadcrumbItems },
    ],
    screenshots: [],
    storeDescription: (
      <>
        <p>Emails gives you a full control room for transactional communication.</p>
        <p>Configure shared delivery, Resend, or custom SMTP without touching code, then send test or operational messages whenever you need.</p>
        <p>Draft, templatize, and theme email content so every notification stays on brand while delivery logs remain close by.</p>
      </>
    ),
  },
  "email-api": {
    icon: Mails,
    href: "email-api",
    navigationItems: [
      { displayName: "Email API", href: "." },
    ],
    screenshots: [],
    storeDescription: (
      <>
        <p>The Email API unlocks programmatic messaging flows directly from the Stack SDK.</p>
        <p>Trigger transactional emails from your server code, reuse the templates and themes you author in the dashboard, and capture delivery results in the same log.</p>
        <p>It is the fastest path from an automation idea to a production-ready notification.</p>
      </>
    ),
  },
  "data-vault": {
    icon: Vault,
    href: "data-vault",
    navigationItems: [
      { displayName: "Data Vault", href: "." },
    ],
    screenshots: [],
    storeDescription: (
      <>
        <p>Data Vault is an encrypted key-value store for the secrets your app should never expose.</p>
        <p>Create isolated stores for API tokens, recovery codes, or other sensitive values, all protected by your own vault secret.</p>
        <p>Stack only keeps hashed keys and ciphertext, and the SDK ships with examples for reading and writing data safely.</p>
      </>
    ),
  },
<<<<<<< HEAD
  workflows: {
    icon: Workflow,
    href: "workflows",
    navigationItems: [
      { displayName: "Workflows", href: "." },
    ],
    screenshots: [],
    storeDescription: (
      <>
        <p>Workflows let you orchestrate onboarding, lifecycle touchpoints, and bespoke automation in TypeScript.</p>
        <p>Author event-driven handlers that run inside Stack, schedule follow-up callbacks, and keep business logic alongside your auth data.</p>
        <p>Duplication and toggles live in the dashboard so iteration stays fast.</p>
      </>
    ),
  },
=======
>>>>>>> 6af55895
  webhooks: {
    icon: Webhook,
    href: "webhooks",
    navigationItems: [
      { displayName: "Webhooks", href: "." },
    ],
    screenshots: [
      WebhooksScreenshot1,
      WebhooksScreenshot2,
    ],
    storeDescription: (
      <>
        <p>Webhooks keep user and team events in sync between Stack and your own servers.</p>
        <p>Create and manage Svix-powered endpoints without leaving the dashboard, edit descriptions as your integrations evolve, and retire endpoints safely when they are no longer needed.</p>
        <p>Every notification keeps billing, analytics, and downstream services in sync.</p>
      </>
    ),
  },
  "tv-mode": {
    icon: Tv,
    href: "tv-mode",
    navigationItems: [
      { displayName: "TV mode", href: "." },
    ],
    screenshots: [],
    storeDescription: <></>,
  },
  "launch-checklist": {
    icon: Rocket,
    href: "launch-checklist",
    navigationItems: [
      { displayName: "Launch Checklist", href: "." },
    ],
    screenshots: [],
    storeDescription: (
      <>
        <p>The Launch Checklist keeps your go-live to-dos inside the product.</p>
        <p>Track implementation progress across the tasks that matter, follow guided instructions for each requirement, and keep teammates aligned as you move from sandbox to production.</p>
        <p>It becomes the shared source of truth when launch day approaches.</p>
      </>
    ),
  },
  catalyst: {
    icon: Sparkles,
    href: "catalyst",
    navigationItems: [
      { displayName: "Catalyst", href: "." },
    ],
    screenshots: [],
    storeDescription: <></>,
  },
  neon: {
    icon: createSvgIcon(() => <>
      <path
        d="M 21.9999 3.6667 L 21.9999 16.1666 A 1.6667 1.6667 90 0 1 20.3333 17.8333 A 2.5 2.5 90 0 1 18.6666 16.9999 L 12.8333 10.3333 L 12.8333 20.3333 A 1.6667 1.6667 90 0 1 11.1666 21.9999 L 3.6667 21.9999 A 1.6667 1.6667 90 0 1 2 20.3333 L 2 3.6667 A 1.6667 1.6667 90 0 1 3.6667 2 L 20.3333 2 A 1.6667 1.6667 90 0 1 21.9999 3.6667 Z"
      />
    </>),
    logo: () => <Image src={NeonLogo} alt="Neon logo" />,
    href: "neon",
    navigationItems: [
      { displayName: "Neon Integration", href: "." },
    ],
    screenshots: [],
    storeDescription: <></>,
  },
  convex: {
    icon: createSvgIcon(() => <>
      <path d="M14.099 16.959c2.369 -0.263 4.603 -1.526 5.833 -3.633 -0.583 5.212 -6.282 8.507 -10.934 6.484 -0.429 -0.186 -0.798 -0.495 -1.051 -0.893 -1.046 -1.642 -1.389 -3.731 -0.895 -5.626 1.411 2.435 4.28 3.928 7.047 3.668" />
      <path d="M6.965 11.762c-0.961 2.219 -1.002 4.818 0.175 6.957 -4.144 -3.118 -4.099 -9.789 -0.051 -12.876 0.374 -0.285 0.819 -0.455 1.286 -0.48 1.919 -0.101 3.869 0.64 5.236 2.023 -2.778 0.028 -5.484 1.807 -6.647 4.377" />
      <path d="M14.953 8.068C13.551 6.113 11.357 4.783 8.953 4.742c4.647 -2.109 10.363 1.31 10.985 6.366 0.058 0.469 -0.018 0.948 -0.226 1.371 -0.868 1.763 -2.478 3.131 -4.359 3.637 1.378 -2.556 1.208 -5.68 -0.4 -8.048" />
    </>),
    logo: () => <Image src={ConvexLogo} alt="Convex logo" />,
    href: "convex",
    navigationItems: [
      { displayName: "Convex Integration", href: "." },
    ],
    screenshots: [],
    storeDescription: <></>,
  },
  vercel: {
    icon: Triangle,
    logo: () => <div>
      <Image src={VercelLogo} alt="Vercel logo" className="bg-white p-4 pb-5 invert" />
    </div>,
    href: "vercel",
    navigationItems: [
      { displayName: "Setup", href: "." },
    ],
    screenshots: [],
    storeDescription: <>Deploy your Stack Auth project to <Link href="https://vercel.com" target="_blank">Vercel</Link> with the Vercel x Stack Auth integration.</>,
  },
} as const satisfies Record<AppId, AppFrontend>;

function createSvgIcon(ChildrenComponent: () => React.ReactNode): (props: any) => React.ReactNode {
  const Result = (props: any) => (
    <svg
      width="24"
      height="24"
      viewBox="0 0 24 24"
      xmlns="http://www.w3.org/2000/svg"
      stroke="currentColor"
      strokeWidth="2"
      strokeLinecap="round"
      strokeLinejoin="round"
      fill="none"
      {...props}
    >
      <ChildrenComponent />
    </svg>
  );
  Result.displayName = `SvgIcon(${ChildrenComponent.name})`;
  return Result;
}

async function getEmailTemplatesBreadcrumbItems(stackAdminApp: StackAdminApp<false>, relativePart: string) {
  const normalized = relativePart || "/";
  const baseCrumbs = [{ item: "Templates", href: "." }];
  if (normalized === "/" || normalized === "") {
    return baseCrumbs;
  }

  const match = normalized.match(/^\/([^/]+)(?:\/.*)?$/);
  if (!match) {
    return baseCrumbs;
  }

  const templateId = decodeURIComponent(match[1]);
  const templates = await stackAdminApp.listEmailTemplates();
  const template = templates.find(({ id }) => id === templateId);
  if (!template) {
    return baseCrumbs;
  }

  return [
    ...baseCrumbs,
    {
      item: template.displayName,
      href: `./${encodeURIComponent(template.id)}`,
    },
  ];
}

async function getUserBreadcrumbItems(stackAdminApp: StackAdminApp<false>, relativePart: string) {
  const baseCrumbs = [{ item: "Users", href: "." }];
  const match = relativePart.match(/^\/([^/]+)(?:\/.*)?$/);
  if (!match) {
    return baseCrumbs;
  }

  const userId = decodeURIComponent(match[1]);
  const user = await stackAdminApp.getUser(userId);
  if (!user) {
    return baseCrumbs;
  }

  return [
    ...baseCrumbs,
    {
      item: user.displayName ?? user.primaryEmail ?? user.id,
      href: `./${encodeURIComponent(user.id)}`,
    },
  ];
}

async function getTeamBreadcrumbItems(stackAdminApp: StackAdminApp<false>, relativePart: string) {
  const baseCrumbs = [{ item: "Teams", href: "." }];
  const match = relativePart.match(/^\/([^/]+)(?:\/.*)?$/);
  if (!match) {
    return baseCrumbs;
  }

  const teamId = decodeURIComponent(match[1]);
  const team = await stackAdminApp.getTeam(teamId);
  if (!team) {
    return baseCrumbs;
  }

  return [
    ...baseCrumbs,
    {
      item: team.displayName,
      href: `./${encodeURIComponent(team.id)}`,
    },
  ];
}


async function getEmailDraftBreadcrumbItems(stackAdminApp: StackAdminApp<false>, relativePart: string) {
  const baseCrumbs = [{ item: "Drafts", href: "." }];
  const match = relativePart.match(/^\/([^/]+)(?:\/.*)?$/);
  if (!match) {
    return baseCrumbs;
  }

  const draftId = decodeURIComponent(match[1]);
  const drafts = await stackAdminApp.listEmailDrafts();
  const draft = drafts.find(({ id }) => id === draftId);
  if (!draft) {
    return baseCrumbs;
  }

  return [
    ...baseCrumbs,
    {
      item: draft.displayName,
      href: `./${encodeURIComponent(draft.id)}`,
    },
  ];
}

async function getEmailThemeBreadcrumbItems(stackAdminApp: StackAdminApp<false>, relativePart: string) {
  const baseCrumbs = [{ item: "Themes", href: "." }];
  const match = relativePart.match(/^\/([^/]+)(?:\/.*)?$/);
  if (!match) {
    return baseCrumbs;
  }

  const themeId = decodeURIComponent(match[1]);
  const themes = await stackAdminApp.listEmailThemes();
  const theme = themes.find(({ id }) => id === themeId);
  if (!theme) {
    return baseCrumbs;
  }

  return [
    ...baseCrumbs,
    {
      item: theme.displayName,
      href: `./${encodeURIComponent(theme.id)}`,
    },
  ];
}<|MERGE_RESOLUTION|>--- conflicted
+++ resolved
@@ -2,13 +2,8 @@
 import { StackAdminApp } from "@stackframe/stack";
 import { AppId } from "@stackframe/stack-shared/dist/apps/apps-config";
 import { getRelativePart, isChildUrl } from "@stackframe/stack-shared/dist/utils/urls";
-<<<<<<< HEAD
-import { CreditCard, KeyRound, Mail, Mails, Rocket, ShieldEllipsis, Sparkles, Tv, UserCog, Users, Vault, Webhook, Workflow } from "lucide-react";
+import { CreditCard, KeyRound, Mail, Mails, Rocket, ShieldEllipsis, Sparkles, Triangle, Tv, UserCog, Users, Vault, Webhook } from "lucide-react";
 import Image, { StaticImageData } from "next/image";
-=======
-import { CreditCard, KeyRound, Mail, Mails, Rocket, ShieldEllipsis, Sparkles, Triangle, Tv, UserCog, Users, Vault, Webhook } from "lucide-react";
-import Image from "next/image";
->>>>>>> 6af55895
 import ConvexLogo from "../../public/convex-logo.png";
 import LogoBright from "../../public/logo-bright.svg";
 import NeonLogo from "../../public/neon-logo.png";
@@ -204,24 +199,6 @@
       </>
     ),
   },
-<<<<<<< HEAD
-  workflows: {
-    icon: Workflow,
-    href: "workflows",
-    navigationItems: [
-      { displayName: "Workflows", href: "." },
-    ],
-    screenshots: [],
-    storeDescription: (
-      <>
-        <p>Workflows let you orchestrate onboarding, lifecycle touchpoints, and bespoke automation in TypeScript.</p>
-        <p>Author event-driven handlers that run inside Stack, schedule follow-up callbacks, and keep business logic alongside your auth data.</p>
-        <p>Duplication and toggles live in the dashboard so iteration stays fast.</p>
-      </>
-    ),
-  },
-=======
->>>>>>> 6af55895
   webhooks: {
     icon: Webhook,
     href: "webhooks",
