--- conflicted
+++ resolved
@@ -207,16 +207,6 @@
           ],
         },
         {
-<<<<<<< HEAD
-          name: "examples/partial-prerendering",
-          portSuffix: "09",
-          description: [
-            "Src: ./examples/partial-prerendering",
-          ],
-        },
-        {
-=======
->>>>>>> 00ee2e41
           name: "examples/cjs-test",
           portSuffix: "10",
           description: [
