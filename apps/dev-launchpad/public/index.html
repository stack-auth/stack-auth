--- conflicted
+++ resolved
@@ -111,11 +111,7 @@
         4318: OTel collector
       </li>
       <li>
-<<<<<<< HEAD
-        8119: Freestyle mock
-=======
         8122: Freestyle mock
->>>>>>> ffb720dd
       </li>
       <li>
         8121: S3 mock
