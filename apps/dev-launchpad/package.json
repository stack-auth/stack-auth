--- conflicted
+++ resolved
@@ -1,10 +1,6 @@
 {
   "name": "@stackframe/dev-launchpad",
-<<<<<<< HEAD
-  "version": "2.8.26",
-=======
   "version": "2.8.27",
->>>>>>> ffb720dd
   "private": true,
   "scripts": {
     "dev": "serve -p 8100 -s public",
