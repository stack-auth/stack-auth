generator client {
  provider        = "prisma-client-js"
  previewFeatures = ["driverAdapters", "relationJoins"]
}

datasource db {
  provider  = "postgresql"
  url       = env("STACK_DATABASE_CONNECTION_STRING")
  directUrl = env("STACK_DIRECT_DATABASE_CONNECTION_STRING")
}

model Project {
  // Note that the project with ID `internal` is handled as a special case. All other project IDs are UUIDs.
  id String @id

  createdAt DateTime @default(now())
  updatedAt DateTime @updatedAt

  displayName      String
  description      String  @default("")
  isProductionMode Boolean
  userCount        Int     @default(0)

  projectConfigOverride Json?

  apiKeySets                 ApiKeySet[]
  projectUsers               ProjectUser[]
  provisionedProject         ProvisionedProject?
  tenancies                  Tenancy[]
  environmentConfigOverrides EnvironmentConfigOverride[]
}

model Tenancy {
  id String @id @default(uuid()) @db.Uuid

  createdAt DateTime @default(now())
  updatedAt DateTime @updatedAt

  projectId String
  project   Project @relation(fields: [projectId], references: [id], onDelete: Cascade)

  branchId String

  // If organizationId is NULL, hasNoOrganization must be TRUE. If organizationId is not NULL, hasNoOrganization must be NULL.
  organizationId    String?      @db.Uuid
  hasNoOrganization BooleanTrue?

<<<<<<< HEAD
  teams                       Team[]                       @relation("TenancyTeams")
  projectUsers                ProjectUser[]                @relation("TenancyProjectUsers")
  authMethods                 AuthMethod[]                 @relation("TenancyAuthMethods")
  contactChannels             ContactChannel[]             @relation("TenancyContactChannels")
  connectedAccounts           ConnectedAccount[]           @relation("TenancyConnectedAccounts")
  SentEmail                   SentEmail[]
  cliAuthAttempts             CliAuthAttempt[]
  projectApiKey               ProjectApiKey[]
  userNotificationPreferences UserNotificationPreference[]
  threadMessages              ThreadMessage[]

=======
>>>>>>> a7ef394b
  @@unique([projectId, branchId, organizationId])
  @@unique([projectId, branchId, hasNoOrganization])
}

model EnvironmentConfigOverride {
  projectId String
  branchId  String

  createdAt DateTime @default(now())
  updatedAt DateTime @updatedAt

  config Json

  project Project @relation(fields: [projectId], references: [id], onDelete: Cascade)

  @@id([projectId, branchId])
}

model Team {
  tenancyId String @db.Uuid
  teamId    String @default(uuid()) @db.Uuid

  // Team IDs must be unique across all organizations (but not necessarily across all branches).
  // To model this in the DB, we add two columns that are always equal to tenancy.projectId and tenancy.branchId.
  mirroredProjectId String
  mirroredBranchId  String

  createdAt DateTime @default(now())
  updatedAt DateTime @updatedAt

  displayName            String
  profileImageUrl        String?
  clientMetadata         Json?
  clientReadOnlyMetadata Json?
  serverMetadata         Json?

  teamMembers   TeamMember[]
  projectApiKey ProjectApiKey[]

  @@id([tenancyId, teamId])
  @@unique([mirroredProjectId, mirroredBranchId, teamId])
}

// This is used for fields that are boolean but only the true value is part of a unique constraint.
// For example if you want to allow only one selected team per user, you can make an optional field with this type and add a unique constraint.
// Only the true value is considered for the unique constraint, the null value is not.
enum BooleanTrue {
  TRUE
}

model TeamMember {
  tenancyId     String @db.Uuid
  projectUserId String @db.Uuid
  teamId        String @db.Uuid

  // This will override the displayName of the user in this team.
  displayName     String?
  // This will override the profileImageUrl of the user in this team.
  profileImageUrl String?

  createdAt DateTime @default(now())
  updatedAt DateTime @updatedAt

  projectUser                 ProjectUser                  @relation(fields: [tenancyId, projectUserId], references: [tenancyId, projectUserId], onDelete: Cascade)
  team                        Team                         @relation(fields: [tenancyId, teamId], references: [tenancyId, teamId], onDelete: Cascade)
  isSelected                  BooleanTrue?
  teamMemberDirectPermissions TeamMemberDirectPermission[]

  @@id([tenancyId, projectUserId, teamId])
  @@unique([tenancyId, projectUserId, isSelected])
}

model ProjectUserDirectPermission {
  id            String @id @default(uuid()) @db.Uuid
  tenancyId     String @db.Uuid
  projectUserId String @db.Uuid
  permissionId  String

  createdAt DateTime @default(now())
  updatedAt DateTime @updatedAt

  projectUser ProjectUser @relation(fields: [tenancyId, projectUserId], references: [tenancyId, projectUserId], onDelete: Cascade)

  @@unique([tenancyId, projectUserId, permissionId])
}

model TeamMemberDirectPermission {
  id            String @id @default(uuid()) @db.Uuid
  tenancyId     String @db.Uuid
  projectUserId String @db.Uuid
  teamId        String @db.Uuid
  permissionId  String

  createdAt DateTime @default(now())
  updatedAt DateTime @updatedAt

  teamMember TeamMember @relation(fields: [tenancyId, projectUserId, teamId], references: [tenancyId, projectUserId, teamId], onDelete: Cascade)

  @@unique([tenancyId, projectUserId, teamId, permissionId])
}

model ProjectUser {
  tenancyId     String @db.Uuid
  projectUserId String @default(uuid()) @db.Uuid

  // User IDs must be unique across all organizations (but not necessarily across all branches).
  // To model this in the DB, we add two columns that are always equal to tenancy.projectId and tenancy.branchId.
  mirroredProjectId String
  mirroredBranchId  String

  createdAt DateTime @default(now())
  updatedAt DateTime @updatedAt

  profileImageUrl        String?
  displayName            String?
  serverMetadata         Json?
  clientReadOnlyMetadata Json?
  clientMetadata         Json?
  requiresTotpMfa        Boolean @default(false)
  totpSecret             Bytes?
  isAnonymous            Boolean @default(false)

  projectUserOAuthAccounts ProjectUserOAuthAccount[]
  teamMembers              TeamMember[]
  contactChannels          ContactChannel[]
  authMethods              AuthMethod[]
  connectedAccounts        ConnectedAccount[]

  // some backlinks for the unique constraints on some auth methods
  passwordAuthMethod         PasswordAuthMethod[]
  passkeyAuthMethod          PasskeyAuthMethod[]
  otpAuthMethod              OtpAuthMethod[]
  oauthAuthMethod            OAuthAuthMethod[]
  SentEmail                  SentEmail[]
  projectApiKey              ProjectApiKey[]
  directPermissions          ProjectUserDirectPermission[]
  Project                    Project?                      @relation(fields: [projectId], references: [id])
  projectId                  String?
  userNotificationPreference UserNotificationPreference[]

  @@id([tenancyId, projectUserId])
  @@unique([mirroredProjectId, mirroredBranchId, projectUserId])
  // indices for sorting and filtering
  @@index([tenancyId, displayName(sort: Asc)], name: "ProjectUser_displayName_asc")
  @@index([tenancyId, displayName(sort: Desc)], name: "ProjectUser_displayName_desc")
  @@index([tenancyId, createdAt(sort: Asc)], name: "ProjectUser_createdAt_asc")
  @@index([tenancyId, createdAt(sort: Desc)], name: "ProjectUser_createdAt_desc")
}

// This should be renamed to "OAuthAccount" as it is not always bound to a user
// When ever a user goes through the OAuth flow and gets an account ID from the OAuth provider, we store that here.
model ProjectUserOAuthAccount {
  tenancyId             String @db.Uuid
  projectUserId         String @db.Uuid
  configOAuthProviderId String
  providerAccountId     String

  createdAt DateTime @default(now())
  updatedAt DateTime @updatedAt

  // This is used for the user to distinguish between multiple accounts from the same provider.
  // we might want to add more user info here later
  email String?

  // Before the OAuth account is connected to a use (for example, in the link oauth process), the projectUser is null.
  projectUser      ProjectUser?       @relation(fields: [tenancyId, projectUserId], references: [tenancyId, projectUserId], onDelete: Cascade)
  oauthTokens      OAuthToken[]
  oauthAccessToken OAuthAccessToken[]

  // At lease one of the authMethod or connectedAccount should be set.
  connectedAccount ConnectedAccount?
  oauthAuthMethod  OAuthAuthMethod?

  @@id([tenancyId, configOAuthProviderId, providerAccountId])
  @@index([tenancyId, projectUserId])
}

enum ContactChannelType {
  EMAIL
  // PHONE
}

model ContactChannel {
  tenancyId     String @db.Uuid
  projectUserId String @db.Uuid
  id            String @default(uuid()) @db.Uuid

  createdAt DateTime @default(now())
  updatedAt DateTime @updatedAt

  type        ContactChannelType
  isPrimary   BooleanTrue?
  usedForAuth BooleanTrue?
  isVerified  Boolean
  value       String

  projectUser ProjectUser @relation(fields: [tenancyId, projectUserId], references: [tenancyId, projectUserId], onDelete: Cascade)

  @@id([tenancyId, projectUserId, id])
  // each user has at most one primary contact channel of each type
  @@unique([tenancyId, projectUserId, type, isPrimary])
  // value must be unique per user per type
  @@unique([tenancyId, projectUserId, type, value])
  // only one contact channel per project with the same value and type can be used for auth
  @@unique([tenancyId, type, value, usedForAuth])
}

model ConnectedAccount {
  tenancyId             String @db.Uuid
  id                    String @default(uuid()) @db.Uuid
  projectUserId         String @db.Uuid
  configOAuthProviderId String
  providerAccountId     String

  createdAt DateTime @default(now())
  updatedAt DateTime @updatedAt

  oauthAccount ProjectUserOAuthAccount @relation(fields: [tenancyId, configOAuthProviderId, providerAccountId], references: [tenancyId, configOAuthProviderId, providerAccountId])
  projectUser  ProjectUser             @relation(fields: [tenancyId, projectUserId], references: [tenancyId, projectUserId], onDelete: Cascade)

  @@id([tenancyId, id])
  @@unique([tenancyId, configOAuthProviderId, providerAccountId])
}

model AuthMethod {
  tenancyId     String @db.Uuid
  id            String @default(uuid()) @db.Uuid
  projectUserId String @db.Uuid

  createdAt DateTime @default(now())
  updatedAt DateTime @updatedAt

  // exactly one of the xyzAuthMethods should be set
  otpAuthMethod      OtpAuthMethod?
  passwordAuthMethod PasswordAuthMethod?
  passkeyAuthMethod  PasskeyAuthMethod?
  oauthAuthMethod    OAuthAuthMethod?

  projectUser ProjectUser @relation(fields: [tenancyId, projectUserId], references: [tenancyId, projectUserId], onDelete: Cascade)

  @@id([tenancyId, id])
  @@index([tenancyId, projectUserId])
}

model OtpAuthMethod {
  tenancyId     String @db.Uuid
  authMethodId  String @db.Uuid
  projectUserId String @db.Uuid

  createdAt DateTime @default(now())
  updatedAt DateTime @updatedAt

  authMethod  AuthMethod  @relation(fields: [tenancyId, authMethodId], references: [tenancyId, id], onDelete: Cascade)
  projectUser ProjectUser @relation(fields: [tenancyId, projectUserId], references: [tenancyId, projectUserId], onDelete: Cascade)

  @@id([tenancyId, authMethodId])
  // a user can only have one OTP auth method
  @@unique([tenancyId, projectUserId])
}

model PasswordAuthMethod {
  tenancyId     String @db.Uuid
  authMethodId  String @db.Uuid
  projectUserId String @db.Uuid

  createdAt DateTime @default(now())
  updatedAt DateTime @updatedAt

  passwordHash String

  authMethod  AuthMethod  @relation(fields: [tenancyId, authMethodId], references: [tenancyId, id], onDelete: Cascade)
  projectUser ProjectUser @relation(fields: [tenancyId, projectUserId], references: [tenancyId, projectUserId], onDelete: Cascade)

  @@id([tenancyId, authMethodId])
  // a user can only have one password auth method
  @@unique([tenancyId, projectUserId])
}

model PasskeyAuthMethod {
  tenancyId     String @db.Uuid
  authMethodId  String @db.Uuid
  projectUserId String @db.Uuid

  createdAt DateTime @default(now())
  updatedAt DateTime @updatedAt

  credentialId         String
  publicKey            String
  userHandle           String
  transports           String[]
  credentialDeviceType String
  counter              Int

  authMethod  AuthMethod  @relation(fields: [tenancyId, authMethodId], references: [tenancyId, id], onDelete: Cascade)
  projectUser ProjectUser @relation(fields: [tenancyId, projectUserId], references: [tenancyId, projectUserId], onDelete: Cascade)

  @@id([tenancyId, authMethodId])
  // a user can only have one password auth method
  @@unique([tenancyId, projectUserId])
}

// This connects to projectUserOauthAccount, which might be shared between auth method and connected account.
model OAuthAuthMethod {
  tenancyId             String @db.Uuid
  authMethodId          String @db.Uuid
  configOAuthProviderId String
  providerAccountId     String
  projectUserId         String @db.Uuid

  createdAt DateTime @default(now())
  updatedAt DateTime @updatedAt

  authMethod   AuthMethod              @relation(fields: [tenancyId, authMethodId], references: [tenancyId, id], onDelete: Cascade)
  oauthAccount ProjectUserOAuthAccount @relation(fields: [tenancyId, configOAuthProviderId, providerAccountId], references: [tenancyId, configOAuthProviderId, providerAccountId])
  projectUser  ProjectUser             @relation(fields: [tenancyId, projectUserId], references: [tenancyId, projectUserId], onDelete: Cascade)

  @@id([tenancyId, authMethodId])
  @@unique([tenancyId, configOAuthProviderId, providerAccountId])
}

enum StandardOAuthProviderType {
  GITHUB
  FACEBOOK
  GOOGLE
  MICROSOFT
  SPOTIFY
  DISCORD
  GITLAB
  BITBUCKET
  LINKEDIN
  APPLE
  X
}

model OAuthToken {
  id String @id @default(uuid()) @db.Uuid

  tenancyId             String @db.Uuid
  configOAuthProviderId String
  providerAccountId     String

  createdAt DateTime @default(now())
  updatedAt DateTime @updatedAt

  projectUserOAuthAccount ProjectUserOAuthAccount @relation(fields: [tenancyId, configOAuthProviderId, providerAccountId], references: [tenancyId, configOAuthProviderId, providerAccountId], onDelete: Cascade)

  refreshToken String
  scopes       String[]
}

model OAuthAccessToken {
  id String @id @default(uuid()) @db.Uuid

  tenancyId             String @db.Uuid
  configOAuthProviderId String
  providerAccountId     String

  createdAt DateTime @default(now())
  updatedAt DateTime @updatedAt

  projectUserOAuthAccount ProjectUserOAuthAccount @relation(fields: [tenancyId, configOAuthProviderId, providerAccountId], references: [tenancyId, configOAuthProviderId, providerAccountId], onDelete: Cascade)

  accessToken String
  scopes      String[]
  expiresAt   DateTime
}

model OAuthOuterInfo {
  id String @id @default(uuid()) @db.Uuid

  info       Json
  innerState String   @unique
  expiresAt  DateTime

  createdAt DateTime @default(now())
  updatedAt DateTime @updatedAt
}

model ProjectUserRefreshToken {
  id            String @default(uuid()) @db.Uuid
  tenancyId     String @db.Uuid
  projectUserId String @db.Uuid

  createdAt DateTime @default(now())
  updatedAt DateTime @updatedAt

  refreshToken    String    @unique
  expiresAt       DateTime?
  isImpersonation Boolean   @default(false)

  @@id([tenancyId, id])
}

model ProjectUserAuthorizationCode {
  tenancyId     String @db.Uuid
  projectUserId String @db.Uuid

  createdAt DateTime @default(now())
  updatedAt DateTime @updatedAt

  authorizationCode String   @unique
  redirectUri       String
  expiresAt         DateTime

  codeChallenge       String
  codeChallengeMethod String

  newUser                  Boolean
  afterCallbackRedirectUrl String?

  @@id([tenancyId, authorizationCode])
}

model VerificationCode {
  projectId String
  branchId  String
  id        String @default(uuid()) @db.Uuid

  createdAt DateTime @default(now())
  updatedAt DateTime @updatedAt

  type         VerificationCodeType
  code         String
  expiresAt    DateTime
  usedAt       DateTime?
  redirectUrl  String?
  method       Json                 @default("null")
  data         Json
  attemptCount Int                  @default(0)

  @@id([projectId, branchId, id])
  @@unique([projectId, branchId, code])
  @@index([data(ops: JsonbPathOps)], type: Gin)
}

enum VerificationCodeType {
  ONE_TIME_PASSWORD
  PASSWORD_RESET
  CONTACT_CHANNEL_VERIFICATION
  TEAM_INVITATION
  MFA_ATTEMPT
  PASSKEY_REGISTRATION_CHALLENGE
  PASSKEY_AUTHENTICATION_CHALLENGE
  INTEGRATION_PROJECT_TRANSFER
}

//#region API keys
// Internal API keys
model ApiKeySet {
  projectId String
  project   Project  @relation(fields: [projectId], references: [id], onDelete: Cascade)
  id        String   @default(uuid()) @db.Uuid
  createdAt DateTime @default(now())
  updatedAt DateTime @updatedAt

  description          String
  expiresAt            DateTime
  manuallyRevokedAt    DateTime?
  publishableClientKey String?   @unique
  secretServerKey      String?   @unique
  superSecretAdminKey  String?   @unique

  @@id([projectId, id])
}

//#endregion

model ProjectApiKey {
  tenancyId String @db.Uuid

  id           String @default(uuid()) @db.Uuid
  secretApiKey String @unique

  // Validity and revocation
  createdAt         DateTime  @default(now())
  updatedAt         DateTime  @updatedAt
  expiresAt         DateTime?
  manuallyRevokedAt DateTime?
  description       String
  isPublic          Boolean

  // exactly one of [teamId] or [projectUserId] must be set
  teamId        String? @db.Uuid
  projectUserId String? @db.Uuid

  projectUser ProjectUser? @relation(fields: [tenancyId, projectUserId], references: [tenancyId, projectUserId], onDelete: Cascade)
  team        Team?        @relation(fields: [tenancyId, teamId], references: [tenancyId, teamId], onDelete: Cascade)

  @@id([tenancyId, id])
}

enum EmailTemplateType {
  EMAIL_VERIFICATION
  PASSWORD_RESET
  MAGIC_LINK
  TEAM_INVITATION
  SIGN_IN_INVITATION
}

model EmailTemplate {
  projectId String

  createdAt DateTime @default(now())
  updatedAt DateTime @updatedAt

  content Json
  type    EmailTemplateType
  subject String

  @@id([projectId, type])
}

//#region IdP
model IdPAccountToCdfcResultMapping {
  idpId String
  id    String

  idpAccountId String @unique @db.Uuid
  cdfcResult   Json

  @@id([idpId, id])
}

model ProjectWrapperCodes {
  idpId String
  id    String @default(uuid()) @db.Uuid

  interactionUid    String
  authorizationCode String @unique

  cdfcResult Json

  @@id([idpId, id])
}

model IdPAdapterData {
  idpId String
  model String
  id    String

  createdAt DateTime @default(now())
  updatedAt DateTime @updatedAt

  payload   Json
  expiresAt DateTime

  @@id([idpId, model, id])
  @@index([payload(ops: JsonbPathOps)], type: Gin)
  @@index([expiresAt])
}

//#endregion

model ProvisionedProject {
  projectId String  @id
  project   Project @relation(fields: [projectId], references: [id], onDelete: Cascade)

  createdAt DateTime @default(now())
  updatedAt DateTime @updatedAt

  clientId String
}

//#region Events

model Event {
  id String @id @default(uuid()) @db.Uuid

  createdAt DateTime @default(now())
  updatedAt DateTime @updatedAt

  // if isWide == false, then eventEndedAt is always equal to eventStartedAt
  isWide         Boolean
  eventStartedAt DateTime
  eventEndedAt   DateTime

  // TODO: add event_type, and at least one of either system_event_type or event_type is always set
  systemEventTypeIds String[]
  data               Json

  // ============================== BEGIN END USER PROPERTIES ==============================
  // Below are properties describing the end user that caused this event to be logged
  // This is different from a request IP. See: apps/backend/src/lib/end-users.tsx

  // Note that the IP may have been spoofed, unless isEndUserIpInfoGuessTrusted is true
  endUserIpInfoGuessId        String?      @db.Uuid
  endUserIpInfoGuess          EventIpInfo? @relation("EventIpInfo", fields: [endUserIpInfoGuessId], references: [id])
  // If true, then endUserIpInfoGuess is not spoofed (might still be behind VPNs/proxies). If false, then the values may be spoofed.
  isEndUserIpInfoGuessTrusted Boolean      @default(false)
  // =============================== END END USER PROPERTIES ===============================

  @@index([data(ops: JsonbPathOps)], type: Gin)
}

// An IP address that was seen in an event. Use the location fields instead of refetching the location from the ip, as the real-world geoip data may have changed since the event was logged.
model EventIpInfo {
  id String @id @default(uuid()) @db.Uuid

  ip String

  countryCode  String?
  regionCode   String?
  cityName     String?
  latitude     Float?
  longitude    Float?
  tzIdentifier String?

  createdAt DateTime @default(now())
  updatedAt DateTime @updatedAt

  events Event[] @relation("EventIpInfo")
}

//#endregion

model SentEmail {
  tenancyId String @db.Uuid

  id String @default(uuid()) @db.Uuid

  userId String? @db.Uuid

  createdAt DateTime @default(now())
  updatedAt DateTime @updatedAt

  senderConfig Json
  to           String[]
  subject      String
  html         String?
  text         String?

  error Json?
  user  ProjectUser? @relation(fields: [tenancyId, userId], references: [tenancyId, projectUserId], onDelete: Cascade)

  @@id([tenancyId, id])
}

model CliAuthAttempt {
  tenancyId String @db.Uuid

  id           String    @default(uuid()) @db.Uuid
  pollingCode  String    @unique
  loginCode    String    @unique
  refreshToken String?
  expiresAt    DateTime
  usedAt       DateTime?

  createdAt DateTime @default(now())
  updatedAt DateTime @updatedAt

  @@id([tenancyId, id])
}

model UserNotificationPreference {
  id                     String @default(uuid()) @db.Uuid
  tenancyId              String @db.Uuid
  projectUserId          String @db.Uuid
  notificationCategoryId String @db.Uuid

  enabled     Boolean
  projectUser ProjectUser @relation(fields: [tenancyId, projectUserId], references: [tenancyId, projectUserId], onDelete: Cascade)

  @@id([tenancyId, id])
  @@unique([tenancyId, projectUserId, notificationCategoryId])
}

enum ThreadMessageRole {
  user
  assistant
  tool
}

model ThreadMessage {
  id String @default(uuid()) @db.Uuid
  tenancyId String @db.Uuid
  threadId String @db.Uuid

  role ThreadMessageRole
  content Json
  createdAt DateTime @default(now())
  tenancy Tenancy @relation(fields: [tenancyId], references: [id], onDelete: Cascade)
  @@id([tenancyId, id])
}<|MERGE_RESOLUTION|>--- conflicted
+++ resolved
@@ -45,20 +45,6 @@
   organizationId    String?      @db.Uuid
   hasNoOrganization BooleanTrue?
 
-<<<<<<< HEAD
-  teams                       Team[]                       @relation("TenancyTeams")
-  projectUsers                ProjectUser[]                @relation("TenancyProjectUsers")
-  authMethods                 AuthMethod[]                 @relation("TenancyAuthMethods")
-  contactChannels             ContactChannel[]             @relation("TenancyContactChannels")
-  connectedAccounts           ConnectedAccount[]           @relation("TenancyConnectedAccounts")
-  SentEmail                   SentEmail[]
-  cliAuthAttempts             CliAuthAttempt[]
-  projectApiKey               ProjectApiKey[]
-  userNotificationPreferences UserNotificationPreference[]
-  threadMessages              ThreadMessage[]
-
-=======
->>>>>>> a7ef394b
   @@unique([projectId, branchId, organizationId])
   @@unique([projectId, branchId, hasNoOrganization])
 }
@@ -739,6 +725,5 @@
   role ThreadMessageRole
   content Json
   createdAt DateTime @default(now())
-  tenancy Tenancy @relation(fields: [tenancyId], references: [id], onDelete: Cascade)
   @@id([tenancyId, id])
 }