--- conflicted
+++ resolved
@@ -837,10 +837,8 @@
   @@id([tenancyId, id])
   @@unique([tenancyId, storeId, hashedKey])
   @@index([tenancyId, storeId])
-<<<<<<< HEAD
-}
-
-/// Stores serialized results for expensive computations with per-entry TTLs.
+}
+
 model CacheEntry {
   id        String   @id @default(uuid()) @db.Uuid
   namespace String
@@ -851,101 +849,4 @@
   updatedAt DateTime @updatedAt
 
   @@unique([namespace, cacheKey])
-}
-
-model WorkflowTriggerToken {
-  tenancyId String @db.Uuid
-  id        String @default(uuid()) @db.Uuid
-
-  tokenHash String
-
-  createdAt DateTime @default(now())
-  updatedAt DateTime @updatedAt
-
-  expiresAt DateTime
-
-  @@id([tenancyId, id])
-  @@unique([tenancyId, tokenHash])
-}
-
-model WorkflowTrigger {
-  tenancyId   String @db.Uuid
-  id          String @default(uuid()) @db.Uuid
-  executionId String @db.Uuid
-
-  triggerData Json
-
-  // the following fields determine the state of the trigger:
-  // - scheduledAt && !compiledWorkflowId && !output && !error: the trigger is scheduled to be executed
-  // - !scheduledAt && !compiledWorkflowId: the trigger was scheduled, but its workflow subsequently deleted. The trigger never ran
-  // - !scheduledAt && compiledWorkflowId && !output && !error: the trigger is currently executing
-  // - !scheduledAt && compiledWorkflowId && output && !error: the trigger has successfully completed execution
-  // - !scheduledAt && compiledWorkflowId && !output && error: the trigger has failed execution
-  // All other combinations are invalid.
-  scheduledAt        DateTime?
-  output             Json?
-  error              Json?
-  compiledWorkflowId String?           @db.Uuid
-  compiledWorkflow   CompiledWorkflow? @relation(fields: [tenancyId, compiledWorkflowId], references: [tenancyId, id])
-
-  createdAt DateTime @default(now())
-  updatedAt DateTime @updatedAt
-
-  execution WorkflowExecution @relation(fields: [tenancyId, executionId], references: [tenancyId, id])
-
-  @@id([tenancyId, id])
-}
-
-model WorkflowExecution {
-  tenancyId String @db.Uuid
-  id        String @default(uuid()) @db.Uuid
-
-  workflowId String
-
-  triggerIds String[]
-  triggers   WorkflowTrigger[]
-
-  createdAt DateTime @default(now())
-  updatedAt DateTime @updatedAt
-
-  @@id([tenancyId, id])
-}
-
-model CurrentlyCompilingWorkflow {
-  tenancyId          String @db.Uuid
-  workflowId         String
-  compilationVersion Int
-  sourceHash         String
-
-  startedCompilingAt DateTime @default(now())
-
-  createdAt DateTime @default(now())
-  updatedAt DateTime @updatedAt
-
-  @@id([tenancyId, workflowId, compilationVersion, sourceHash])
-}
-
-model CompiledWorkflow {
-  tenancyId          String @db.Uuid
-  id                 String @default(uuid()) @db.Uuid
-  workflowId         String // note: The workflow with this ID may have been edited or deleted in the meantime, so there may be multiple CompiledWorkflows with the same workflowId
-  compilationVersion Int
-  sourceHash         String
-
-  // exactly one of [compiledCode, compileError] must be set
-  compiledCode String?
-  compileError String?
-
-  compiledAt         DateTime @default(now())
-  registeredTriggers String[]
-
-  createdAt DateTime @default(now())
-  updatedAt DateTime @updatedAt
-
-  workflowTriggers WorkflowTrigger[]
-
-  @@id([tenancyId, id])
-  @@unique([tenancyId, workflowId, compilationVersion, sourceHash])
-=======
->>>>>>> 9fa7e3b0
 }