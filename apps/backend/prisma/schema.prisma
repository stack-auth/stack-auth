generator client {
  provider        = "prisma-client-js"
  previewFeatures = ["driverAdapters", "relationJoins"]
}

datasource db {
  provider  = "postgresql"
  url       = env("STACK_DATABASE_CONNECTION_STRING")
  directUrl = env("STACK_DIRECT_DATABASE_CONNECTION_STRING")
}

model Project {
  // Note that the project with ID `internal` is handled as a special case. All other project IDs are UUIDs.
  id String @id

  createdAt DateTime @default(now())
  updatedAt DateTime @updatedAt

  displayName      String
  description      String  @default("")
  isProductionMode Boolean
  userCount        Int     @default(0)

  projectConfigOverride Json?

  apiKeySets                 ApiKeySet[]
  projectUsers               ProjectUser[]
  provisionedProject         ProvisionedProject?
  tenancies                  Tenancy[]
  environmentConfigOverrides EnvironmentConfigOverride[]
}

model Tenancy {
  id String @id @default(uuid()) @db.Uuid

  createdAt DateTime @default(now())
  updatedAt DateTime @updatedAt

  projectId String
  project   Project @relation(fields: [projectId], references: [id], onDelete: Cascade)

  branchId String

  // If organizationId is NULL, hasNoOrganization must be TRUE. If organizationId is not NULL, hasNoOrganization must be NULL.
<<<<<<< HEAD
  organizationId               String?                        @db.Uuid
  hasNoOrganization            BooleanTrue?
  ProjectUserAuthorizationCode ProjectUserAuthorizationCode[]
  ProjectUserRefreshToken      ProjectUserRefreshToken[]
=======
  organizationId    String?      @db.Uuid
  hasNoOrganization BooleanTrue?

  teams                       Team[]                       @relation("TenancyTeams")
  projectUsers                ProjectUser[]                @relation("TenancyProjectUsers")
  authMethods                 AuthMethod[]                 @relation("TenancyAuthMethods")
  contactChannels             ContactChannel[]             @relation("TenancyContactChannels")
  connectedAccounts           ConnectedAccount[]           @relation("TenancyConnectedAccounts")
  SentEmail                   SentEmail[]
  cliAuthAttempts             CliAuthAttempt[]
  projectApiKey               ProjectApiKey[]
  userNotificationPreferences UserNotificationPreference[]
>>>>>>> 52daa845

  @@unique([projectId, branchId, organizationId])
  @@unique([projectId, branchId, hasNoOrganization])
}

model EnvironmentConfigOverride {
  projectId String
  branchId  String

  createdAt DateTime @default(now())
  updatedAt DateTime @updatedAt

  config Json

  project Project @relation(fields: [projectId], references: [id], onDelete: Cascade)

  @@id([projectId, branchId])
}

model Team {
  tenancyId String @db.Uuid
  teamId    String @default(uuid()) @db.Uuid

  // Team IDs must be unique across all organizations (but not necessarily across all branches).
  // To model this in the DB, we add two columns that are always equal to tenancy.projectId and tenancy.branchId.
  mirroredProjectId String
  mirroredBranchId  String

  createdAt DateTime @default(now())
  updatedAt DateTime @updatedAt

  displayName            String
  profileImageUrl        String?
  clientMetadata         Json?
  clientReadOnlyMetadata Json?
  serverMetadata         Json?

  teamMembers   TeamMember[]
  projectApiKey ProjectApiKey[]

  @@id([tenancyId, teamId])
  @@unique([mirroredProjectId, mirroredBranchId, teamId])
}

// This is used for fields that are boolean but only the true value is part of a unique constraint.
// For example if you want to allow only one selected team per user, you can make an optional field with this type and add a unique constraint.
// Only the true value is considered for the unique constraint, the null value is not.
enum BooleanTrue {
  TRUE
}

model TeamMember {
  tenancyId     String @db.Uuid
  projectUserId String @db.Uuid
  teamId        String @db.Uuid

  // This will override the displayName of the user in this team.
  displayName     String?
  // This will override the profileImageUrl of the user in this team.
  profileImageUrl String?

  createdAt DateTime @default(now())
  updatedAt DateTime @updatedAt

  projectUser                 ProjectUser                  @relation(fields: [tenancyId, projectUserId], references: [tenancyId, projectUserId], onDelete: Cascade)
  team                        Team                         @relation(fields: [tenancyId, teamId], references: [tenancyId, teamId], onDelete: Cascade)
  isSelected                  BooleanTrue?
  teamMemberDirectPermissions TeamMemberDirectPermission[]

  @@id([tenancyId, projectUserId, teamId])
  @@unique([tenancyId, projectUserId, isSelected])
}

model ProjectUserDirectPermission {
  id            String @id @default(uuid()) @db.Uuid
  tenancyId     String @db.Uuid
  projectUserId String @db.Uuid
  permissionId  String

  createdAt DateTime @default(now())
  updatedAt DateTime @updatedAt

  projectUser ProjectUser @relation(fields: [tenancyId, projectUserId], references: [tenancyId, projectUserId], onDelete: Cascade)

  @@unique([tenancyId, projectUserId, permissionId])
}

model TeamMemberDirectPermission {
  id            String @id @default(uuid()) @db.Uuid
  tenancyId     String @db.Uuid
  projectUserId String @db.Uuid
  teamId        String @db.Uuid
  permissionId  String

  createdAt DateTime @default(now())
  updatedAt DateTime @updatedAt

  teamMember TeamMember @relation(fields: [tenancyId, projectUserId, teamId], references: [tenancyId, projectUserId, teamId], onDelete: Cascade)

  @@unique([tenancyId, projectUserId, teamId, permissionId])
}

model ProjectUser {
  tenancyId     String @db.Uuid
  projectUserId String @default(uuid()) @db.Uuid

  // User IDs must be unique across all organizations (but not necessarily across all branches).
  // To model this in the DB, we add two columns that are always equal to tenancy.projectId and tenancy.branchId.
  mirroredProjectId String
  mirroredBranchId  String

  createdAt DateTime @default(now())
  updatedAt DateTime @updatedAt

  profileImageUrl        String?
  displayName            String?
  serverMetadata         Json?
  clientReadOnlyMetadata Json?
  clientMetadata         Json?
  requiresTotpMfa        Boolean @default(false)
  totpSecret             Bytes?
  isAnonymous            Boolean @default(false)

<<<<<<< HEAD
  projectUserOAuthAccounts ProjectUserOAuthAccount[]
  teamMembers              TeamMember[]
  contactChannels          ContactChannel[]
  authMethods              AuthMethod[]
  connectedAccounts        ConnectedAccount[]
=======
  tenancy                       Tenancy                        @relation("TenancyProjectUsers", fields: [tenancyId], references: [id], onDelete: Cascade)
  project                       Project                        @relation(fields: [mirroredProjectId], references: [id], onDelete: Cascade)
  projectUserRefreshTokens      ProjectUserRefreshToken[]
  projectUserAuthorizationCodes ProjectUserAuthorizationCode[]
  projectUserOAuthAccounts      ProjectUserOAuthAccount[]
  teamMembers                   TeamMember[]
  contactChannels               ContactChannel[]
  authMethods                   AuthMethod[]
  connectedAccounts             ConnectedAccount[]
  userNotificationPreferences   UserNotificationPreference[]
>>>>>>> 52daa845

  // some backlinks for the unique constraints on some auth methods
  passwordAuthMethod PasswordAuthMethod[]
  passkeyAuthMethod  PasskeyAuthMethod[]
  otpAuthMethod      OtpAuthMethod[]
  oauthAuthMethod    OAuthAuthMethod[]
  SentEmail          SentEmail[]
  projectApiKey      ProjectApiKey[]
  directPermissions  ProjectUserDirectPermission[]
  Project            Project?                      @relation(fields: [projectId], references: [id])
  projectId          String?

  @@id([tenancyId, projectUserId])
  @@unique([mirroredProjectId, mirroredBranchId, projectUserId])
  // indices for sorting and filtering
  @@index([tenancyId, displayName(sort: Asc)], name: "ProjectUser_displayName_asc")
  @@index([tenancyId, displayName(sort: Desc)], name: "ProjectUser_displayName_desc")
  @@index([tenancyId, createdAt(sort: Asc)], name: "ProjectUser_createdAt_asc")
  @@index([tenancyId, createdAt(sort: Desc)], name: "ProjectUser_createdAt_desc")
}

// This should be renamed to "OAuthAccount" as it is not always bound to a user
// When ever a user goes through the OAuth flow and gets an account ID from the OAuth provider, we store that here.
model ProjectUserOAuthAccount {
  tenancyId             String @db.Uuid
  projectUserId         String @db.Uuid
  configOAuthProviderId String
  providerAccountId     String

  createdAt DateTime @default(now())
  updatedAt DateTime @updatedAt

  // This is used for the user to distinguish between multiple accounts from the same provider.
  // we might want to add more user info here later
  email String?

  // Before the OAuth account is connected to a use (for example, in the link oauth process), the projectUser is null.
  projectUser      ProjectUser?       @relation(fields: [tenancyId, projectUserId], references: [tenancyId, projectUserId], onDelete: Cascade)
  oauthTokens      OAuthToken[]
  oauthAccessToken OAuthAccessToken[]

  // At lease one of the authMethod or connectedAccount should be set.
  connectedAccount ConnectedAccount?
  oauthAuthMethod  OAuthAuthMethod?

  @@id([tenancyId, configOAuthProviderId, providerAccountId])
  @@index([tenancyId, projectUserId])
}

enum ContactChannelType {
  EMAIL
  // PHONE
}

model ContactChannel {
  tenancyId     String @db.Uuid
  projectUserId String @db.Uuid
  id            String @default(uuid()) @db.Uuid

  createdAt DateTime @default(now())
  updatedAt DateTime @updatedAt

  type        ContactChannelType
  isPrimary   BooleanTrue?
  usedForAuth BooleanTrue?
  isVerified  Boolean
  value       String

  projectUser ProjectUser @relation(fields: [tenancyId, projectUserId], references: [tenancyId, projectUserId], onDelete: Cascade)

  @@id([tenancyId, projectUserId, id])
  // each user has at most one primary contact channel of each type
  @@unique([tenancyId, projectUserId, type, isPrimary])
  // value must be unique per user per type
  @@unique([tenancyId, projectUserId, type, value])
  // only one contact channel per project with the same value and type can be used for auth
  @@unique([tenancyId, type, value, usedForAuth])
}

model ConnectedAccount {
  tenancyId             String @db.Uuid
  id                    String @default(uuid()) @db.Uuid
  projectUserId         String @db.Uuid
  configOAuthProviderId String
  providerAccountId     String

  createdAt DateTime @default(now())
  updatedAt DateTime @updatedAt

  oauthAccount ProjectUserOAuthAccount @relation(fields: [tenancyId, configOAuthProviderId, providerAccountId], references: [tenancyId, configOAuthProviderId, providerAccountId])
  projectUser  ProjectUser             @relation(fields: [tenancyId, projectUserId], references: [tenancyId, projectUserId], onDelete: Cascade)

  @@id([tenancyId, id])
  @@unique([tenancyId, configOAuthProviderId, providerAccountId])
}

model AuthMethod {
  tenancyId     String @db.Uuid
  id            String @default(uuid()) @db.Uuid
  projectUserId String @db.Uuid

  createdAt DateTime @default(now())
  updatedAt DateTime @updatedAt

  // exactly one of the xyzAuthMethods should be set
  otpAuthMethod      OtpAuthMethod?
  passwordAuthMethod PasswordAuthMethod?
  passkeyAuthMethod  PasskeyAuthMethod?
  oauthAuthMethod    OAuthAuthMethod?

  projectUser ProjectUser @relation(fields: [tenancyId, projectUserId], references: [tenancyId, projectUserId], onDelete: Cascade)

  @@id([tenancyId, id])
  @@index([tenancyId, projectUserId])
}

model OtpAuthMethod {
  tenancyId     String @db.Uuid
  authMethodId  String @db.Uuid
  projectUserId String @db.Uuid

  createdAt DateTime @default(now())
  updatedAt DateTime @updatedAt

  authMethod  AuthMethod  @relation(fields: [tenancyId, authMethodId], references: [tenancyId, id], onDelete: Cascade)
  projectUser ProjectUser @relation(fields: [tenancyId, projectUserId], references: [tenancyId, projectUserId], onDelete: Cascade)

  @@id([tenancyId, authMethodId])
  // a user can only have one OTP auth method
  @@unique([tenancyId, projectUserId])
}

model PasswordAuthMethod {
  tenancyId     String @db.Uuid
  authMethodId  String @db.Uuid
  projectUserId String @db.Uuid

  createdAt DateTime @default(now())
  updatedAt DateTime @updatedAt

  passwordHash String

  authMethod  AuthMethod  @relation(fields: [tenancyId, authMethodId], references: [tenancyId, id], onDelete: Cascade)
  projectUser ProjectUser @relation(fields: [tenancyId, projectUserId], references: [tenancyId, projectUserId], onDelete: Cascade)

  @@id([tenancyId, authMethodId])
  // a user can only have one password auth method
  @@unique([tenancyId, projectUserId])
}

model PasskeyAuthMethod {
  tenancyId     String @db.Uuid
  authMethodId  String @db.Uuid
  projectUserId String @db.Uuid

  createdAt DateTime @default(now())
  updatedAt DateTime @updatedAt

  credentialId         String
  publicKey            String
  userHandle           String
  transports           String[]
  credentialDeviceType String
  counter              Int

  authMethod  AuthMethod  @relation(fields: [tenancyId, authMethodId], references: [tenancyId, id], onDelete: Cascade)
  projectUser ProjectUser @relation(fields: [tenancyId, projectUserId], references: [tenancyId, projectUserId], onDelete: Cascade)

  @@id([tenancyId, authMethodId])
  // a user can only have one password auth method
  @@unique([tenancyId, projectUserId])
}

// This connects to projectUserOauthAccount, which might be shared between auth method and connected account.
model OAuthAuthMethod {
  tenancyId             String @db.Uuid
  authMethodId          String @db.Uuid
  configOAuthProviderId String
  providerAccountId     String
  projectUserId         String @db.Uuid

  createdAt DateTime @default(now())
  updatedAt DateTime @updatedAt

  authMethod   AuthMethod              @relation(fields: [tenancyId, authMethodId], references: [tenancyId, id], onDelete: Cascade)
  oauthAccount ProjectUserOAuthAccount @relation(fields: [tenancyId, configOAuthProviderId, providerAccountId], references: [tenancyId, configOAuthProviderId, providerAccountId])
  projectUser  ProjectUser             @relation(fields: [tenancyId, projectUserId], references: [tenancyId, projectUserId], onDelete: Cascade)

  @@id([tenancyId, authMethodId])
  @@unique([tenancyId, configOAuthProviderId, providerAccountId])
}

enum StandardOAuthProviderType {
  GITHUB
  FACEBOOK
  GOOGLE
  MICROSOFT
  SPOTIFY
  DISCORD
  GITLAB
  BITBUCKET
  LINKEDIN
  APPLE
  X
}

model OAuthToken {
  id String @id @default(uuid()) @db.Uuid

  tenancyId             String @db.Uuid
  configOAuthProviderId String
  providerAccountId     String

  createdAt DateTime @default(now())
  updatedAt DateTime @updatedAt

  projectUserOAuthAccount ProjectUserOAuthAccount @relation(fields: [tenancyId, configOAuthProviderId, providerAccountId], references: [tenancyId, configOAuthProviderId, providerAccountId], onDelete: Cascade)

  refreshToken String
  scopes       String[]
}

model OAuthAccessToken {
  id String @id @default(uuid()) @db.Uuid

  tenancyId             String @db.Uuid
  configOAuthProviderId String
  providerAccountId     String

  createdAt DateTime @default(now())
  updatedAt DateTime @updatedAt

  projectUserOAuthAccount ProjectUserOAuthAccount @relation(fields: [tenancyId, configOAuthProviderId, providerAccountId], references: [tenancyId, configOAuthProviderId, providerAccountId], onDelete: Cascade)

  accessToken String
  scopes      String[]
  expiresAt   DateTime
}

model OAuthOuterInfo {
  id String @id @default(uuid()) @db.Uuid

  info       Json
  innerState String   @unique
  expiresAt  DateTime

  createdAt DateTime @default(now())
  updatedAt DateTime @updatedAt
}

model ProjectUserRefreshToken {
  id            String @default(uuid()) @db.Uuid
  tenancyId     String @db.Uuid
  projectUserId String @db.Uuid

  createdAt DateTime @default(now())
  updatedAt DateTime @updatedAt

  refreshToken    String    @unique
  expiresAt       DateTime?
  isImpersonation Boolean   @default(false)

  tenancy Tenancy @relation(fields: [tenancyId], references: [id])

  @@id([tenancyId, id])
}

model ProjectUserAuthorizationCode {
  tenancyId     String @db.Uuid
  projectUserId String @db.Uuid

  createdAt DateTime @default(now())
  updatedAt DateTime @updatedAt

  authorizationCode String   @unique
  redirectUri       String
  expiresAt         DateTime

  codeChallenge       String
  codeChallengeMethod String

  newUser                  Boolean
  afterCallbackRedirectUrl String?

  tenancy Tenancy @relation(fields: [tenancyId], references: [id])

  @@id([tenancyId, authorizationCode])
}

model VerificationCode {
  projectId String
  branchId  String
  id        String @default(uuid()) @db.Uuid

  createdAt DateTime @default(now())
  updatedAt DateTime @updatedAt

  type         VerificationCodeType
  code         String
  expiresAt    DateTime
  usedAt       DateTime?
  redirectUrl  String?
  method       Json                 @default("null")
  data         Json
  attemptCount Int                  @default(0)

  @@id([projectId, branchId, id])
  @@unique([projectId, branchId, code])
  @@index([data(ops: JsonbPathOps)], type: Gin)
}

enum VerificationCodeType {
  ONE_TIME_PASSWORD
  PASSWORD_RESET
  CONTACT_CHANNEL_VERIFICATION
  TEAM_INVITATION
  MFA_ATTEMPT
  PASSKEY_REGISTRATION_CHALLENGE
  PASSKEY_AUTHENTICATION_CHALLENGE
  INTEGRATION_PROJECT_TRANSFER
}

//#region API keys
// Internal API keys
model ApiKeySet {
  projectId String
  project   Project  @relation(fields: [projectId], references: [id], onDelete: Cascade)
  id        String   @default(uuid()) @db.Uuid
  createdAt DateTime @default(now())
  updatedAt DateTime @updatedAt

  description          String
  expiresAt            DateTime
  manuallyRevokedAt    DateTime?
  publishableClientKey String?   @unique
  secretServerKey      String?   @unique
  superSecretAdminKey  String?   @unique

  @@id([projectId, id])
}

//#endregion

model ProjectApiKey {
  tenancyId String @db.Uuid

  id           String @default(uuid()) @db.Uuid
  secretApiKey String @unique

  // Validity and revocation
  createdAt         DateTime  @default(now())
  updatedAt         DateTime  @updatedAt
  expiresAt         DateTime?
  manuallyRevokedAt DateTime?
  description       String
  isPublic          Boolean

  // exactly one of [teamId] or [projectUserId] must be set
  teamId        String? @db.Uuid
  projectUserId String? @db.Uuid

  projectUser ProjectUser? @relation(fields: [tenancyId, projectUserId], references: [tenancyId, projectUserId], onDelete: Cascade)
  team        Team?        @relation(fields: [tenancyId, teamId], references: [tenancyId, teamId], onDelete: Cascade)

  @@id([tenancyId, id])
}

enum EmailTemplateType {
  EMAIL_VERIFICATION
  PASSWORD_RESET
  MAGIC_LINK
  TEAM_INVITATION
  SIGN_IN_INVITATION
}

model EmailTemplate {
  projectId String

  createdAt DateTime @default(now())
  updatedAt DateTime @updatedAt

  content Json
  type    EmailTemplateType
  subject String

  @@id([projectId, type])
}

//#region IdP
model IdPAccountToCdfcResultMapping {
  idpId String
  id    String

  idpAccountId String @unique @db.Uuid
  cdfcResult   Json

  @@id([idpId, id])
}

model ProjectWrapperCodes {
  idpId String
  id    String @default(uuid()) @db.Uuid

  interactionUid    String
  authorizationCode String @unique

  cdfcResult Json

  @@id([idpId, id])
}

model IdPAdapterData {
  idpId String
  model String
  id    String

  createdAt DateTime @default(now())
  updatedAt DateTime @updatedAt

  payload   Json
  expiresAt DateTime

  @@id([idpId, model, id])
  @@index([payload(ops: JsonbPathOps)], type: Gin)
  @@index([expiresAt])
}

//#endregion

model ProvisionedProject {
  projectId String  @id
  project   Project @relation(fields: [projectId], references: [id], onDelete: Cascade)

  createdAt DateTime @default(now())
  updatedAt DateTime @updatedAt

  clientId String
}

//#region Events

model Event {
  id String @id @default(uuid()) @db.Uuid

  createdAt DateTime @default(now())
  updatedAt DateTime @updatedAt

  // if isWide == false, then eventEndedAt is always equal to eventStartedAt
  isWide         Boolean
  eventStartedAt DateTime
  eventEndedAt   DateTime

  // TODO: add event_type, and at least one of either system_event_type or event_type is always set
  systemEventTypeIds String[]
  data               Json

  // ============================== BEGIN END USER PROPERTIES ==============================
  // Below are properties describing the end user that caused this event to be logged
  // This is different from a request IP. See: apps/backend/src/lib/end-users.tsx

  // Note that the IP may have been spoofed, unless isEndUserIpInfoGuessTrusted is true
  endUserIpInfoGuessId        String?      @db.Uuid
  endUserIpInfoGuess          EventIpInfo? @relation("EventIpInfo", fields: [endUserIpInfoGuessId], references: [id])
  // If true, then endUserIpInfoGuess is not spoofed (might still be behind VPNs/proxies). If false, then the values may be spoofed.
  isEndUserIpInfoGuessTrusted Boolean      @default(false)
  // =============================== END END USER PROPERTIES ===============================

  @@index([data(ops: JsonbPathOps)], type: Gin)
}

// An IP address that was seen in an event. Use the location fields instead of refetching the location from the ip, as the real-world geoip data may have changed since the event was logged.
model EventIpInfo {
  id String @id @default(uuid()) @db.Uuid

  ip String

  countryCode  String?
  regionCode   String?
  cityName     String?
  latitude     Float?
  longitude    Float?
  tzIdentifier String?

  createdAt DateTime @default(now())
  updatedAt DateTime @updatedAt

  events Event[] @relation("EventIpInfo")
}

//#endregion

model SentEmail {
  tenancyId String @db.Uuid

  id String @default(uuid()) @db.Uuid

  userId String? @db.Uuid

  createdAt DateTime @default(now())
  updatedAt DateTime @updatedAt

  senderConfig Json
  to           String[]
  subject      String
  html         String?
  text         String?

  error Json?
  user  ProjectUser? @relation(fields: [tenancyId, userId], references: [tenancyId, projectUserId], onDelete: Cascade)

  @@id([tenancyId, id])
}

model CliAuthAttempt {
  tenancyId String @db.Uuid

  id           String    @default(uuid()) @db.Uuid
  pollingCode  String    @unique
  loginCode    String    @unique
  refreshToken String?
  expiresAt    DateTime
  usedAt       DateTime?

  createdAt DateTime @default(now())
  updatedAt DateTime @updatedAt

  @@id([tenancyId, id])
}

model UserNotificationPreference {
  id                     String @default(uuid()) @db.Uuid
  tenancyId              String @db.Uuid
  projectUserId          String @db.Uuid
  notificationCategoryId String @db.Uuid

  enabled     Boolean
  tenancy     Tenancy     @relation(fields: [tenancyId], references: [id], onDelete: Cascade)
  projectUser ProjectUser @relation(fields: [tenancyId, projectUserId], references: [tenancyId, projectUserId], onDelete: Cascade)

  @@id([tenancyId, id])
  @@unique([tenancyId, projectUserId, notificationCategoryId])
}<|MERGE_RESOLUTION|>--- conflicted
+++ resolved
@@ -42,25 +42,11 @@
   branchId String
 
   // If organizationId is NULL, hasNoOrganization must be TRUE. If organizationId is not NULL, hasNoOrganization must be NULL.
-<<<<<<< HEAD
   organizationId               String?                        @db.Uuid
   hasNoOrganization            BooleanTrue?
-  ProjectUserAuthorizationCode ProjectUserAuthorizationCode[]
-  ProjectUserRefreshToken      ProjectUserRefreshToken[]
-=======
-  organizationId    String?      @db.Uuid
-  hasNoOrganization BooleanTrue?
-
-  teams                       Team[]                       @relation("TenancyTeams")
-  projectUsers                ProjectUser[]                @relation("TenancyProjectUsers")
-  authMethods                 AuthMethod[]                 @relation("TenancyAuthMethods")
-  contactChannels             ContactChannel[]             @relation("TenancyContactChannels")
-  connectedAccounts           ConnectedAccount[]           @relation("TenancyConnectedAccounts")
-  SentEmail                   SentEmail[]
-  cliAuthAttempts             CliAuthAttempt[]
-  projectApiKey               ProjectApiKey[]
-  userNotificationPreferences UserNotificationPreference[]
->>>>>>> 52daa845
+  projectUserAuthorizationCode ProjectUserAuthorizationCode[]
+  projectUserRefreshToken      ProjectUserRefreshToken[]
+  UserNotificationPreference   UserNotificationPreference[]
 
   @@unique([projectId, branchId, organizationId])
   @@unique([projectId, branchId, hasNoOrganization])
@@ -184,35 +170,23 @@
   totpSecret             Bytes?
   isAnonymous            Boolean @default(false)
 
-<<<<<<< HEAD
   projectUserOAuthAccounts ProjectUserOAuthAccount[]
   teamMembers              TeamMember[]
   contactChannels          ContactChannel[]
   authMethods              AuthMethod[]
   connectedAccounts        ConnectedAccount[]
-=======
-  tenancy                       Tenancy                        @relation("TenancyProjectUsers", fields: [tenancyId], references: [id], onDelete: Cascade)
-  project                       Project                        @relation(fields: [mirroredProjectId], references: [id], onDelete: Cascade)
-  projectUserRefreshTokens      ProjectUserRefreshToken[]
-  projectUserAuthorizationCodes ProjectUserAuthorizationCode[]
-  projectUserOAuthAccounts      ProjectUserOAuthAccount[]
-  teamMembers                   TeamMember[]
-  contactChannels               ContactChannel[]
-  authMethods                   AuthMethod[]
-  connectedAccounts             ConnectedAccount[]
-  userNotificationPreferences   UserNotificationPreference[]
->>>>>>> 52daa845
 
   // some backlinks for the unique constraints on some auth methods
-  passwordAuthMethod PasswordAuthMethod[]
-  passkeyAuthMethod  PasskeyAuthMethod[]
-  otpAuthMethod      OtpAuthMethod[]
-  oauthAuthMethod    OAuthAuthMethod[]
-  SentEmail          SentEmail[]
-  projectApiKey      ProjectApiKey[]
-  directPermissions  ProjectUserDirectPermission[]
-  Project            Project?                      @relation(fields: [projectId], references: [id])
-  projectId          String?
+  passwordAuthMethod         PasswordAuthMethod[]
+  passkeyAuthMethod          PasskeyAuthMethod[]
+  otpAuthMethod              OtpAuthMethod[]
+  oauthAuthMethod            OAuthAuthMethod[]
+  SentEmail                  SentEmail[]
+  projectApiKey              ProjectApiKey[]
+  directPermissions          ProjectUserDirectPermission[]
+  Project                    Project?                      @relation(fields: [projectId], references: [id])
+  projectId                  String?
+  UserNotificationPreference UserNotificationPreference[]
 
   @@id([tenancyId, projectUserId])
   @@unique([mirroredProjectId, mirroredBranchId, projectUserId])
