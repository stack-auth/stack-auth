--- conflicted
+++ resolved
@@ -281,9 +281,9 @@
 }
 
 model ContactChannel {
-  projectId       String
-  projectUserId   String @db.Uuid
-  id              String @default(uuid()) @db.Uuid
+  projectId     String
+  projectUserId String @db.Uuid
+  id            String @default(uuid()) @db.Uuid
 
   createdAt DateTime @default(now())
   updatedAt DateTime @updatedAt
@@ -495,10 +495,10 @@
 }
 
 model OtpAuthMethod {
-  projectId           String
-  authMethodId        String             @db.Uuid
-  contactChannelId    String             @db.Uuid
-  projectUserId       String             @db.Uuid
+  projectId        String
+  authMethodId     String @db.Uuid
+  contactChannelId String @db.Uuid
+  projectUserId    String @db.Uuid
 
   createdAt DateTime @default(now())
   updatedAt DateTime @updatedAt
@@ -552,265 +552,6 @@
 
   @@id([projectId, authMethodId])
   @@unique([projectId, oauthProviderConfigId, providerAccountId])
-}
-
-enum StandardOAuthProviderType {
-  GITHUB
-  FACEBOOK
-  GOOGLE
-  MICROSOFT
-  SPOTIFY
-  DISCORD
-  GITLAB
-}
-
-model OAuthToken {
-  id String @id @default(uuid()) @db.Uuid
-
-  projectId             String
-  oAuthProviderConfigId String
-  providerAccountId     String
-
-  createdAt DateTime @default(now())
-  updatedAt DateTime @updatedAt
-
-  projectUserOAuthAccount ProjectUserOAuthAccount @relation(fields: [projectId, oAuthProviderConfigId, providerAccountId], references: [projectId, oauthProviderConfigId, providerAccountId], onDelete: Cascade)
-
-  refreshToken String
-  scopes       String[]
-}
-
-model OAuthAccessToken {
-  id String @id @default(uuid()) @db.Uuid
-
-  projectId             String
-  oAuthProviderConfigId String
-  providerAccountId     String
-
-  createdAt DateTime @default(now())
-  updatedAt DateTime @updatedAt
-
-  projectUserOAuthAccount ProjectUserOAuthAccount @relation(fields: [projectId, oAuthProviderConfigId, providerAccountId], references: [projectId, oauthProviderConfigId, providerAccountId], onDelete: Cascade)
-
-  accessToken String
-  scopes      String[]
-  expiresAt   DateTime
-}
-
-model OAuthOuterInfo {
-  id String @id @default(uuid()) @db.Uuid
-
-  info       Json
-  innerState String   @unique
-  expiresAt  DateTime
-
-  createdAt DateTime @default(now())
-  updatedAt DateTime @updatedAt
-}
-
-model ProjectUserRefreshToken {
-  projectId     String
-  projectUserId String @db.Uuid
-
-  createdAt DateTime @default(now())
-  updatedAt DateTime @updatedAt
-
-  refreshToken String    @unique
-  expiresAt    DateTime?
-
-  projectUser ProjectUser @relation(fields: [projectId, projectUserId], references: [projectId, projectUserId], onDelete: Cascade)
-
-  @@id([projectId, refreshToken])
-}
-
-model ProjectUserAuthorizationCode {
-  projectId     String
-  projectUserId String @db.Uuid
-
-  createdAt DateTime @default(now())
-  updatedAt DateTime @updatedAt
-
-  authorizationCode String   @unique
-  redirectUri       String
-  expiresAt         DateTime
-
-  codeChallenge       String
-  codeChallengeMethod String
-
-  newUser                  Boolean
-  afterCallbackRedirectUrl String?
-
-  projectUser ProjectUser @relation(fields: [projectId, projectUserId], references: [projectId, projectUserId], onDelete: Cascade)
-
-  @@id([projectId, authorizationCode])
-}
-
-model VerificationCode {
-  projectId String
-  id        String @default(uuid()) @db.Uuid
-
-  createdAt DateTime @default(now())
-  updatedAt DateTime @updatedAt
-
-  type        VerificationCodeType
-  code        String
-  expiresAt   DateTime
-  usedAt      DateTime?
-  redirectUrl String?
-
-  method Json @default("null")
-
-  data Json
-
-  @@id([projectId, id])
-  @@unique([projectId, code])
-}
-
-enum VerificationCodeType {
-  ONE_TIME_PASSWORD
-  PASSWORD_RESET
-  CONTACT_CHANNEL_VERIFICATION
-  TEAM_INVITATION
-  MFA_ATTEMPT
-}
-
-//#region API keys
-
-model ApiKeySet {
-  projectId String
-  project   Project  @relation(fields: [projectId], references: [id], onDelete: Cascade)
-  id        String   @default(uuid()) @db.Uuid
-  createdAt DateTime @default(now())
-  updatedAt DateTime @updatedAt
-
-  description          String
-  expiresAt            DateTime
-  manuallyRevokedAt    DateTime?
-  publishableClientKey String?   @unique
-  secretServerKey      String?   @unique
-  superSecretAdminKey  String?   @unique
-
-  @@id([projectId, id])
-}
-
-model EmailServiceConfig {
-  projectConfigId String        @id @db.Uuid
-  projectConfig   ProjectConfig @relation(fields: [projectConfigId], references: [id], onDelete: Cascade)
-
-  createdAt DateTime @default(now())
-  updatedAt DateTime @updatedAt
-
-  proxiedEmailServiceConfig  ProxiedEmailServiceConfig?
-  standardEmailServiceConfig StandardEmailServiceConfig?
-
-  emailTemplates EmailTemplate[]
-}
-
-enum EmailTemplateType {
-  EMAIL_VERIFICATION
-  PASSWORD_RESET
-  MAGIC_LINK
-  TEAM_INVITATION
-}
-
-model EmailTemplate {
-  projectConfigId    String             @db.Uuid
-  emailServiceConfig EmailServiceConfig @relation(fields: [projectConfigId], references: [projectConfigId], onDelete: Cascade)
-
-  createdAt DateTime @default(now())
-  updatedAt DateTime @updatedAt
-
-  content Json
-  type    EmailTemplateType
-  subject String
-
-  @@id([projectConfigId, type])
-}
-
-model ProxiedEmailServiceConfig {
-  projectConfigId    String             @id @db.Uuid
-  emailServiceConfig EmailServiceConfig @relation(fields: [projectConfigId], references: [projectConfigId], onDelete: Cascade)
-  createdAt          DateTime           @default(now())
-  updatedAt          DateTime           @updatedAt
-}
-
-model StandardEmailServiceConfig {
-  projectConfigId    String             @id @db.Uuid
-  emailServiceConfig EmailServiceConfig @relation(fields: [projectConfigId], references: [projectConfigId], onDelete: Cascade)
-  createdAt          DateTime           @default(now())
-  updatedAt          DateTime           @updatedAt
-
-  senderName  String
-  senderEmail String
-  host        String
-  port        Int
-  username    String
-  password    String
-}
-
-//#endregion
-
-<<<<<<< HEAD
-=======
-//#region OAuth
-
-// Exactly one of the xyzOAuthConfig variables should be set.
-model OAuthProviderConfig {
-  projectConfigId String        @db.Uuid
-  projectConfig   ProjectConfig @relation(fields: [projectConfigId], references: [id], onDelete: Cascade)
-  id              String
-
-  createdAt DateTime @default(now())
-  updatedAt DateTime @updatedAt
-
-  enabled Boolean @default(true)
-
-  proxiedOAuthConfig       ProxiedOAuthProviderConfig?
-  standardOAuthConfig      StandardOAuthProviderConfig?
-  projectUserOAuthAccounts ProjectUserOAuthAccount[]
-
-  @@id([projectConfigId, id])
-}
-
-model ProxiedOAuthProviderConfig {
-  projectConfigId String              @db.Uuid
-  providerConfig  OAuthProviderConfig @relation(fields: [projectConfigId, id], references: [projectConfigId, id], onDelete: Cascade)
-  id              String
-  createdAt       DateTime            @default(now())
-  updatedAt       DateTime            @updatedAt
-
-  type ProxiedOAuthProviderType
-
-  @@id([projectConfigId, id])
-  @@unique([projectConfigId, type])
-}
-
-enum ProxiedOAuthProviderType {
-  GITHUB
-  FACEBOOK
-  GOOGLE
-  MICROSOFT
-  SPOTIFY
-}
-
-model StandardOAuthProviderConfig {
-  projectConfigId String              @db.Uuid
-  providerConfig  OAuthProviderConfig @relation(fields: [projectConfigId, id], references: [projectConfigId, id], onDelete: Cascade)
-  id              String
-  createdAt       DateTime            @default(now())
-  updatedAt       DateTime            @updatedAt
-
-  type         StandardOAuthProviderType
-  clientId     String
-  clientSecret String
-
-  // optional extra parameters for specific oauth providers
-  // Facebook business integration requires a config_id
-  facebookConfigId  String?
-  // Microsoft organizational directory (tenant)
-  microsoftTenantId String?
-
-  @@id([projectConfigId, id])
 }
 
 enum StandardOAuthProviderType {
@@ -824,9 +565,192 @@
   BITBUCKET
 }
 
+model OAuthToken {
+  id String @id @default(uuid()) @db.Uuid
+
+  projectId             String
+  oAuthProviderConfigId String
+  providerAccountId     String
+
+  createdAt DateTime @default(now())
+  updatedAt DateTime @updatedAt
+
+  projectUserOAuthAccount ProjectUserOAuthAccount @relation(fields: [projectId, oAuthProviderConfigId, providerAccountId], references: [projectId, oauthProviderConfigId, providerAccountId], onDelete: Cascade)
+
+  refreshToken String
+  scopes       String[]
+}
+
+model OAuthAccessToken {
+  id String @id @default(uuid()) @db.Uuid
+
+  projectId             String
+  oAuthProviderConfigId String
+  providerAccountId     String
+
+  createdAt DateTime @default(now())
+  updatedAt DateTime @updatedAt
+
+  projectUserOAuthAccount ProjectUserOAuthAccount @relation(fields: [projectId, oAuthProviderConfigId, providerAccountId], references: [projectId, oauthProviderConfigId, providerAccountId], onDelete: Cascade)
+
+  accessToken String
+  scopes      String[]
+  expiresAt   DateTime
+}
+
+model OAuthOuterInfo {
+  id String @id @default(uuid()) @db.Uuid
+
+  info       Json
+  innerState String   @unique
+  expiresAt  DateTime
+
+  createdAt DateTime @default(now())
+  updatedAt DateTime @updatedAt
+}
+
+model ProjectUserRefreshToken {
+  projectId     String
+  projectUserId String @db.Uuid
+
+  createdAt DateTime @default(now())
+  updatedAt DateTime @updatedAt
+
+  refreshToken String    @unique
+  expiresAt    DateTime?
+
+  projectUser ProjectUser @relation(fields: [projectId, projectUserId], references: [projectId, projectUserId], onDelete: Cascade)
+
+  @@id([projectId, refreshToken])
+}
+
+model ProjectUserAuthorizationCode {
+  projectId     String
+  projectUserId String @db.Uuid
+
+  createdAt DateTime @default(now())
+  updatedAt DateTime @updatedAt
+
+  authorizationCode String   @unique
+  redirectUri       String
+  expiresAt         DateTime
+
+  codeChallenge       String
+  codeChallengeMethod String
+
+  newUser                  Boolean
+  afterCallbackRedirectUrl String?
+
+  projectUser ProjectUser @relation(fields: [projectId, projectUserId], references: [projectId, projectUserId], onDelete: Cascade)
+
+  @@id([projectId, authorizationCode])
+}
+
+model VerificationCode {
+  projectId String
+  id        String @default(uuid()) @db.Uuid
+
+  createdAt DateTime @default(now())
+  updatedAt DateTime @updatedAt
+
+  type        VerificationCodeType
+  code        String
+  expiresAt   DateTime
+  usedAt      DateTime?
+  redirectUrl String?
+
+  method Json @default("null")
+
+  data Json
+
+  @@id([projectId, id])
+  @@unique([projectId, code])
+}
+
+enum VerificationCodeType {
+  ONE_TIME_PASSWORD
+  PASSWORD_RESET
+  CONTACT_CHANNEL_VERIFICATION
+  TEAM_INVITATION
+  MFA_ATTEMPT
+}
+
+//#region API keys
+
+model ApiKeySet {
+  projectId String
+  project   Project  @relation(fields: [projectId], references: [id], onDelete: Cascade)
+  id        String   @default(uuid()) @db.Uuid
+  createdAt DateTime @default(now())
+  updatedAt DateTime @updatedAt
+
+  description          String
+  expiresAt            DateTime
+  manuallyRevokedAt    DateTime?
+  publishableClientKey String?   @unique
+  secretServerKey      String?   @unique
+  superSecretAdminKey  String?   @unique
+
+  @@id([projectId, id])
+}
+
+model EmailServiceConfig {
+  projectConfigId String        @id @db.Uuid
+  projectConfig   ProjectConfig @relation(fields: [projectConfigId], references: [id], onDelete: Cascade)
+
+  createdAt DateTime @default(now())
+  updatedAt DateTime @updatedAt
+
+  proxiedEmailServiceConfig  ProxiedEmailServiceConfig?
+  standardEmailServiceConfig StandardEmailServiceConfig?
+
+  emailTemplates EmailTemplate[]
+}
+
+enum EmailTemplateType {
+  EMAIL_VERIFICATION
+  PASSWORD_RESET
+  MAGIC_LINK
+  TEAM_INVITATION
+}
+
+model EmailTemplate {
+  projectConfigId    String             @db.Uuid
+  emailServiceConfig EmailServiceConfig @relation(fields: [projectConfigId], references: [projectConfigId], onDelete: Cascade)
+
+  createdAt DateTime @default(now())
+  updatedAt DateTime @updatedAt
+
+  content Json
+  type    EmailTemplateType
+  subject String
+
+  @@id([projectConfigId, type])
+}
+
+model ProxiedEmailServiceConfig {
+  projectConfigId    String             @id @db.Uuid
+  emailServiceConfig EmailServiceConfig @relation(fields: [projectConfigId], references: [projectConfigId], onDelete: Cascade)
+  createdAt          DateTime           @default(now())
+  updatedAt          DateTime           @updatedAt
+}
+
+model StandardEmailServiceConfig {
+  projectConfigId    String             @id @db.Uuid
+  emailServiceConfig EmailServiceConfig @relation(fields: [projectConfigId], references: [projectConfigId], onDelete: Cascade)
+  createdAt          DateTime           @default(now())
+  updatedAt          DateTime           @updatedAt
+
+  senderName  String
+  senderEmail String
+  host        String
+  port        Int
+  username    String
+  password    String
+}
+
 //#endregion
 
->>>>>>> d7cfa426
 //#region Events
 
 model Event {
