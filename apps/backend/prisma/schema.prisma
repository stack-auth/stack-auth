--- conflicted
+++ resolved
@@ -772,7 +772,6 @@
   @@index([tenancyId, customerId, expiresAt])
 }
 
-<<<<<<< HEAD
 model OneTimePurchase {
   id String @default(uuid()) @db.Uuid
   tenancyId String @db.Uuid
@@ -784,7 +783,8 @@
   createdAt DateTime @default(now())
 
   @@id([tenancyId, id])
-=======
+}
+
 model DataVaultEntry {
   id         String   @default(uuid()) @db.Uuid
   tenancyId  String   @db.Uuid
@@ -797,5 +797,4 @@
   @@id([tenancyId, id])
   @@unique([tenancyId, storeId, hashedKey])
   @@index([tenancyId, storeId])
->>>>>>> a77d50c1
 }