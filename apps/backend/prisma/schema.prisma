--- conflicted
+++ resolved
@@ -711,29 +711,12 @@
   @@unique([tenancyId, projectUserId, notificationCategoryId])
 }
 
-<<<<<<< HEAD
-=======
-enum ThreadMessageRole {
-  user
-  assistant
-  tool
-}
-
->>>>>>> fb31d572
 model ThreadMessage {
   id String @default(uuid()) @db.Uuid
   tenancyId String @db.Uuid
   threadId String @db.Uuid
 
-<<<<<<< HEAD
   content Json
   createdAt DateTime @default(now())
   @@id([tenancyId, id])
-}
-=======
-  role ThreadMessageRole
-  content Json
-  createdAt DateTime @default(now())
-  @@id([tenancyId, id])
-}
->>>>>>> fb31d572
+}