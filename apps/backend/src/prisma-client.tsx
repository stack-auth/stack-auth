--- conflicted
+++ resolved
@@ -149,8 +149,6 @@
     const postProcessed = queries.map((q, index) => q.postProcess(unprocessed[index]));
     return postProcessed as any;
   });
-<<<<<<< HEAD
-=======
 }
 
 // not exhaustive
@@ -170,5 +168,4 @@
   if (!isPrismaError(error, "UNIQUE_CONSTRAINT_VIOLATION")) return false;
   if (!error.meta?.target) return false;
   return error.meta.modelName === modelName && deepPlainEquals(error.meta.target, target);
->>>>>>> 8e71f18f
 }