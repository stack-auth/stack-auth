import { createSmartRouteHandler } from "@/route-handlers/smart-route-handler";
import { yupObject, yupString, yupNumber, yupBoolean, yupArray, yupMixed } from "@stackframe/stack-shared/dist/schema-fields";
import { adaptSchema, clientOrHigherAuthTypeSchema, emailVerificationCallbackUrlSchema, signInEmailSchema } from "@stackframe/stack-shared/dist/schema-fields";
import { prismaClient } from "@/prisma-client";
import { createAuthTokens } from "@/lib/tokens";
import { getPasswordError } from "@stackframe/stack-shared/dist/helpers/password";
import { StatusError } from "@stackframe/stack-shared/dist/utils/errors";
import { KnownErrors } from "@stackframe/stack-shared";
import { usersCrudHandlers } from "../../../users/crud";
import { contactChannelVerificationCodeHandler } from "../../../contact-channels/verify/verification-code-handler";

export const POST = createSmartRouteHandler({
  request: yupObject({
    auth: yupObject({
      type: clientOrHigherAuthTypeSchema,
      project: adaptSchema,
    }).required(),
    body: yupObject({
      email: signInEmailSchema.required(),
      password: yupString().required(),
      verification_callback_url: emailVerificationCallbackUrlSchema.required(),
    }).required(),
  }),
  response: yupObject({
    statusCode: yupNumber().oneOf([200]).required(),
    bodyType: yupString().oneOf(["json"]).required(),
    body: yupObject({
      access_token: yupString().required(),
      refresh_token: yupString().required(),
      user_id: yupString().required(),
    }).required(),
  }),
  async handler({ auth: { project }, body: { email, password, verification_callback_url: verificationCallbackUrl } }, fullReq) {
    if (!project.evaluatedConfig.credentialEnabled) {
      throw new KnownErrors.PasswordAuthenticationNotEnabled();
    }

    const passwordError = getPasswordError(password);
    if (passwordError) {
      throw passwordError;
    }
<<<<<<< HEAD
  
=======

>>>>>>> bbfecfe3
    // TODO: make this a transaction
    const users = await prismaClient.projectUser.findMany({
      where: {
        projectId: project.id,
        primaryEmail: email,
        authWithEmail: true,
      },
    });
<<<<<<< HEAD
  
=======

>>>>>>> bbfecfe3
    if (users.length > 0) {
      throw new KnownErrors.UserEmailAlreadyExists();
    }

    const createdUser = await usersCrudHandlers.adminCreate({
      project,
      data: {
        primary_email_auth_enabled: true,
        primary_email: email,
        primary_email_verified: false,
        password,
      },
    });
<<<<<<< HEAD
  
=======

>>>>>>> bbfecfe3
    await contactChannelVerificationCodeHandler.sendCode({
      project,
      data: {
        user_id: createdUser.id,
      },
      method: {
        email,
      },
      callbackUrl: verificationCallbackUrl,
    }, {
      user: createdUser,
    });
<<<<<<< HEAD
  
=======

>>>>>>> bbfecfe3
    const { refreshToken, accessToken } = await createAuthTokens({
      projectId: project.id,
      projectUserId: createdUser.id,
    });
<<<<<<< HEAD
  
=======

>>>>>>> bbfecfe3
    return {
      statusCode: 200,
      bodyType: "json",
      body: {
        access_token: accessToken,
        refresh_token: refreshToken,
        user_id: createdUser.id,
      },
    };
  },
});<|MERGE_RESOLUTION|>--- conflicted
+++ resolved
@@ -39,11 +39,6 @@
     if (passwordError) {
       throw passwordError;
     }
-<<<<<<< HEAD
-  
-=======
-
->>>>>>> bbfecfe3
     // TODO: make this a transaction
     const users = await prismaClient.projectUser.findMany({
       where: {
@@ -52,11 +47,6 @@
         authWithEmail: true,
       },
     });
-<<<<<<< HEAD
-  
-=======
-
->>>>>>> bbfecfe3
     if (users.length > 0) {
       throw new KnownErrors.UserEmailAlreadyExists();
     }
@@ -70,11 +60,6 @@
         password,
       },
     });
-<<<<<<< HEAD
-  
-=======
-
->>>>>>> bbfecfe3
     await contactChannelVerificationCodeHandler.sendCode({
       project,
       data: {
@@ -87,20 +72,10 @@
     }, {
       user: createdUser,
     });
-<<<<<<< HEAD
-  
-=======
-
->>>>>>> bbfecfe3
     const { refreshToken, accessToken } = await createAuthTokens({
       projectId: project.id,
       projectUserId: createdUser.id,
     });
-<<<<<<< HEAD
-  
-=======
-
->>>>>>> bbfecfe3
     return {
       statusCode: 200,
       bodyType: "json",
