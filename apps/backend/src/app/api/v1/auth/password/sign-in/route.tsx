--- conflicted
+++ resolved
@@ -30,11 +30,6 @@
     if (!project.evaluatedConfig.credentialEnabled) {
       throw new KnownErrors.PasswordAuthenticationNotEnabled();
     }
-<<<<<<< HEAD
-  
-=======
-
->>>>>>> bbfecfe3
     const users = await prismaClient.projectUser.findMany({
       where: {
         projectId: project.id,
@@ -46,19 +41,11 @@
       throw new StackAssertionError("Multiple users found with the same email", { users });
     }
     const user = users.length > 0 ? users[0] : null;
-<<<<<<< HEAD
-  
-    if (!await comparePassword(password, user?.passwordHash || "")) {
-      throw new KnownErrors.EmailPasswordMismatch();
-    }
-  
-=======
 
     if (!await comparePassword(password, user?.passwordHash || "")) {
       throw new KnownErrors.EmailPasswordMismatch();
     }
 
->>>>>>> bbfecfe3
     if (!user) {
       throw new StackAssertionError("This should never happen (the comparePassword call should've already caused this to fail)");
     }
