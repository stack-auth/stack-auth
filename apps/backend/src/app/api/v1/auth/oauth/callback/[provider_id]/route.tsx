--- conflicted
+++ resolved
@@ -299,36 +299,6 @@
                   afterCallbackRedirectUrl,
                 };
               }
-<<<<<<< HEAD
-
-              // ========================== sign up user ==========================
-
-              if (!project.config.sign_up_enabled) {
-                throw new KnownErrors.SignUpNotEnabled();
-              }
-              const newAccount = await usersCrudHandlers.adminCreate({
-                project,
-                data: {
-                  display_name: userInfo.displayName,
-                  profile_image_url: userInfo.profileImageUrl || undefined,
-                  primary_email: userInfo.email,
-                  primary_email_verified: false, // TODO: check if email is verified with the provider
-                  primary_email_auth_enabled: false,
-                  oauth_providers: [{
-                    id: provider.id,
-                    account_id: userInfo.accountId,
-                    email: userInfo.email,
-                  }],
-                },
-              });
-              await storeTokens();
-              return {
-                id: newAccount.id,
-                newUser: true,
-                afterCallbackRedirectUrl,
-              };
-=======
->>>>>>> 7555fa56
             }
           }
         }
