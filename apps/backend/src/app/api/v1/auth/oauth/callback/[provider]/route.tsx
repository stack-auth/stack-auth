import * as yup from "yup";
import { prismaClient } from "@/prisma-client";
import { createSmartRouteHandler } from "@/route-handlers/smart-route-handler";
import { InvalidClientError, Request as OAuthRequest, Response as OAuthResponse } from "@node-oauth/oauth2-server";
import { sendEmailFromTemplate } from "@/lib/emails";
import { StackAssertionError, StatusError } from "@stackframe/stack-shared/dist/utils/errors";
import { KnownError, KnownErrors, ProjectJson } from "@stackframe/stack-shared";
import { yupObject, yupString, yupNumber, yupBoolean, yupArray, yupMixed } from "@stackframe/stack-shared/dist/schema-fields";
import { sharedProviders } from "@stackframe/stack-shared/dist/interface/clientInterface";
import { generators } from "openid-client";
import { getProvider, oauthServer } from "@/oauth";
import { decodeAccessToken, oauthCookieSchema } from "@/lib/tokens";
import { cookies } from "next/headers";
import { redirect } from "next/navigation";
import { getProject } from "@/lib/projects";
import { validateRedirectUrl } from "@/lib/redirect-urls";
import { extractScopes } from "@stackframe/stack-shared/dist/utils/strings";
import { usersCrudHandlers } from "@/app/api/v1/users/crud";

const redirectOrThrowError = (error: KnownError, project: ProjectJson, errorRedirectUrl?: string) => {
  if (!errorRedirectUrl || !validateRedirectUrl(errorRedirectUrl, project.evaluatedConfig.domains, project.evaluatedConfig.allowLocalhost)) {
    throw error;
  }

  redirect(`${errorRedirectUrl}?errorCode=${error.errorCode}&message=${error.message}&details=${error.details}`);
};

export const GET = createSmartRouteHandler({
  request: yupObject({
    params: yupObject({
      provider: yupString().required(),
    }).required(),
    query: yupObject({
      code: yupString().required(),
<<<<<<< HEAD
      state: yupString().required(),  
=======
      state: yupString().required(),
>>>>>>> bbfecfe3
    }).required(),
  }),
  response: yupObject({
    statusCode: yupNumber().required(),
    bodyType: yupString().oneOf(["json"]).required(),
    body: yupMixed().required(),
    headers: yupMixed().required(),
  }),
  async handler({ params, query }, fullReq) {
    const cookieInfo = cookies().get("stack-oauth-" + query.state);
    cookies().delete("stack-oauth-" + query.state);
<<<<<<< HEAD
    
=======

>>>>>>> bbfecfe3
    if (cookieInfo?.value !== 'true') {
      throw new StatusError(StatusError.BadRequest, "stack-oauth cookie not found");
    }

    const outerInfoDB = await prismaClient.oAuthOuterInfo.findUnique({
      where: {
        innerState: query.state,
      },
    });

    if (!outerInfoDB) {
      throw new StatusError(StatusError.BadRequest, "Invalid stack-oauth cookie value. Please try signing in again.");
    }
<<<<<<< HEAD
  
=======

>>>>>>> bbfecfe3
    let outerInfo: Awaited<ReturnType<typeof oauthCookieSchema.validate>>;
    try {
      outerInfo = await oauthCookieSchema.validate(outerInfoDB.info);
    } catch (error) {
      throw new StackAssertionError("Invalid outer info");
    }

    const {
      projectId,
      innerCodeVerifier,
      type,
      projectUserId,
      providerScope,
      errorRedirectUrl,
      afterCallbackRedirectUrl,
    } = outerInfo;

    const project = await getProject(projectId);

    if (!project) {
      throw new StatusError(StatusError.BadRequest, "Invalid project ID");
    }

    if (outerInfoDB.expiresAt < new Date()) {
      redirectOrThrowError(new KnownErrors.OuterOAuthTimeout(), project, errorRedirectUrl);
    }

    const provider = project.evaluatedConfig.oauthProviders.find((p) => p.id === params.provider);
    if (!provider || !provider.enabled) {
      throw new KnownErrors.OAuthProviderNotFoundOrNotEnabled();
    }

    const userInfo = await getProvider(provider).getCallback({
      codeVerifier: innerCodeVerifier,
      state: query.state,
      callbackParams: {
        code: query.code,
        state: query.state,
      }
    });

    if (type === "link") {
      if (!projectUserId) {
        throw new StackAssertionError("projectUserId not found in cookie when authorizing signed in user");
      }
<<<<<<< HEAD
  
=======

>>>>>>> bbfecfe3
      const user = await prismaClient.projectUser.findUnique({
        where: {
          projectId_projectUserId: {
            projectId,
            projectUserId,
          },
        },
        include: {
          projectUserOAuthAccounts: {
            include: {
              providerConfig: true,
            }
          }
        }
      });
      if (!user) {
        throw new StackAssertionError("User not found");
      }
<<<<<<< HEAD
  
=======

>>>>>>> bbfecfe3
      const account = user.projectUserOAuthAccounts.find((a) => a.providerConfig.id === provider.id);
      if (account && account.providerAccountId !== userInfo.accountId) {
        return redirectOrThrowError(new KnownErrors.UserAlreadyConnectedToAnotherOAuthConnection(), project, errorRedirectUrl);
      }
    }

    const oauthRequest = new OAuthRequest({
      headers: {},
      body: {},
      method: "GET",
      query: {
        client_id: outerInfo.projectId,
        client_secret: outerInfo.publishableClientKey,
        redirect_uri: outerInfo.redirectUri,
        state: outerInfo.state,
        scope: outerInfo.scope,
        grant_type: outerInfo.grantType,
        code_challenge: outerInfo.codeChallenge,
        code_challenge_method: outerInfo.codeChallengeMethod,
        response_type: outerInfo.responseType,
      }
    });

    const storeRefreshToken = async () => {
      if (userInfo.refreshToken) {
        await prismaClient.oAuthToken.create({
          data: {
            projectId: outerInfo.projectId,
            oAuthProviderConfigId: provider.id,
            refreshToken: userInfo.refreshToken,
            providerAccountId: userInfo.accountId,
            scopes: extractScopes(getProvider(provider).scope + " " + providerScope),
          }
        });
      }
    };
<<<<<<< HEAD
  
=======

>>>>>>> bbfecfe3
    const oauthResponse = new OAuthResponse();
    try {
      await oauthServer.authorize(
        oauthRequest,
        oauthResponse,
        {
          authenticateHandler: {
            handle: async () => {
              const oldAccount = await prismaClient.projectUserOAuthAccount.findUnique({
                where: {
                  projectId_oauthProviderConfigId_providerAccountId: {
                    projectId: outerInfo.projectId,
                    oauthProviderConfigId: provider.id,
                    providerAccountId: userInfo.accountId,
                  },
                },
              });

              // ========================== link account with user ==========================
              if (type === "link") {
                if (!projectUserId) {
                  throw new StackAssertionError("projectUserId not found in cookie when authorizing signed in user");
                }
<<<<<<< HEAD
  
=======

>>>>>>> bbfecfe3
                if (oldAccount) {
                  // ========================== account already connected ==========================
                  if (oldAccount.projectUserId !== projectUserId) {
                    throw new KnownErrors.OAuthConnectionAlreadyConnectedToAnotherUser();
                  }
                  await storeRefreshToken();
                } else {
                  // ========================== connect account with user ==========================
                  await prismaClient.projectUserOAuthAccount.create({
                    data: {
                      providerAccountId: userInfo.accountId,
                      email: userInfo.email,
                      providerConfig: {
                        connect: {
                          projectConfigId_id: {
                            projectConfigId: project.evaluatedConfig.id,
                            id: provider.id,
                          },
                        },
                      },
                      projectUser: {
                        connect: {
                          projectId_projectUserId: {
                            projectId: outerInfo.projectId,
                            projectUserId: projectUserId,
                          },
                        },
                      },
                    },
                  });
                }
<<<<<<< HEAD
                
=======

>>>>>>> bbfecfe3
                await storeRefreshToken();
                return {
                  id: projectUserId,
                  newUser: false,
                  afterCallbackRedirectUrl,
                };
              }
<<<<<<< HEAD
              
              // ========================== sign in user ==========================
  
              if (oldAccount) {
                await storeRefreshToken();
  
=======

              // ========================== sign in user ==========================

              if (oldAccount) {
                await storeRefreshToken();

>>>>>>> bbfecfe3
                return {
                  id: oldAccount.projectUserId,
                  newUser: false,
                  afterCallbackRedirectUrl,
                };
              }
<<<<<<< HEAD
  
              // ========================== sign up user ==========================
  
=======

              // ========================== sign up user ==========================

>>>>>>> bbfecfe3
              const newAccount = await usersCrudHandlers.serverCreate({
                project,
                data: {
                  display_name: userInfo.displayName,
                  profile_image_url: userInfo.profileImageUrl || undefined,
                  primary_email: userInfo.email,
                  primary_email_verified: false, // TODO: check if email is verified with the provider
                  primary_email_auth_enabled: false,
                  oauth_providers: [{
                    provider_id: provider.id,
                    account_id: userInfo.accountId,
                    email: userInfo.email,
                  }],
                }
              });
              await storeRefreshToken();
              return {
                id: newAccount.id,
                newUser: true,
                afterCallbackRedirectUrl,
              };
            }
          }
        }
      );
    } catch (error) {
      if (error instanceof InvalidClientError) {
        if (error.message.includes("redirect_uri")) {
          throw new StatusError(
            StatusError.BadRequest,
            'Invalid redirect URL. This is probably caused by not setting up domains/handlers correctly in the Stack dashboard'
          );
        }
        throw new StatusError(StatusError.BadRequest, error.message);
      } else if (error instanceof KnownErrors.OAuthConnectionAlreadyConnectedToAnotherUser) {
        return redirectOrThrowError(error, project, errorRedirectUrl);
      }
      throw error;
    }
<<<<<<< HEAD
  
=======

>>>>>>> bbfecfe3
    return {
      statusCode: oauthResponse.status || 200,
      bodyType: "json",
      body: oauthResponse.body,
      headers: Object.fromEntries(Object.entries(oauthResponse.headers || {}).map(([k, v]) => ([k, [v]]))),
    };
  },
});<|MERGE_RESOLUTION|>--- conflicted
+++ resolved
@@ -32,11 +32,7 @@
     }).required(),
     query: yupObject({
       code: yupString().required(),
-<<<<<<< HEAD
-      state: yupString().required(),  
-=======
       state: yupString().required(),
->>>>>>> bbfecfe3
     }).required(),
   }),
   response: yupObject({
@@ -48,11 +44,6 @@
   async handler({ params, query }, fullReq) {
     const cookieInfo = cookies().get("stack-oauth-" + query.state);
     cookies().delete("stack-oauth-" + query.state);
-<<<<<<< HEAD
-    
-=======
-
->>>>>>> bbfecfe3
     if (cookieInfo?.value !== 'true') {
       throw new StatusError(StatusError.BadRequest, "stack-oauth cookie not found");
     }
@@ -66,11 +57,6 @@
     if (!outerInfoDB) {
       throw new StatusError(StatusError.BadRequest, "Invalid stack-oauth cookie value. Please try signing in again.");
     }
-<<<<<<< HEAD
-  
-=======
-
->>>>>>> bbfecfe3
     let outerInfo: Awaited<ReturnType<typeof oauthCookieSchema.validate>>;
     try {
       outerInfo = await oauthCookieSchema.validate(outerInfoDB.info);
@@ -116,11 +102,6 @@
       if (!projectUserId) {
         throw new StackAssertionError("projectUserId not found in cookie when authorizing signed in user");
       }
-<<<<<<< HEAD
-  
-=======
-
->>>>>>> bbfecfe3
       const user = await prismaClient.projectUser.findUnique({
         where: {
           projectId_projectUserId: {
@@ -139,11 +120,6 @@
       if (!user) {
         throw new StackAssertionError("User not found");
       }
-<<<<<<< HEAD
-  
-=======
-
->>>>>>> bbfecfe3
       const account = user.projectUserOAuthAccounts.find((a) => a.providerConfig.id === provider.id);
       if (account && account.providerAccountId !== userInfo.accountId) {
         return redirectOrThrowError(new KnownErrors.UserAlreadyConnectedToAnotherOAuthConnection(), project, errorRedirectUrl);
@@ -180,11 +156,6 @@
         });
       }
     };
-<<<<<<< HEAD
-  
-=======
-
->>>>>>> bbfecfe3
     const oauthResponse = new OAuthResponse();
     try {
       await oauthServer.authorize(
@@ -208,11 +179,6 @@
                 if (!projectUserId) {
                   throw new StackAssertionError("projectUserId not found in cookie when authorizing signed in user");
                 }
-<<<<<<< HEAD
-  
-=======
-
->>>>>>> bbfecfe3
                 if (oldAccount) {
                   // ========================== account already connected ==========================
                   if (oldAccount.projectUserId !== projectUserId) {
@@ -244,11 +210,6 @@
                     },
                   });
                 }
-<<<<<<< HEAD
-                
-=======
-
->>>>>>> bbfecfe3
                 await storeRefreshToken();
                 return {
                   id: projectUserId,
@@ -256,36 +217,21 @@
                   afterCallbackRedirectUrl,
                 };
               }
-<<<<<<< HEAD
-              
+
               // ========================== sign in user ==========================
-  
+
               if (oldAccount) {
                 await storeRefreshToken();
-  
-=======
-
-              // ========================== sign in user ==========================
-
-              if (oldAccount) {
-                await storeRefreshToken();
-
->>>>>>> bbfecfe3
+
                 return {
                   id: oldAccount.projectUserId,
                   newUser: false,
                   afterCallbackRedirectUrl,
                 };
               }
-<<<<<<< HEAD
-  
+
               // ========================== sign up user ==========================
-  
-=======
-
-              // ========================== sign up user ==========================
-
->>>>>>> bbfecfe3
+
               const newAccount = await usersCrudHandlers.serverCreate({
                 project,
                 data: {
@@ -325,11 +271,6 @@
       }
       throw error;
     }
-<<<<<<< HEAD
-  
-=======
-
->>>>>>> bbfecfe3
     return {
       statusCode: oauthResponse.status || 200,
       bodyType: "json",
