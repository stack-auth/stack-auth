--- conflicted
+++ resolved
@@ -653,9 +653,6 @@
         include: userFullInclude,
       });
 
-<<<<<<< HEAD
-      return userPrismaToCrud(db);
-=======
       // if user password changed, reset all refresh tokens
       if (data.password !== undefined) {
         await prismaClient.projectUserRefreshToken.deleteMany({
@@ -666,8 +663,7 @@
         });
       }
 
-      return db;
->>>>>>> 41b6f53a
+      return userPrismaToCrud(db);
     });
 
     await sendUserUpdatedWebhook({
