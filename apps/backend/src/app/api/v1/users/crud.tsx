--- conflicted
+++ resolved
@@ -333,11 +333,7 @@
     return await usersCrudHandlers.adminRead({
       project: auth.project,
       user_id: auth.user?.id ?? throwErr(new KnownErrors.CannotGetOwnUserWithoutUser()),
-<<<<<<< HEAD
       allowedErrorTypes: [StatusError]
-=======
-      allowedErrorTypes: [Error],
->>>>>>> 75ad15d4
     });
   },
   async onUpdate({ auth, data }) {
@@ -349,22 +345,14 @@
       project: auth.project,
       user_id: auth.user?.id ?? throwErr(new KnownErrors.CannotGetOwnUserWithoutUser()),
       data,
-<<<<<<< HEAD
       allowedErrorTypes: [StatusError]
-=======
-      allowedErrorTypes: [Error],
->>>>>>> 75ad15d4
     });
   },
   async onDelete({ auth }) {
     return await usersCrudHandlers.adminDelete({
       project: auth.project,
       user_id: auth.user?.id ?? throwErr(new KnownErrors.CannotGetOwnUserWithoutUser()),
-<<<<<<< HEAD
       allowedErrorTypes: [StatusError]
-=======
-      allowedErrorTypes: [Error],
->>>>>>> 75ad15d4
     });
   },
 }));