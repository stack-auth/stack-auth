import { ensureTeamMembershipExists, ensureUserExist } from "@/lib/request-checks";
import { PrismaTransaction } from "@/lib/types";
import { sendTeamMembershipDeletedWebhook, sendUserCreatedWebhook, sendUserDeletedWebhook, sendUserUpdatedWebhook } from "@/lib/webhooks";
import { prismaClient } from "@/prisma-client";
import { createCrudHandlers } from "@/route-handlers/crud-handler";
import { BooleanTrue, Prisma } from "@prisma/client";
import { KnownErrors } from "@stackframe/stack-shared";
import { currentUserCrud } from "@stackframe/stack-shared/dist/interface/crud/current-user";
import { UsersCrud, usersCrud } from "@stackframe/stack-shared/dist/interface/crud/users";
import { userIdOrMeSchema, yupObject, yupString } from "@stackframe/stack-shared/dist/schema-fields";
import { validateBase64Image } from "@stackframe/stack-shared/dist/utils/base64";
import { decodeBase64 } from "@stackframe/stack-shared/dist/utils/bytes";
import { StackAssertionError, StatusError, throwErr } from "@stackframe/stack-shared/dist/utils/errors";
import { hashPassword } from "@stackframe/stack-shared/dist/utils/password";
import { createLazyProxy } from "@stackframe/stack-shared/dist/utils/proxies";
import { typedToLowercase } from "@stackframe/stack-shared/dist/utils/strings";
import { contactChannelToCrud } from "../contact-channels/[user_id]/crud";
import { teamPrismaToCrud, teamsCrudHandlers } from "../teams/crud";

export const userFullInclude = {
  projectUserOAuthAccounts: {
    include: {
      providerConfig: true,
    },
  },
  authMethods: {
    include: {
      passwordAuthMethod: true,
      otpAuthMethod: true,
<<<<<<< HEAD
      oauthAuthMethod: {
        include: {
          oauthProviderConfig: {
            include: {
              proxiedOAuthConfig: true,
              standardOAuthConfig: true,
            },
          }
        }
      },
    }
  },
  connectedAccounts: {
    include: {
      oauthProviderConfig: {
        include: {
          proxiedOAuthConfig: true,
          standardOAuthConfig: true,
        },
      }
=======
      oauthAuthMethod: true,
>>>>>>> 28c3f57f
    }
  },
  contactChannels: true,
  teamMembers: {
    include: {
      team: true,
    },
    where: {
      isSelected: BooleanTrue.TRUE,
    },
  },
} satisfies Prisma.ProjectUserInclude;

<<<<<<< HEAD
=======
export const contactChannelToCrud = (channel: Prisma.ContactChannelGetPayload<{}>) => {
  // eslint-disable-next-line @typescript-eslint/no-unnecessary-condition
  if (channel.type !== 'EMAIL') {
    throw new StackAssertionError("Only email channels are supported");
  }

  return {
    id: channel.id,
    type: 'email',
    value: channel.value,
    is_primary: !!channel.isPrimary,
    is_verified: channel.isVerified,
    used_for_auth: !!channel.usedForAuth,
  };
};

>>>>>>> 28c3f57f
export const oauthProviderConfigToCrud = (
  config: Prisma.OAuthProviderConfigGetPayload<{ include: {
    proxiedOAuthConfig: true,
    standardOAuthConfig: true,
  }, }>
) => {
  let type;
  if (config.proxiedOAuthConfig) {
    type = config.proxiedOAuthConfig.type;
  } else if (config.standardOAuthConfig) {
    type = config.standardOAuthConfig.type;
  } else {
    throw new StackAssertionError(`OAuthProviderConfig ${config.id} violates the union constraint`, config);
  }

  return {
    id: config.id,
    type: typedToLowercase(type),
  } as const;
};

export const userPrismaToCrud = (
  prisma: Prisma.ProjectUserGetPayload<{ include: typeof userFullInclude }>,
  lastActiveAtMillis: number,
): UsersCrud["Admin"]["Read"] => {
  const selectedTeamMembers = prisma.teamMembers;
  if (selectedTeamMembers.length > 1) {
    throw new StackAssertionError("User cannot have more than one selected team; this should never happen");
  }

<<<<<<< HEAD
  const contactChannels = prisma.contactChannels.map(c => contactChannelToCrud(c));

=======
>>>>>>> 28c3f57f
  // eslint-disable-next-line @typescript-eslint/no-unnecessary-condition
  const primaryEmailContactChannel = prisma.contactChannels.find((c) => c.type === 'EMAIL' && c.isPrimary);
  const passwordAuth = prisma.authMethods.find((m) => m.passwordAuthMethod);
  const otpAuth = prisma.authMethods.find((m) => m.otpAuthMethod);

  return {
    id: prisma.projectUserId,
    display_name: prisma.displayName || null,
    primary_email: primaryEmailContactChannel?.value || null,
    primary_email_verified: primaryEmailContactChannel?.isVerified || false,
    profile_image_url: prisma.profileImageUrl,
    signed_up_at_millis: prisma.createdAt.getTime(),
    client_metadata: prisma.clientMetadata,
    client_read_only_metadata: prisma.clientReadOnlyMetadata,
    server_metadata: prisma.serverMetadata,
    has_password: !!passwordAuth,
    auth_with_email: !!passwordAuth || !!otpAuth,
    requires_totp_mfa: prisma.requiresTotpMfa,
    oauth_providers: prisma.projectUserOAuthAccounts.map((a) => ({
      id: a.oauthProviderConfigId,
      account_id: a.providerAccountId,
      email: a.email,
    })),
    selected_team_id: selectedTeamMembers[0]?.teamId ?? null,
    selected_team: selectedTeamMembers[0] ? teamPrismaToCrud(selectedTeamMembers[0]?.team) : null,
    last_active_at_millis: lastActiveAtMillis,
    contact_channels: contactChannels,
  };
};

async function checkAuthData(
  tx: PrismaTransaction,
  data: {
    projectId: string,
    oldPrimaryEmail?: string | null,
    primaryEmail?: string | null,
    primaryEmailVerified?: boolean,
    primaryEmailAuthEnabled?: boolean,
    passwordHash?: string | null,
  }
) {
  if (!data.primaryEmail && data.primaryEmailAuthEnabled) {
    throw new StatusError(400, "primary_email_auth_enabled cannot be true without primary_email");
  }
  if (!data.primaryEmail && data.primaryEmailVerified) {
    throw new StatusError(400, "primary_email_verified cannot be true without primary_email");
  }
  if (!data.primaryEmailAuthEnabled && data.passwordHash) {
    throw new StatusError(400, "password cannot be set without primary_email_auth_enabled");
  }
  if (data.primaryEmailAuthEnabled) {
    if (!data.oldPrimaryEmail || data.oldPrimaryEmail !== data.primaryEmail) {
      const otpAuth = await tx.contactChannel.findFirst({
        where: {
          projectId: data.projectId,
          type: 'EMAIL',
          value: data.primaryEmail || throwErr("primary_email_auth_enabled is true but primary_email is not set"),
          usedForAuth: BooleanTrue.TRUE,
        }
      });

      if (otpAuth) {
        throw new KnownErrors.UserEmailAlreadyExists();
      }
    }
  }
}

// TODO: retrieve in the project
async function getPasswordConfig(tx: PrismaTransaction, projectConfigId: string) {
  const passwordConfig = await tx.passwordAuthMethodConfig.findMany({
    where: {
      projectConfigId: projectConfigId
    },
    include: {
      authMethodConfig: true,
    }
  });

  if (passwordConfig.length > 1) {
    throw new StackAssertionError("Multiple password auth methods found in the project", passwordConfig);
  }

  return passwordConfig.length === 0 ? null : passwordConfig[0];
}

// TODO: retrieve in the project
async function getOtpConfig(tx: PrismaTransaction, projectConfigId: string) {
  const otpConfig = await tx.otpAuthMethodConfig.findMany({
    where: {
      projectConfigId: projectConfigId
    },
    include: {
      authMethodConfig: true,
    }
  });

  if (otpConfig.length > 1) {
    throw new StackAssertionError("Multiple OTP auth methods found in the project", otpConfig);
  }

  return otpConfig.length === 0 ? null : otpConfig[0];
}

export const getUserLastActiveAtMillis = async (userId: string, fallbackTo: number | Date): Promise<number> => {
  const event = await prismaClient.event.findFirst({
    where: {
      data: {
        path: ["$.userId"],
        equals: userId,
      },
    },
    orderBy: {
      createdAt: 'desc',
    },
  });

  return event?.createdAt.getTime() ?? (
    typeof fallbackTo === "number" ? fallbackTo : fallbackTo.getTime()
  );
};

// same as userIds.map(userId => getUserLastActiveAtMillis(userId, fallbackTo)), but uses a single query
export const getUsersLastActiveAtMillis = async (userIds: string[], fallbackTo: (number | Date)[]): Promise<number[]> => {
  if (userIds.length === 0) {
    // Prisma.join throws an error if the array is empty, so we need to handle that case
    return [];
  }

  const events = await prismaClient.$queryRaw<Array<{ userId: string, lastActiveAt: Date }>>`
    SELECT data->>'userId' as "userId", MAX("createdAt") as "lastActiveAt"
    FROM "Event"
    WHERE data->>'userId' = ANY(${Prisma.sql`ARRAY[${Prisma.join(userIds)}]`})
    GROUP BY data->>'userId'
  `;

  return userIds.map((userId, index) => {
    const event = events.find(e => e.userId === userId);
    return event ? event.lastActiveAt.getTime() : (
      typeof fallbackTo[index] === "number" ? (fallbackTo[index] as number) : (fallbackTo[index] as Date).getTime()
    );
  });
};

export async function getUser(options: { projectId: string, userId: string }) {
  const [db, lastActiveAtMillis] = await Promise.all([
    prismaClient.projectUser.findUnique({
      where: {
        projectId_projectUserId: {
          projectId: options.projectId,
          projectUserId: options.userId,
        },
      },
      include: userFullInclude,
    }),
    getUserLastActiveAtMillis(options.userId, new Date()),
  ]);

  if (!db) {
    return null;
  }

  return userPrismaToCrud(db, lastActiveAtMillis);
}

export const usersCrudHandlers = createLazyProxy(() => createCrudHandlers(usersCrud, {
  querySchema: yupObject({
    team_id: yupString().uuid().optional().meta({ openapiField: { onlyShowInOperations: [ 'List' ] }})
  }),
  paramsSchema: yupObject({
    user_id: userIdOrMeSchema.required(),
  }),
  onRead: async ({ auth, params }) => {
    const user = await getUser({ projectId: auth.project.id, userId: params.user_id });
    if (!user) {
      throw new KnownErrors.UserNotFound();
    }
    return user;
  },
  onList: async ({ auth, query }) => {
    const db = await prismaClient.projectUser.findMany({
      where: {
        projectId: auth.project.id,
        ...query.team_id ? {
          teamMembers: {
            some: {
              teamId: query.team_id,
            },
          },
        } : {},
      },
      include: userFullInclude,
    });

    const lastActiveAtMillis = await getUsersLastActiveAtMillis(db.map(user => user.projectUserId), db.map(user => user.createdAt));

    return {
      items: db.map((user, index) => userPrismaToCrud(user, lastActiveAtMillis[index])),
      is_paginated: false,
    };
  },
  onCreate: async ({ auth, data }) => {
    const result = await prismaClient.$transaction(async (tx) => {
      await checkAuthData(tx, {
        projectId: auth.project.id,
        primaryEmail: data.primary_email,
        primaryEmailVerified: data.primary_email_verified,
        primaryEmailAuthEnabled: data.primary_email_auth_enabled,
        passwordHash: data.password && await hashPassword(data.password),
      });

      const newUser = await tx.projectUser.create({
        data: {
          projectId: auth.project.id,
          displayName: data.display_name === undefined ? undefined : (data.display_name || null),
          clientMetadata: data.client_metadata === null ? Prisma.JsonNull : data.client_metadata,
          clientReadOnlyMetadata: data.client_read_only_metadata === null ? Prisma.JsonNull : data.client_read_only_metadata,
          serverMetadata: data.server_metadata === null ? Prisma.JsonNull : data.server_metadata,
          profileImageUrl: data.profile_image_url,
          totpSecret: data.totp_secret_base64 == null ? data.totp_secret_base64 : Buffer.from(decodeBase64(data.totp_secret_base64)),
        },
        include: userFullInclude,
      });

      if (data.oauth_providers) {
        // TODO: include this in the project
        const authMethodConfigs = await tx.authMethodConfig.findMany({
          where: {
            projectConfigId: auth.project.config.id,
            oauthProviderConfig: {
              isNot: null,
            }
          },
          include: {
            oauthProviderConfig: true,
          }
        });
        const connectedAccountConfigs = await tx.connectedAccountConfig.findMany({
          where: {
            projectConfigId: auth.project.config.id,
            oauthProviderConfig: {
              isNot: null,
            }
          },
          include: {
            oauthProviderConfig: true,
          }
        });

        // create many does not support nested create, so we have to use loop
        for (const provider of data.oauth_providers) {
          const connectedAccountConfig = connectedAccountConfigs.find((c) => c.oauthProviderConfig?.id === provider.id);
          const authMethodConfig = authMethodConfigs.find((c) => c.oauthProviderConfig?.id === provider.id);

          let authMethod;
          if (authMethodConfig) {
            authMethod = await tx.authMethod.create({
              data: {
                projectId: auth.project.id,
                projectUserId: newUser.projectUserId,
                projectConfigId: auth.project.config.id,
                authMethodConfigId: authMethodConfig.id,
              }
            });
          }

          await tx.projectUserOAuthAccount.create({
            data: {
              projectId: auth.project.id,
              projectUserId: newUser.projectUserId,
              projectConfigId: auth.project.config.id,
              oauthProviderConfigId: provider.id,
              providerAccountId: provider.account_id,
              email: provider.email,
              ...connectedAccountConfig ? {
                connectedAccount: {
                  create: {
                    connectedAccountConfigId: connectedAccountConfig.id,
                    projectUserId: newUser.projectUserId,
                    projectConfigId: auth.project.config.id,
                  }
                }
              } : {},
              ...authMethodConfig ? {
                oauthAuthMethod: {
                  create: {
                    projectUserId: newUser.projectUserId,
                    projectConfigId: auth.project.config.id,
                    authMethodId: authMethod?.id || throwErr("authMethodConfig is set but authMethod is not"),
                  }
                }
              } : {},
            }
          });
        }

      }

      if (data.primary_email) {
        await tx.contactChannel.create({
          data: {
            projectUserId: newUser.projectUserId,
            projectId: auth.project.id,
            type: 'EMAIL' as const,
            value: data.primary_email || throwErr("primary_email_auth_enabled is true but primary_email is not set"),
            isVerified: data.primary_email_verified ?? false,
            isPrimary: "TRUE",
            usedForAuth: data.primary_email_auth_enabled ? BooleanTrue.TRUE : null,
          }
        });

        if (data.primary_email_auth_enabled) {
          const otpConfig = await getOtpConfig(tx, auth.project.config.id);

          if (otpConfig) {
            await tx.authMethod.create({
              data: {
                projectId: auth.project.id,
                projectUserId: newUser.projectUserId,
                projectConfigId: auth.project.config.id,
                authMethodConfigId: otpConfig.authMethodConfigId,
                otpAuthMethod: {
                  create: {
                    projectUserId: newUser.projectUserId,
                  }
                }
              }
            });
          }
        }

        if (data.password) {
          const passwordConfig = await getPasswordConfig(tx, auth.project.config.id);

          if (!passwordConfig) {
            throw new StatusError(StatusError.BadRequest, "Password auth not enabled in the project");
          }

          await tx.authMethod.create({
            data: {
              projectId: auth.project.id,
              projectConfigId: auth.project.config.id,
              projectUserId: newUser.projectUserId,
              authMethodConfigId: passwordConfig.authMethodConfigId,
              passwordAuthMethod: {
                create: {
                  passwordHash: await hashPassword(data.password),
                  projectUserId: newUser.projectUserId,
                }
              }
            }
          });
        }
      }

      const user = await tx.projectUser.findUnique({
        where: {
          projectId_projectUserId: {
            projectId: auth.project.id,
            projectUserId: newUser.projectUserId,
          },
        },
        include: userFullInclude,
      });

      if (!user) {
        throw new StackAssertionError("User was created but not found", newUser);
      }

      return userPrismaToCrud(user, await getUserLastActiveAtMillis(user.projectUserId, new Date()));
    });

    if (auth.project.config.create_team_on_sign_up) {
      await teamsCrudHandlers.adminCreate({
        data: {
          display_name: data.display_name ?
            `${data.display_name}'s Team` :
            data.primary_email ?
              `${data.primary_email}'s Team` :
              "Personal Team",
          creator_user_id: 'me',
        },
        project: auth.project,
        user: result,
      });
    }

    await sendUserCreatedWebhook({
      projectId: auth.project.id,
      data: result,
    });

    return result;
  },
  onUpdate: async ({ auth, data, params }) => {
    const result = await prismaClient.$transaction(async (tx) => {
      await ensureUserExist(tx, { projectId: auth.project.id, userId: params.user_id });

      if (data.selected_team_id !== undefined) {
        if (data.selected_team_id !== null) {
          await ensureTeamMembershipExists(tx, {
            projectId: auth.project.id,
            teamId: data.selected_team_id,
            userId: params.user_id,
          });
        }

        await tx.teamMember.updateMany({
          where: {
            projectId: auth.project.id,
            projectUserId: params.user_id,
          },
          data: {
            isSelected: null,
          },
        });

        if (data.selected_team_id !== null) {
          await tx.teamMember.update({
            where: {
              projectId_projectUserId_teamId: {
                projectId: auth.project.id,
                projectUserId: params.user_id,
                teamId: data.selected_team_id,
              },
            },
            data: {
              isSelected: BooleanTrue.TRUE,
            },
          });
        }
      }

      const oldUser = await tx.projectUser.findUnique({
        where: {
          projectId_projectUserId: {
            projectId: auth.project.id,
            projectUserId: params.user_id,
          },
        },
        include: userFullInclude,
      });

      if (!oldUser) {
        throw new StackAssertionError("User not found");
      }

      // eslint-disable-next-line @typescript-eslint/no-unnecessary-condition
      const primaryEmailContactChannel = oldUser.contactChannels.find((c) => c.type === 'EMAIL' && c.isPrimary);
      const otpAuth = oldUser.authMethods.find((m) => m.otpAuthMethod)?.otpAuthMethod;
      const passwordAuth = oldUser.authMethods.find((m) => m.passwordAuthMethod)?.passwordAuthMethod;

      await checkAuthData(tx, {
        projectId: auth.project.id,
        oldPrimaryEmail: primaryEmailContactChannel?.value,
        primaryEmail: primaryEmailContactChannel?.value || data.primary_email,
        primaryEmailVerified: primaryEmailContactChannel?.isVerified || data.primary_email_verified,
        primaryEmailAuthEnabled: !!otpAuth || !!passwordAuth || data.primary_email_auth_enabled,
        passwordHash: passwordAuth ? passwordAuth.passwordHash : (data.password && await hashPassword(data.password)),
      });

      // if there is a new primary email
      // - create a new primary email contact channel if it doesn't exist
      // - update the primary email contact channel if it exists
      // if the primary email is null
      // - delete the primary email contact channel if it exists (note that this will also delete the related auth methods)
      if (data.primary_email !== undefined) {
        if (data.primary_email === null) {
          await tx.contactChannel.delete({
            where: {
              projectId_projectUserId_type_isPrimary: {
                projectId: auth.project.id,
                projectUserId: params.user_id,
                type: 'EMAIL',
                isPrimary: "TRUE",
              },
            },
          });
        } else {
          await tx.contactChannel.upsert({
            where: {
              projectId_projectUserId_type_isPrimary: {
                projectId: auth.project.id,
                projectUserId: params.user_id,
                type: 'EMAIL',
                isPrimary: "TRUE",
              },
            },
            create: {
              projectUserId: params.user_id,
              projectId: auth.project.id,
              type: 'EMAIL' as const,
              value: data.primary_email,
              isVerified: false,
              isPrimary: "TRUE",
            },
            update: {
              value: data.primary_email,
              usedForAuth: data.primary_email_auth_enabled ? BooleanTrue.TRUE : null,
            }
          });
        }
      }

      // if there is a new primary email verified
      // - update the primary email contact channel if it exists
      if (data.primary_email_verified !== undefined) {
        await tx.contactChannel.update({
          where: {
            projectId_projectUserId_type_isPrimary: {
              projectId: auth.project.id,
              projectUserId: params.user_id,
              type: 'EMAIL',
              isPrimary: "TRUE",
            },
          },
          data: {
            isVerified: data.primary_email_verified,
          },
        });
      }

      // if primary email auth is true
      // - create a new otp auth method if it doesn't exist
      // if primary email auth is false
      // - delete the otp auth method if it exists
      if (data.primary_email_auth_enabled !== undefined) {
        if (data.primary_email_auth_enabled) {
          if (!otpAuth) {
            const primaryEmailChannel = await tx.contactChannel.findFirst({
              where: {
                projectId: auth.project.id,
                projectUserId: params.user_id,
                type: 'EMAIL',
                isPrimary: "TRUE",
              }
            });

            if (!primaryEmailChannel) {
              throw new StackAssertionError("primary_email_auth_enabled is true but primary_email is not set");
            }

            const otpConfig = await getOtpConfig(tx, auth.project.config.id);

            if (otpConfig) {
              await tx.authMethod.create({
                data: {
                  projectId: auth.project.id,
                  projectConfigId: auth.project.config.id,
                  projectUserId: params.user_id,
                  authMethodConfigId: otpConfig.authMethodConfigId,
                  otpAuthMethod: {
                    create: {
                      projectUserId: params.user_id,
                    }
                  }
                }
              });
            }
          }
        } else {
          if (otpAuth) {
            await tx.authMethod.delete({
              where: {
                projectId_id: {
                  projectId: auth.project.id,
                  id: otpAuth.authMethodId,
                },
              },
            });
          }
        }
      }

      // if there is a new password
      // - update the password auth method if it exists
      // if the password is null
      // - delete the password auth method if it exists
      if (data.password !== undefined) {
        if (data.password === null) {
          if (passwordAuth) {
            await tx.authMethod.delete({
              where: {
                projectId_id: {
                  projectId: auth.project.id,
                  id: passwordAuth.authMethodId,
                },
              },
            });
          }
        } else {
          if (passwordAuth) {
            await tx.passwordAuthMethod.update({
              where: {
                projectId_authMethodId: {
                  projectId: auth.project.id,
                  authMethodId: passwordAuth.authMethodId,
                },
              },
              data: {
                passwordHash: await hashPassword(data.password),
              },
            });
          } else {
            const primaryEmailChannel = await tx.contactChannel.findFirst({
              where: {
                projectId: auth.project.id,
                projectUserId: params.user_id,
                type: 'EMAIL',
                isPrimary: "TRUE",
              }
            });

            if (!primaryEmailChannel) {
              throw new StackAssertionError("password is set but primary_email is not set");
            }

            const passwordConfig = await getPasswordConfig(tx, auth.project.config.id);

            if (!passwordConfig) {
              throw new StatusError(StatusError.BadRequest, "Password auth not enabled in the project");
            }

            await tx.authMethod.create({
              data: {
                projectId: auth.project.id,
                projectConfigId: auth.project.config.id,
                projectUserId: params.user_id,
                authMethodConfigId: passwordConfig.authMethodConfigId,
                passwordAuthMethod: {
                  create: {
                    passwordHash: await hashPassword(data.password),
                    projectUserId: params.user_id,
                  }
                }
              }
            });
          }
        }
      }

      const db = await tx.projectUser.update({
        where: {
          projectId_projectUserId: {
            projectId: auth.project.id,
            projectUserId: params.user_id,
          },
        },
        data: {
          displayName: data.display_name === undefined ? undefined : (data.display_name || null),
          clientMetadata: data.client_metadata === null ? Prisma.JsonNull : data.client_metadata,
          clientReadOnlyMetadata: data.client_read_only_metadata === null ? Prisma.JsonNull : data.client_read_only_metadata,
          serverMetadata: data.server_metadata === null ? Prisma.JsonNull : data.server_metadata,
          profileImageUrl: data.profile_image_url,
          requiresTotpMfa: data.totp_secret_base64 === undefined ? undefined : (data.totp_secret_base64 !== null),
          totpSecret: data.totp_secret_base64 == null ? data.totp_secret_base64 : Buffer.from(decodeBase64(data.totp_secret_base64)),
        },
        include: userFullInclude,
      });

      // if user password changed, reset all refresh tokens
      if (data.password !== undefined) {
        await prismaClient.projectUserRefreshToken.deleteMany({
          where: {
            projectId: auth.project.id,
            projectUserId: params.user_id,
          },
        });
      }

      return userPrismaToCrud(db, await getUserLastActiveAtMillis(params.user_id, new Date()));
    });


    await sendUserUpdatedWebhook({
      projectId: auth.project.id,
      data: result,
    });

    return result;
  },
  onDelete: async ({ auth, params }) => {
    const { teams } = await prismaClient.$transaction(async (tx) => {
      await ensureUserExist(tx, { projectId: auth.project.id, userId: params.user_id });

      const teams = await tx.team.findMany({
        where: {
          projectId: auth.project.id,
          teamMembers: {
            some: {
              projectUserId: params.user_id,
            },
          },
        },
        orderBy: {
          createdAt: 'asc',
        },
      });

      await tx.projectUser.delete({
        where: {
          projectId_projectUserId: {
            projectId: auth.project.id,
            projectUserId: params.user_id,
          },
        },
        include: userFullInclude,
      });

      return { teams };
    });

    await Promise.all(teams.map(t => sendTeamMembershipDeletedWebhook({
      projectId: auth.project.id,
      data: {
        team_id: t.teamId,
        user_id: params.user_id,
      },
    })));

    await sendUserDeletedWebhook({
      projectId: auth.project.id,
      data: {
        id: params.user_id,
        teams: teams.map((t) => ({
          id: t.teamId,
        })),
      },
    });
  }
}));

export const currentUserCrudHandlers = createLazyProxy(() => createCrudHandlers(currentUserCrud, {
  paramsSchema: yupObject({} as const),
  async onRead({ auth }) {
    if (!auth.user) {
      throw new KnownErrors.CannotGetOwnUserWithoutUser();
    }
    return auth.user;
  },
  async onUpdate({ auth, data }) {
    if (auth.type === 'client' && data.profile_image_url && !validateBase64Image(data.profile_image_url)) {
      throw new StatusError(400, "Invalid profile image URL");
    }

    return await usersCrudHandlers.adminUpdate({
      project: auth.project,
      user_id: auth.user?.id ?? throwErr(new KnownErrors.CannotGetOwnUserWithoutUser()),
      data,
      allowedErrorTypes: [StatusError]
    });
  },
  async onDelete({ auth }) {
    if (auth.type === 'client' && !auth.project.config.client_user_deletion_enabled) {
      throw new StatusError(StatusError.BadRequest, "Client user deletion is not enabled for this project");
    }

    return await usersCrudHandlers.adminDelete({
      project: auth.project,
      user_id: auth.user?.id ?? throwErr(new KnownErrors.CannotGetOwnUserWithoutUser()),
      allowedErrorTypes: [StatusError]
    });
  },
}));<|MERGE_RESOLUTION|>--- conflicted
+++ resolved
@@ -27,30 +27,7 @@
     include: {
       passwordAuthMethod: true,
       otpAuthMethod: true,
-<<<<<<< HEAD
-      oauthAuthMethod: {
-        include: {
-          oauthProviderConfig: {
-            include: {
-              proxiedOAuthConfig: true,
-              standardOAuthConfig: true,
-            },
-          }
-        }
-      },
-    }
-  },
-  connectedAccounts: {
-    include: {
-      oauthProviderConfig: {
-        include: {
-          proxiedOAuthConfig: true,
-          standardOAuthConfig: true,
-        },
-      }
-=======
       oauthAuthMethod: true,
->>>>>>> 28c3f57f
     }
   },
   contactChannels: true,
@@ -64,25 +41,6 @@
   },
 } satisfies Prisma.ProjectUserInclude;
 
-<<<<<<< HEAD
-=======
-export const contactChannelToCrud = (channel: Prisma.ContactChannelGetPayload<{}>) => {
-  // eslint-disable-next-line @typescript-eslint/no-unnecessary-condition
-  if (channel.type !== 'EMAIL') {
-    throw new StackAssertionError("Only email channels are supported");
-  }
-
-  return {
-    id: channel.id,
-    type: 'email',
-    value: channel.value,
-    is_primary: !!channel.isPrimary,
-    is_verified: channel.isVerified,
-    used_for_auth: !!channel.usedForAuth,
-  };
-};
-
->>>>>>> 28c3f57f
 export const oauthProviderConfigToCrud = (
   config: Prisma.OAuthProviderConfigGetPayload<{ include: {
     proxiedOAuthConfig: true,
@@ -113,11 +71,6 @@
     throw new StackAssertionError("User cannot have more than one selected team; this should never happen");
   }
 
-<<<<<<< HEAD
-  const contactChannels = prisma.contactChannels.map(c => contactChannelToCrud(c));
-
-=======
->>>>>>> 28c3f57f
   // eslint-disable-next-line @typescript-eslint/no-unnecessary-condition
   const primaryEmailContactChannel = prisma.contactChannels.find((c) => c.type === 'EMAIL' && c.isPrimary);
   const passwordAuth = prisma.authMethods.find((m) => m.passwordAuthMethod);
@@ -144,7 +97,6 @@
     selected_team_id: selectedTeamMembers[0]?.teamId ?? null,
     selected_team: selectedTeamMembers[0] ? teamPrismaToCrud(selectedTeamMembers[0]?.team) : null,
     last_active_at_millis: lastActiveAtMillis,
-    contact_channels: contactChannels,
   };
 };
 
