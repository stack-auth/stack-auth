import { normalizeEmail } from "@/lib/emails";
import { ensureContactChannelDoesNotExists, ensureContactChannelExists } from "@/lib/request-checks";
import { getPrismaClientForTenancy, retryTransaction } from "@/prisma-client";
import { createCrudHandlers } from "@/route-handlers/crud-handler";
import { Prisma } from "@prisma/client";
import { KnownErrors } from "@stackframe/stack-shared";
import { contactChannelsCrud } from "@stackframe/stack-shared/dist/interface/crud/contact-channels";
import { userIdOrMeSchema, yupObject, yupString } from "@stackframe/stack-shared/dist/schema-fields";
import { StatusError, throwErr } from "@stackframe/stack-shared/dist/utils/errors";
import { createLazyProxy } from "@stackframe/stack-shared/dist/utils/proxies";
import { typedToLowercase, typedToUppercase } from "@stackframe/stack-shared/dist/utils/strings";

export const contactChannelToCrud = (channel: Prisma.ContactChannelGetPayload<{}>) => {
  return {
    user_id: channel.projectUserId,
    id: channel.id,
    type: typedToLowercase(channel.type),
    value: channel.value,
    is_primary: !!channel.isPrimary,
    is_verified: channel.isVerified,
    used_for_auth: !!channel.usedForAuth,
  } as const;
};

export const contactChannelsCrudHandlers = createLazyProxy(() => createCrudHandlers(contactChannelsCrud, {
  querySchema: yupObject({
    user_id: userIdOrMeSchema.optional(),
    contact_channel_id: yupString().uuid().optional(),
  }),
  paramsSchema: yupObject({
    user_id: userIdOrMeSchema.defined().meta({ openapiField: { description: "the user that the contact channel belongs to", exampleValue: 'me', onlyShowInOperations: ["Read", "Update", "Delete"] } }),
    contact_channel_id: yupString().uuid().defined().meta({ openapiField: { description: "the target contact channel", exampleValue: 'b3d396b8-c574-4c80-97b3-50031675ceb2', onlyShowInOperations: ["Read", "Update", "Delete"] } }),
  }),
  onRead: async ({ params, auth }) => {
    if (auth.type === 'client') {
      const currentUserId = auth.user?.id || throwErr(new KnownErrors.CannotGetOwnUserWithoutUser());
      if (currentUserId !== params.user_id) {
        throw new StatusError(StatusError.Forbidden, 'Client can only read contact channels for their own user.');
      }
    }

    const contactChannel = await getPrismaClientForTenancy(auth.tenancy).contactChannel.findUnique({
      where: {
        tenancyId_projectUserId_id: {
          tenancyId: auth.tenancy.id,
          projectUserId: params.user_id,
          id: params.contact_channel_id || throwErr("Missing contact channel id"),
        },
      },
    });

    if (!contactChannel) {
      throw new StatusError(StatusError.NotFound, 'Contact channel not found.');
    }

    return contactChannelToCrud(contactChannel);
  },
  onCreate: async ({ auth, data }) => {
    let value = data.value;
    switch (data.type) {
      case 'email': {
        value = normalizeEmail(value);
        break;
      }
    }

    if (auth.type === 'client') {
      const currentUserId = auth.user?.id || throwErr(new KnownErrors.CannotGetOwnUserWithoutUser());
      if (currentUserId !== data.user_id) {
        throw new StatusError(StatusError.Forbidden, 'Client can only create contact channels for their own user.');
      }
    }

    const contactChannel = await retryTransaction(getPrismaClientForTenancy(auth.tenancy), async (tx) => {
      await ensureContactChannelDoesNotExists(tx, {
        tenancyId: auth.tenancy.id,
        userId: data.user_id,
        type: data.type,
        value: value,
      });

      // if usedForAuth is set to true, make sure no other account uses this channel for auth
      if (data.used_for_auth) {
        const existingWithSameChannel = await tx.contactChannel.findUnique({
          where: {
            tenancyId_type_value_usedForAuth: {
              tenancyId: auth.tenancy.id,
              type: crudContactChannelTypeToPrisma(data.type),
              value: value,
              usedForAuth: 'TRUE',
            },
          },
        });
        if (existingWithSameChannel) {
          throw new KnownErrors.ContactChannelAlreadyUsedForAuthBySomeoneElse(data.type, value);
        }
      }

      const createdContactChannel = await tx.contactChannel.create({
        data: {
          tenancyId: auth.tenancy.id,
          projectUserId: data.user_id,
          type: typedToUppercase(data.type),
          value: value,
          isVerified: data.is_verified ?? false,
          usedForAuth: data.used_for_auth ? 'TRUE' : null,
        },
      });

      if (data.is_primary) {
        // mark all other channels as not primary
        await tx.contactChannel.updateMany({
          where: {
            tenancyId: auth.tenancy.id,
            projectUserId: data.user_id,
          },
          data: {
            isPrimary: null,
          },
        });

        await tx.contactChannel.update({
          where: {
            tenancyId_projectUserId_id: {
              tenancyId: auth.tenancy.id,
              projectUserId: data.user_id,
              id: createdContactChannel.id,
            },
          },
          data: {
            isPrimary: 'TRUE',
          },
        });
      }

      return await tx.contactChannel.findUnique({
        where: {
          tenancyId_projectUserId_id: {
            tenancyId: auth.tenancy.id,
            projectUserId: data.user_id,
            id: createdContactChannel.id,
          },
        },
      }) || throwErr("Failed to create contact channel");
    });

    return contactChannelToCrud(contactChannel);
  },
  onUpdate: async ({ params, auth, data }) => {
    if (auth.type === 'client') {
      const currentUserId = auth.user?.id || throwErr(new KnownErrors.CannotGetOwnUserWithoutUser());
      if (currentUserId !== params.user_id) {
        throw new StatusError(StatusError.Forbidden, 'Client can only update contact channels for their own user.');
      }
    }

<<<<<<< HEAD
    const updatedContactChannel = await retryTransaction(getPrismaClientForTenancy(auth.tenancy), async (tx) => {
=======
    let value = data.value;
    switch (data.type) {
      case 'email': {
        value = value ? normalizeEmail(value) : undefined;
        break;
      }
      case undefined: {
        break;
      }
    }

    const updatedContactChannel = await retryTransaction(async (tx) => {
>>>>>>> 52daa845
      const existingContactChannel = await ensureContactChannelExists(tx, {
        tenancyId: auth.tenancy.id,
        userId: params.user_id,
        contactChannelId: params.contact_channel_id || throwErr("Missing contact channel id"),
      });

      // if usedForAuth is set to true, make sure no other account uses this channel for auth
      if (data.used_for_auth) {
        const existingWithSameChannel = await tx.contactChannel.findUnique({
          where: {
            tenancyId_type_value_usedForAuth: {
              tenancyId: auth.tenancy.id,
              type: data.type !== undefined ? crudContactChannelTypeToPrisma(data.type) : existingContactChannel.type,
              value: value !== undefined ? value : existingContactChannel.value,
              usedForAuth: 'TRUE',
            },
          },
        });
        if (existingWithSameChannel && existingWithSameChannel.id !== existingContactChannel.id) {
          throw new KnownErrors.ContactChannelAlreadyUsedForAuthBySomeoneElse(data.type ?? prismaContactChannelTypeToCrud(existingContactChannel.type));
        }
      }

      if (data.is_primary) {
        // mark all other channels as not primary
        await tx.contactChannel.updateMany({
          where: {
            tenancyId: auth.tenancy.id,
            projectUserId: params.user_id,
          },
          data: {
            isPrimary: null,
          },
        });
      }

      return await tx.contactChannel.update({
        where: {
          tenancyId_projectUserId_id: {
            tenancyId: auth.tenancy.id,
            projectUserId: params.user_id,
            id: params.contact_channel_id || throwErr("Missing contact channel id"),
          },
        },
        data: {
          value: value,
          isVerified: data.is_verified ?? (value ? false : undefined), // if value is updated and is_verified is not provided, set to false
          usedForAuth: data.used_for_auth !== undefined ? (data.used_for_auth ? 'TRUE' : null) : undefined,
          isPrimary: data.is_primary !== undefined ? (data.is_primary ? 'TRUE' : null) : undefined,
        },
      });
    });

    return contactChannelToCrud(updatedContactChannel);
  },
  onDelete: async ({ params, auth }) => {
    if (auth.type === 'client') {
      const currentUserId = auth.user?.id || throwErr(new KnownErrors.CannotGetOwnUserWithoutUser());
      if (currentUserId !== params.user_id) {
        throw new StatusError(StatusError.Forbidden, 'Client can only delete contact channels for their own user.');
      }
    }

    await retryTransaction(getPrismaClientForTenancy(auth.tenancy), async (tx) => {
      await ensureContactChannelExists(tx, {
        tenancyId: auth.tenancy.id,
        userId: params.user_id,
        contactChannelId: params.contact_channel_id || throwErr("Missing contact channel id"),
      });

      await tx.contactChannel.delete({
        where: {
          tenancyId_projectUserId_id: {
            tenancyId: auth.tenancy.id,
            projectUserId: params.user_id,
            id: params.contact_channel_id || throwErr("Missing contact channel id"),
          },
        },
      });
    });
  },
  onList: async ({ query, auth }) => {
    if (auth.type === 'client') {
      const currentUserId = auth.user?.id || throwErr(new KnownErrors.CannotGetOwnUserWithoutUser());
      if (currentUserId !== query.user_id) {
        throw new StatusError(StatusError.Forbidden, 'Client can only list contact channels for their own user.');
      }
    }

    const contactChannels = await getPrismaClientForTenancy(auth.tenancy).contactChannel.findMany({
      where: {
        tenancyId: auth.tenancy.id,
        projectUserId: query.user_id,
        id: query.contact_channel_id,
      },
    });

    return {
      items: contactChannels.sort((a, b) => a.createdAt.getTime() - b.createdAt.getTime()).map(contactChannelToCrud),
      is_paginated: false,
    };
  }
}));


function crudContactChannelTypeToPrisma(type: "email") {
  return typedToUppercase(type);
}

function prismaContactChannelTypeToCrud(type: "EMAIL") {
  return typedToLowercase(type);
}<|MERGE_RESOLUTION|>--- conflicted
+++ resolved
@@ -154,9 +154,7 @@
       }
     }
 
-<<<<<<< HEAD
-    const updatedContactChannel = await retryTransaction(getPrismaClientForTenancy(auth.tenancy), async (tx) => {
-=======
+
     let value = data.value;
     switch (data.type) {
       case 'email': {
@@ -168,8 +166,7 @@
       }
     }
 
-    const updatedContactChannel = await retryTransaction(async (tx) => {
->>>>>>> 52daa845
+    const updatedContactChannel = await retryTransaction(getPrismaClientForTenancy(auth.tenancy), async (tx) => {
       const existingContactChannel = await ensureContactChannelExists(tx, {
         tenancyId: auth.tenancy.id,
         userId: params.user_id,
