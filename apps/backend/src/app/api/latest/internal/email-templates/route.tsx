--- conflicted
+++ resolved
@@ -29,11 +29,7 @@
     }).defined(),
   }),
   async handler({ auth: { tenancy } }) {
-<<<<<<< HEAD
-    const templates = Object.entries(tenancy.config.emails.templateList).map(([id, template]) => ({
-=======
-    const templates = typedEntries(tenancy.completeConfig.emails.templates).map(([id, template]) => filterUndefined({
->>>>>>> e1c5018b
+    const templates = typedEntries(tenancy.config.emails.templates).map(([id, template]) => filterUndefined({
       id,
       display_name: template.displayName,
       tsx_source: template.tsxSource,
