--- conflicted
+++ resolved
@@ -29,11 +29,7 @@
     }).defined(),
   }),
   async handler({ auth: { tenancy }, params: { id } }) {
-<<<<<<< HEAD
-    const themeList = tenancy.config.emails.themeList;
-=======
-    const themeList = tenancy.completeConfig.emails.themes;
->>>>>>> e1c5018b
+    const themeList = tenancy.config.emails.themes;
     if (!Object.keys(themeList).includes(id)) {
       throw new StatusError(404, "No theme found with given id");
     }
@@ -73,11 +69,7 @@
     }).defined(),
   }),
   async handler({ auth: { tenancy }, params: { id }, body }) {
-<<<<<<< HEAD
-    const themeList = tenancy.config.emails.themeList;
-=======
-    const themeList = tenancy.completeConfig.emails.themes;
->>>>>>> e1c5018b
+    const themeList = tenancy.config.emails.themes;
     if (!Object.keys(themeList).includes(id)) {
       throw new StatusError(404, "No theme found with given id");
     }
