--- conflicted
+++ resolved
@@ -1,11 +1,7 @@
 import { overrideEnvironmentConfigOverride } from "@/lib/config";
 import { globalPrismaClient } from "@/prisma-client";
 import { createSmartRouteHandler } from "@/route-handlers/smart-route-handler";
-<<<<<<< HEAD
-import { DEFAULT_EMAIL_THEME_ID, LightEmailTheme } from "@stackframe/stack-shared/dist/helpers/emails";
-=======
 import { LightEmailTheme } from "@stackframe/stack-shared/dist/helpers/emails";
->>>>>>> e1c5018b
 import { adaptSchema, yupArray, yupNumber, yupObject, yupString } from "@stackframe/stack-shared/dist/schema-fields";
 import { filterUndefined, typedEntries } from "@stackframe/stack-shared/dist/utils/objects";
 import { generateUuid } from "@stackframe/stack-shared/dist/utils/uuids";
@@ -73,29 +69,8 @@
     }).defined(),
   }),
   async handler({ auth: { tenancy } }) {
-<<<<<<< HEAD
-    const themeList = tenancy.config.emails.themeList;
-    const currentActiveTheme = tenancy.config.emails.theme;
-    if (!(currentActiveTheme in themeList)) {
-      let newActiveTheme: string;
-      if (DEFAULT_EMAIL_THEME_ID in themeList) {
-        newActiveTheme = DEFAULT_EMAIL_THEME_ID;
-      } else {
-        newActiveTheme = Object.keys(themeList)[0];
-      }
-      await overrideEnvironmentConfigOverride({
-        tx: globalPrismaClient,
-        projectId: tenancy.project.id,
-        branchId: tenancy.branchId,
-        environmentConfigOverrideOverride: {
-          "emails.theme": newActiveTheme,
-        },
-      });
-    }
-=======
-    const themeList = tenancy.completeConfig.emails.themes;
-    const currentActiveTheme = tenancy.completeConfig.emails.selectedThemeId;
->>>>>>> e1c5018b
+    const themeList = tenancy.config.emails.themes;
+    const currentActiveTheme = tenancy.config.emails.selectedThemeId;
 
     const themes = typedEntries(themeList).map(([id, theme]) => filterUndefined({
       id,
