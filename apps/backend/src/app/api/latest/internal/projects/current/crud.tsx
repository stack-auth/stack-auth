--- conflicted
+++ resolved
@@ -13,11 +13,7 @@
   onUpdate: async ({ auth, data }) => {
     if (
       data.config?.email_theme &&
-<<<<<<< HEAD
-      !Object.keys(auth.tenancy.config.emails.themeList).includes(data.config.email_theme)
-=======
-      !Object.keys(auth.tenancy.completeConfig.emails.themes).includes(data.config.email_theme)
->>>>>>> e1c5018b
+      !Object.keys(auth.tenancy.config.emails.themes).includes(data.config.email_theme)
     ) {
       throw new StatusError(400, "Invalid email theme");
     }
