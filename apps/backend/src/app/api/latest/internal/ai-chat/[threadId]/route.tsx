--- conflicted
+++ resolved
@@ -4,11 +4,7 @@
 import { createOpenAI } from "@ai-sdk/openai";
 import { adaptSchema, yupArray, yupMixed, yupNumber, yupObject, yupString, yupUnion } from "@stackframe/stack-shared/dist/schema-fields";
 import { getEnvVariable } from "@stackframe/stack-shared/dist/utils/env";
-<<<<<<< HEAD
-import { generateText, ToolCall, ToolResult } from "ai";
-=======
-import { ToolResult, generateText } from "ai";
->>>>>>> b35d2bf8
+import { generateText } from "ai";
 import { InferType } from "yup";
 
 const textContentSchema = yupObject({
