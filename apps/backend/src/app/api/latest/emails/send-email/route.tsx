import { createTemplateComponentFromHtml, getEmailThemeForTemplate, renderEmailWithTemplate } from "@/lib/email-rendering";
import { getEmailConfig, sendEmail } from "@/lib/emails";
import { getNotificationCategoryByName, hasNotificationEnabled } from "@/lib/notification-categories";
import { getPrismaClientForTenancy } from "@/prisma-client";
import { createSmartRouteHandler } from "@/route-handlers/smart-route-handler";
import { adaptSchema, serverOrHigherAuthTypeSchema, templateThemeIdSchema, yupArray, yupMixed, yupNumber, yupObject, yupRecord, yupString } from "@stackframe/stack-shared/dist/schema-fields";
import { getEnvVariable } from "@stackframe/stack-shared/dist/utils/env";
import { StatusError } from "@stackframe/stack-shared/dist/utils/errors";
import { throwErr } from "@stackframe/stack-shared/dist/utils/errors";
import { unsubscribeLinkVerificationCodeHandler } from "../unsubscribe-link/verification-handler";
import { KnownErrors } from "@stackframe/stack-shared";

type UserResult = {
  user_id: string,
  user_email?: string,
};

export const POST = createSmartRouteHandler({
  metadata: {
    summary: "Send email",
    description: "Send an email to a list of users. The content field should contain either {html, subject, notification_category_name} for HTML emails or {template_id, variables} for template-based emails.",
  },
  request: yupObject({
    auth: yupObject({
      type: serverOrHigherAuthTypeSchema,
      tenancy: adaptSchema.defined(),
    }).defined(),
    body: yupObject({
      user_ids: yupArray(yupString().defined()).defined(),
      theme_id: templateThemeIdSchema.nullable().meta({
        openapiField: { description: "The theme to use for the email. If not specified, the default theme will be used." }
      }),
      html: yupString().optional(),
      subject: yupString().optional(),
      notification_category_name: yupString().optional(),
      template_id: yupString().optional(),
      variables: yupRecord(yupString(), yupMixed()).optional(),
    }),
    method: yupString().oneOf(["POST"]).defined(),
  }),
  response: yupObject({
    statusCode: yupNumber().oneOf([200]).defined(),
    bodyType: yupString().oneOf(["json"]).defined(),
    body: yupObject({
      results: yupArray(yupObject({
        user_id: yupString().defined(),
        user_email: yupString().optional(),
      })).defined(),
    }).defined(),
  }),
  handler: async ({ body, auth }) => {
    if (!getEnvVariable("STACK_FREESTYLE_API_KEY")) {
      throw new StatusError(500, "STACK_FREESTYLE_API_KEY is not set");
    }
    if (auth.tenancy.config.emails.server.isShared) {
<<<<<<< HEAD
      throw new StatusError(400, "Cannot send custom emails when using shared email config");
=======
      throw new KnownErrors.RequiresCustomEmailServer();
>>>>>>> ffb720dd
    }
    if (!body.html && !body.template_id) {
      throw new KnownErrors.SchemaError("Either html or template_id must be provided");
    }
<<<<<<< HEAD
    const themeList = auth.tenancy.config.emails.themes;
    if (!Object.keys(themeList).includes(auth.tenancy.config.emails.selectedThemeId)) {
      throw new StatusError(400, "No active theme found");
    }
    const activeTheme = themeList[auth.tenancy.config.emails.selectedThemeId];
=======
    if (body.html && (body.template_id || body.variables)) {
      throw new KnownErrors.SchemaError("If html is provided, cannot provide template_id or variables");
    }
    const emailConfig = await getEmailConfig(auth.tenancy);
    const defaultNotificationCategory = getNotificationCategoryByName(body.notification_category_name ?? "Transactional") ?? throwErr(400, "Notification category not found with given name");
    const themeSource = getEmailThemeForTemplate(auth.tenancy, body.theme_id);
    const templates = new Map(Object.entries(auth.tenancy.config.emails.templates));
    const templateSource = body.template_id
      ? (templates.get(body.template_id)?.tsxSource ?? throwErr(400, "Template not found with given id"))
      : createTemplateComponentFromHtml(body.html!);
>>>>>>> ffb720dd

    const prisma = await getPrismaClientForTenancy(auth.tenancy);
    const users = await prisma.projectUser.findMany({
      where: {
        tenancyId: auth.tenancy.id,
        projectUserId: {
          in: body.user_ids,
        },
      },
      include: {
        contactChannels: true,
      },
    });
    const missingUserIds = body.user_ids.filter(userId => !users.some(user => user.projectUserId === userId));
    if (missingUserIds.length > 0) {
      throw new KnownErrors.UserIdDoesNotExist(missingUserIds[0]);
    }
    const userMap = new Map(users.map(user => [user.projectUserId, user]));
    const userSendErrors: Map<string, string> = new Map();
    const userPrimaryEmails: Map<string, string> = new Map();

    for (const userId of body.user_ids) {
      const user = userMap.get(userId);
      if (!user) {
        userSendErrors.set(userId, "User not found");
        continue;
      }
      const primaryEmail = user.contactChannels.find((c) => c.isPrimary === "TRUE")?.value;
      if (!primaryEmail) {
        userSendErrors.set(userId, "User does not have a primary email");
        continue;
      }
      userPrimaryEmails.set(userId, primaryEmail);

      let currentNotificationCategory = defaultNotificationCategory;
      if (body.template_id) {
        // We have to render email twice in this case, first pass is to get the notification category
        const renderedTemplateFirstPass = await renderEmailWithTemplate(
          templateSource,
          themeSource,
          {
            user: { displayName: user.displayName },
            project: { displayName: auth.tenancy.project.display_name },
            variables: body.variables,
          },
        );
        if (renderedTemplateFirstPass.status === "error") {
          userSendErrors.set(userId, "There was an error rendering the email");
          continue;
        }
        const notificationCategory = getNotificationCategoryByName(renderedTemplateFirstPass.data.notificationCategory ?? "");
        if (!notificationCategory) {
          userSendErrors.set(userId, "Notification category not found with given name");
          continue;
        }
        currentNotificationCategory = notificationCategory;
      }

      const isNotificationEnabled = await hasNotificationEnabled(auth.tenancy, user.projectUserId, currentNotificationCategory.id);
      if (!isNotificationEnabled) {
        userSendErrors.set(userId, "User has disabled notifications for this category");
        continue;
      }

      let unsubscribeLink: string | undefined = undefined;
      if (currentNotificationCategory.can_disable) {
        const { code } = await unsubscribeLinkVerificationCodeHandler.createCode({
          tenancy: auth.tenancy,
          method: {},
          data: {
            user_id: user.projectUserId,
            notification_category_id: currentNotificationCategory.id,
          },
          callbackUrl: undefined
        });
        const unsubUrl = new URL(getEnvVariable("NEXT_PUBLIC_STACK_API_URL"));
        unsubUrl.pathname = "/api/v1/emails/unsubscribe-link";
        unsubUrl.searchParams.set("code", code);
        unsubscribeLink = unsubUrl.toString();
      }

      const renderedEmail = await renderEmailWithTemplate(
        templateSource,
        themeSource,
        {
          user: { displayName: user.displayName },
          project: { displayName: auth.tenancy.project.display_name },
          variables: body.variables,
          unsubscribeLink,
        },
      );
      if (renderedEmail.status === "error") {
        userSendErrors.set(userId, "There was an error rendering the email");
        continue;
      }
      try {
        await sendEmail({
          tenancyId: auth.tenancy.id,
          emailConfig,
          to: primaryEmail,
          subject: body.subject ?? renderedEmail.data.subject ?? "",
          html: renderedEmail.data.html,
          text: renderedEmail.data.text,
        });
      } catch {
        userSendErrors.set(userId, "Failed to send email");
      }
    }

    const results: UserResult[] = body.user_ids.map((userId) => ({
      user_id: userId,
      user_email: userPrimaryEmails.get(userId),
    }));

    return {
      statusCode: 200,
      bodyType: 'json',
      body: { results },
    };
  },
});<|MERGE_RESOLUTION|>--- conflicted
+++ resolved
@@ -53,22 +53,11 @@
       throw new StatusError(500, "STACK_FREESTYLE_API_KEY is not set");
     }
     if (auth.tenancy.config.emails.server.isShared) {
-<<<<<<< HEAD
-      throw new StatusError(400, "Cannot send custom emails when using shared email config");
-=======
       throw new KnownErrors.RequiresCustomEmailServer();
->>>>>>> ffb720dd
     }
     if (!body.html && !body.template_id) {
       throw new KnownErrors.SchemaError("Either html or template_id must be provided");
     }
-<<<<<<< HEAD
-    const themeList = auth.tenancy.config.emails.themes;
-    if (!Object.keys(themeList).includes(auth.tenancy.config.emails.selectedThemeId)) {
-      throw new StatusError(400, "No active theme found");
-    }
-    const activeTheme = themeList[auth.tenancy.config.emails.selectedThemeId];
-=======
     if (body.html && (body.template_id || body.variables)) {
       throw new KnownErrors.SchemaError("If html is provided, cannot provide template_id or variables");
     }
@@ -79,7 +68,6 @@
     const templateSource = body.template_id
       ? (templates.get(body.template_id)?.tsxSource ?? throwErr(400, "Template not found with given id"))
       : createTemplateComponentFromHtml(body.html!);
->>>>>>> ffb720dd
 
     const prisma = await getPrismaClientForTenancy(auth.tenancy);
     const users = await prisma.projectUser.findMany({
