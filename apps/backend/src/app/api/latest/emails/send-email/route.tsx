--- conflicted
+++ resolved
@@ -54,8 +54,7 @@
     if (!getEnvVariable("STACK_FREESTYLE_API_KEY")) {
       throw new StatusError(500, "STACK_FREESTYLE_API_KEY is not set");
     }
-<<<<<<< HEAD
-    if (auth.tenancy.config.email_config.type === "shared") {
+    if (auth.tenancy.config.emails.server.isShared) {
       throw new KnownErrors.RequiresCustomEmailServer();
     }
     if (!body.html && !body.template_id) {
@@ -64,25 +63,10 @@
     const emailConfig = await getEmailConfig(auth.tenancy);
     const defaultNotificationCategory = getNotificationCategoryByName(body.notification_category_name ?? "Transactional") ?? throwErr(400, "Notification category not found with given name");
     const themeSource = getEmailThemeForTemplate(auth.tenancy, body.theme_id);
-    const templates = new Map(Object.entries(auth.tenancy.completeConfig.emails.templates));
+    const templates = new Map(Object.entries(auth.tenancy.config.emails.templates));
     const templateSource = body.template_id
       ? (templates.get(body.template_id)?.tsxSource ?? throwErr(400, "Template not found with given id"))
       : createTemplateComponentFromHtml(body.html!);
-=======
-    if (auth.tenancy.config.emails.server.isShared) {
-      throw new StatusError(400, "Cannot send custom emails when using shared email config");
-    }
-    const emailConfig = await getEmailConfig(auth.tenancy);
-    const notificationCategory = getNotificationCategoryByName(body.notification_category_name);
-    if (!notificationCategory) {
-      throw new StatusError(404, "Notification category not found");
-    }
-    const themeList = auth.tenancy.config.emails.themes;
-    if (!Object.keys(themeList).includes(auth.tenancy.config.emails.selectedThemeId)) {
-      throw new StatusError(400, "No active theme found");
-    }
-    const activeTheme = themeList[auth.tenancy.config.emails.selectedThemeId];
->>>>>>> 5c2b738f
 
     const prisma = await getPrismaClientForTenancy(auth.tenancy);
     const users = await prisma.projectUser.findMany({
