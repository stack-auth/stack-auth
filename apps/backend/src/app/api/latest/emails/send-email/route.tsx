--- conflicted
+++ resolved
@@ -189,28 +189,6 @@
       return { allowed, unsubLinks };
     };
 
-<<<<<<< HEAD
-      const renderedEmail = await renderEmailWithTemplate(
-        templateSource,
-        themeSource,
-        {
-          user: { displayName: user.displayName },
-          project: { displayName: auth.tenancy.project.display_name },
-          variables: body.variables,
-          themeProps: {
-            unsubscribeLink,
-            projectDisplayName: auth.tenancy.project.display_name,
-            logoUrl: auth.tenancy.project.logo_url ?? undefined,
-            logoFullUrl: auth.tenancy.project.logo_full_url ?? undefined,
-            logoDarkModeUrl: auth.tenancy.project.logo_dark_mode_url ?? undefined,
-            logoFullDarkModeUrl: auth.tenancy.project.logo_full_dark_mode_url ?? undefined,
-          },
-        },
-      );
-      if (renderedEmail.status === "error") {
-        userSendErrors.set(userId, "There was an error rendering the email");
-        continue;
-=======
     const renderAndSendBatches = async (finalUsers: typeof users, unsubLinks: Map<string, string | undefined>) => {
       const finalInputs = finalUsers.map((user) => ({
         user: { displayName: user.displayName },
@@ -249,7 +227,6 @@
         } else {
           await Promise.allSettled(emailOptions.map(option => sendEmail(option)));
         }
->>>>>>> 6af55895
       }
     };
 
