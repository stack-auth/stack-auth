import { ensureTeamMembershipExists, ensureUserExists } from "@/lib/request-checks";
import { getSoleTenancyFromProject, getTenancy } from "@/lib/tenancies";
import { PrismaTransaction } from "@/lib/types";
import { sendTeamMembershipDeletedWebhook, sendUserCreatedWebhook, sendUserDeletedWebhook, sendUserUpdatedWebhook } from "@/lib/webhooks";
import { RawQuery, prismaClient, rawQuery, retryTransaction } from "@/prisma-client";
import { PrismaClient } from "@prisma/client";
import { createCrudHandlers } from "@/route-handlers/crud-handler";
import { log } from "@/utils/telemetry";
import { runAsynchronouslyAndWaitUntil } from "@/utils/vercel";
import { BooleanTrue, Prisma } from "@prisma/client";
import { KnownErrors } from "@stackframe/stack-shared";
import { currentUserCrud } from "@stackframe/stack-shared/dist/interface/crud/current-user";
import { UsersCrud, usersCrud } from "@stackframe/stack-shared/dist/interface/crud/users";
import { userIdOrMeSchema, yupBoolean, yupNumber, yupObject, yupString } from "@stackframe/stack-shared/dist/schema-fields";
import { validateBase64Image } from "@stackframe/stack-shared/dist/utils/base64";
import { decodeBase64 } from "@stackframe/stack-shared/dist/utils/bytes";
import { getNodeEnvironment } from "@stackframe/stack-shared/dist/utils/env";
import { StackAssertionError, StatusError, captureError, throwErr } from "@stackframe/stack-shared/dist/utils/errors";
import { hashPassword, isPasswordHashValid } from "@stackframe/stack-shared/dist/utils/hashes";
import { deepPlainEquals } from "@stackframe/stack-shared/dist/utils/objects";
import { createLazyProxy } from "@stackframe/stack-shared/dist/utils/proxies";
import { typedToLowercase } from "@stackframe/stack-shared/dist/utils/strings";
import { isUuid } from "@stackframe/stack-shared/dist/utils/uuids";
import { teamPrismaToCrud, teamsCrudHandlers } from "../teams/crud";

export const userFullInclude = {
  projectUserOAuthAccounts: {
    include: {
      providerConfig: true,
    },
  },
  authMethods: {
    include: {
      passwordAuthMethod: true,
      otpAuthMethod: true,
      oauthAuthMethod: true,
      passkeyAuthMethod: true,
    }
  },
  contactChannels: true,
  teamMembers: {
    include: {
      team: true,
    },
    where: {
      isSelected: BooleanTrue.TRUE,
    },
  },
} satisfies Prisma.ProjectUserInclude;

export const oauthProviderConfigToCrud = (
  config: Prisma.OAuthProviderConfigGetPayload<{ include: {
    proxiedOAuthConfig: true,
    standardOAuthConfig: true,
  }, }>
) => {
  let type;
  if (config.proxiedOAuthConfig) {
    type = config.proxiedOAuthConfig.type;
  } else if (config.standardOAuthConfig) {
    type = config.standardOAuthConfig.type;
  } else {
    throw new StackAssertionError(`OAuthProviderConfig ${config.id} violates the union constraint`, config);
  }

  return {
    id: config.id,
    type: typedToLowercase(type),
  } as const;
};

export const userPrismaToCrud = (
  prisma: Prisma.ProjectUserGetPayload<{ include: typeof userFullInclude }>,
  lastActiveAtMillis: number,
): UsersCrud["Admin"]["Read"] => {
  const selectedTeamMembers = prisma.teamMembers;
  if (selectedTeamMembers.length > 1) {
    throw new StackAssertionError("User cannot have more than one selected team; this should never happen");
  }

  // eslint-disable-next-line @typescript-eslint/no-unnecessary-condition
  const primaryEmailContactChannel = prisma.contactChannels.find((c) => c.type === 'EMAIL' && c.isPrimary);
  const passwordAuth = prisma.authMethods.find((m) => m.passwordAuthMethod);
  const otpAuth = prisma.authMethods.find((m) => m.otpAuthMethod);
  const passkeyAuth = prisma.authMethods.find((m) => m.passkeyAuthMethod);

  return {
    id: prisma.projectUserId,
    display_name: prisma.displayName || null,
    primary_email: primaryEmailContactChannel?.value || null,
    primary_email_verified: !!primaryEmailContactChannel?.isVerified,
    primary_email_auth_enabled: !!primaryEmailContactChannel?.usedForAuth,
    profile_image_url: prisma.profileImageUrl,
    signed_up_at_millis: prisma.createdAt.getTime(),
    client_metadata: prisma.clientMetadata,
    client_read_only_metadata: prisma.clientReadOnlyMetadata,
    server_metadata: prisma.serverMetadata,
    has_password: !!passwordAuth,
    otp_auth_enabled: !!otpAuth,
    auth_with_email: !!passwordAuth || !!otpAuth,
    requires_totp_mfa: prisma.requiresTotpMfa,
    passkey_auth_enabled: !!passkeyAuth,
    oauth_providers: prisma.projectUserOAuthAccounts.map((a) => ({
      id: a.oauthProviderConfigId,
      account_id: a.providerAccountId,
      email: a.email,
    })),
    selected_team_id: selectedTeamMembers[0]?.teamId ?? null,
    selected_team: selectedTeamMembers[0] ? teamPrismaToCrud(selectedTeamMembers[0]?.team) : null,
    last_active_at_millis: lastActiveAtMillis,
  };
};

async function getPasswordHashFromData(data: {
  password?: string | null,
  password_hash?: string,
}) {
  if (data.password !== undefined) {
    if (data.password_hash !== undefined) {
      throw new StatusError(400, "Cannot set both password and password_hash at the same time.");
    }
    if (data.password === null) {
      return null;
    }
    return await hashPassword(data.password);
  } else if (data.password_hash !== undefined) {
    if (!await isPasswordHashValid(data.password_hash)) {
      throw new StatusError(400, "Invalid password hash. Make sure it's a supported algorithm in Modular Crypt Format.");
    }
    return data.password_hash;
  } else {
    return undefined;
  }
}

async function checkAuthData(
  client: PrismaClient | PrismaTransaction,
  data: {
    tenancyId: string,
    oldPrimaryEmail?: string | null,
    primaryEmail?: string | null,
    primaryEmailVerified: boolean,
    primaryEmailAuthEnabled: boolean,
  }
){
  if (!data.primaryEmail && data.primaryEmailAuthEnabled) {
    throw new StatusError(400, "primary_email_auth_enabled cannot be true without primary_email");
  }
  if (!data.primaryEmail && data.primaryEmailVerified) {
    throw new StatusError(400, "primary_email_verified cannot be true without primary_email");
  }
<<<<<<< HEAD
  if (data.primaryEmailAuthEnabled) {
    if (!data.oldPrimaryEmail || data.oldPrimaryEmail !== data.primaryEmail) {
      const existingChannelUsedForAuth = await client.contactChannel.findFirst({
        where: {
          tenancyId: data.tenancyId,
          type: 'EMAIL',
          value: data.primaryEmail || throwErr("primary_email_auth_enabled is true but primary_email is not set"),
          usedForAuth: BooleanTrue.TRUE,
        }
      });

      if (existingChannelUsedForAuth) {
        throw new KnownErrors.UserEmailAlreadyExists();
=======
  if (!data.primaryEmailAuthEnabled) return;
  if (!data.oldPrimaryEmail || data.oldPrimaryEmail !== data.primaryEmail) {
    const existingChannelUsedForAuth = await tx.contactChannel.findFirst({
      where: {
        tenancyId: data.tenancyId,
        type: 'EMAIL',
        value: data.primaryEmail || throwErr("primary_email_auth_enabled is true but primary_email is not set"),
        usedForAuth: BooleanTrue.TRUE,
>>>>>>> ef6248dd
      }
    });

    if (existingChannelUsedForAuth) {
      throw new KnownErrors.UserEmailAlreadyExists();
    }
  }
}

// TODO: retrieve in the tenancy
async function getPasswordConfig(client: PrismaClient | PrismaTransaction, projectConfigId: string) {
  const passwordConfig = await client.passwordAuthMethodConfig.findMany({
    where: {
      projectConfigId: projectConfigId,
      authMethodConfig: {
        enabled: true,
      }
    },
    include: {
      authMethodConfig: true,
    }
  });

  if (passwordConfig.length > 1) {
    throw new StackAssertionError("Multiple password auth methods found in the project", passwordConfig);
  }

  return passwordConfig.length === 0 ? null : passwordConfig[0];
}

// TODO: retrieve in the tenancy
async function getOtpConfig(client: PrismaClient | PrismaTransaction, projectConfigId: string) {
  const otpConfig = await client.otpAuthMethodConfig.findMany({
    where: {
      projectConfigId: projectConfigId,
      authMethodConfig: {
        enabled: true,
      }
    },
    include: {
      authMethodConfig: true,
    }
  });

  if (otpConfig.length > 1) {
    throw new StackAssertionError("Multiple OTP auth methods found in the tenancy", otpConfig);
  }

  return otpConfig.length === 0 ? null : otpConfig[0];
}

export const getUserLastActiveAtMillis = async (tenancyId: string, userId: string): Promise<number | null> => {
  const res = (await getUsersLastActiveAtMillis(tenancyId, [userId], [0]))[0];
  if (res === 0) {
    return null;
  }
  return res;
};

/**
 * Same as userIds.map(userId => getUserLastActiveAtMillis(tenancyId, userId)), but uses a single query
 */
export const getUsersLastActiveAtMillis = async (tenancyId: string, userIds: string[], userSignedUpAtMillis: (number | Date)[]): Promise<number[]> => {
  if (userIds.length === 0) {
    // Prisma.join throws an error if the array is empty, so we need to handle that case
    return [];
  }
  const tenancy = await getTenancy(tenancyId) ?? throwErr("Tenancy not found", { tenancyId });

  const events = await prismaClient.$queryRaw<Array<{ userId: string, lastActiveAt: Date }>>`
    SELECT data->>'userId' as "userId", MAX("eventStartedAt") as "lastActiveAt"
    FROM "Event"
    WHERE data->>'userId' = ANY(${Prisma.sql`ARRAY[${Prisma.join(userIds)}]`}) AND data->>'projectId' = ${tenancy.project.id} AND COALESCE("data"->>'branchId', 'main') = ${tenancy.branchId} AND "systemEventTypeIds" @> '{"$user-activity"}'
    GROUP BY data->>'userId'
  `;

  return userIds.map((userId, index) => {
    const event = events.find(e => e.userId === userId);
    return event ? event.lastActiveAt.getTime() : (
      typeof userSignedUpAtMillis[index] === "number" ? (userSignedUpAtMillis[index] as number) : (userSignedUpAtMillis[index] as Date).getTime()
    );
  });
};

export function getUserQuery(projectId: string, branchId: string | null, userId: string): RawQuery<UsersCrud["Admin"]["Read"] | null> {
  return {
    sql: Prisma.sql`
      SELECT to_json(
        (
          SELECT (
            to_jsonb("ProjectUser".*) ||
            jsonb_build_object(
              'lastActiveAt', (
                SELECT MAX("eventStartedAt") as "lastActiveAt"
                FROM "Event"
                WHERE data->>'projectId' = ("Tenancy"."projectId") AND COALESCE("data"->>'branchId', 'main') = ("Tenancy"."branchId") AND "data"->>'userId' = ("ProjectUser"."projectUserId")::text AND "systemEventTypeIds" @> '{"$user-activity"}'
              ),
              'ContactChannels', (
                SELECT COALESCE(ARRAY_AGG(
                  to_jsonb("ContactChannel") ||
                  jsonb_build_object()
                ), '{}')
                FROM "ContactChannel"
                WHERE "ContactChannel"."tenancyId" = "ProjectUser"."tenancyId" AND "ContactChannel"."projectUserId" = "ProjectUser"."projectUserId" AND "ContactChannel"."isPrimary" = 'TRUE'
              ),
              'ProjectUserOAuthAccounts', (
                SELECT COALESCE(ARRAY_AGG(
                  to_jsonb("ProjectUserOAuthAccount") ||
                  jsonb_build_object(
                    'ProviderConfig', (
                      SELECT to_jsonb("OAuthProviderConfig")
                      FROM "OAuthProviderConfig"
                      WHERE "ProjectConfig"."id" = "OAuthProviderConfig"."projectConfigId" AND "OAuthProviderConfig"."id" = "ProjectUserOAuthAccount"."oauthProviderConfigId"
                    )
                  )
                ), '{}')
                FROM "ProjectUserOAuthAccount"
                WHERE "ProjectUserOAuthAccount"."tenancyId" = "ProjectUser"."tenancyId" AND "ProjectUserOAuthAccount"."projectUserId" = "ProjectUser"."projectUserId"
              ),
              'AuthMethods', (
                SELECT COALESCE(ARRAY_AGG(
                  to_jsonb("AuthMethod") ||
                  jsonb_build_object(
                    'PasswordAuthMethod', (
                      SELECT (
                        to_jsonb("PasswordAuthMethod") ||
                        jsonb_build_object()
                      )
                      FROM "PasswordAuthMethod"
                      WHERE "PasswordAuthMethod"."tenancyId" = "ProjectUser"."tenancyId" AND "PasswordAuthMethod"."projectUserId" = "ProjectUser"."projectUserId" AND "PasswordAuthMethod"."authMethodId" = "AuthMethod"."id"
                    ),
                    'OtpAuthMethod', (
                      SELECT (
                        to_jsonb("OtpAuthMethod") ||
                        jsonb_build_object()
                      )
                      FROM "OtpAuthMethod"
                      WHERE "OtpAuthMethod"."tenancyId" = "ProjectUser"."tenancyId" AND "OtpAuthMethod"."projectUserId" = "ProjectUser"."projectUserId" AND "OtpAuthMethod"."authMethodId" = "AuthMethod"."id"
                    ),
                    'PasskeyAuthMethod', (
                      SELECT (
                        to_jsonb("PasskeyAuthMethod") ||
                        jsonb_build_object()
                      )
                      FROM "PasskeyAuthMethod"
                      WHERE "PasskeyAuthMethod"."tenancyId" = "ProjectUser"."tenancyId" AND "PasskeyAuthMethod"."projectUserId" = "ProjectUser"."projectUserId" AND "PasskeyAuthMethod"."authMethodId" = "AuthMethod"."id"
                    ),
                    'OAuthAuthMethod', (
                      SELECT (
                        to_jsonb("OAuthAuthMethod") ||
                        jsonb_build_object()
                      )
                      FROM "OAuthAuthMethod"
                      WHERE "OAuthAuthMethod"."tenancyId" = "ProjectUser"."tenancyId" AND "OAuthAuthMethod"."projectUserId" = "ProjectUser"."projectUserId" AND "OAuthAuthMethod"."authMethodId" = "AuthMethod"."id"
                    )
                  )
                ), '{}')
                FROM "AuthMethod"
                WHERE "AuthMethod"."tenancyId" = "ProjectUser"."tenancyId" AND "AuthMethod"."projectUserId" = "ProjectUser"."projectUserId"
              ),
              'SelectedTeamMember', (
                SELECT (
                  to_jsonb("TeamMember") ||
                  jsonb_build_object(
                    'Team', (
                      SELECT (
                        to_jsonb("Team") ||
                        jsonb_build_object()
                      )
                      FROM "Team"
                      WHERE "Team"."tenancyId" = "ProjectUser"."tenancyId" AND "Team"."teamId" = "TeamMember"."teamId"
                    )
                  )
                )
                FROM "TeamMember"
                WHERE "TeamMember"."tenancyId" = "ProjectUser"."tenancyId" AND "TeamMember"."projectUserId" = "ProjectUser"."projectUserId" AND "TeamMember"."isSelected" = 'TRUE'
              )
            )
          )
          FROM "ProjectUser"
          LEFT JOIN "Tenancy" ON "Tenancy"."id" = "ProjectUser"."tenancyId"
          LEFT JOIN "Project" ON "Project"."id" = "Tenancy"."projectId"
          LEFT JOIN "ProjectConfig" ON "ProjectConfig"."id" = "Project"."configId"
          WHERE "Tenancy"."projectId" = ${projectId} AND "Tenancy"."branchId" = ${branchId ?? "main"} AND "ProjectUser"."projectUserId" = ${userId}::UUID
        )
      ) AS "row_data_json"
    `,
    postProcess: (queryResult) => {
      if (queryResult.length !== 1) {
        throw new StackAssertionError(`Expected 1 user with id ${userId} in project ${projectId}, got ${queryResult.length}`, { queryResult });
      }

      const row = queryResult[0].row_data_json;
      if (!row) {
        return null;
      }

      const primaryEmailContactChannel = row.ContactChannels.find((c: any) => c.type === 'EMAIL' && c.isPrimary);
      const passwordAuth = row.AuthMethods.find((m: any) => m.PasswordAuthMethod);
      const otpAuth = row.AuthMethods.find((m: any) => m.OtpAuthMethod);
      const passkeyAuth = row.AuthMethods.find((m: any) => m.PasskeyAuthMethod);

      if (row.SelectedTeamMember && !row.SelectedTeamMember.Team) {
        // This seems to happen in production much more often than it should, so let's log some information for debugging
        captureError("selected-team-member-and-team-consistency", new StackAssertionError("Selected team member has no team? Ignoring it", { row }));
        row.SelectedTeamMember = null;
      }

      return {
        id: row.projectUserId,
        display_name: row.displayName || null,
        primary_email: primaryEmailContactChannel?.value || null,
        primary_email_verified: primaryEmailContactChannel?.isVerified || false,
        primary_email_auth_enabled: primaryEmailContactChannel?.usedForAuth === 'TRUE' ? true : false,
        profile_image_url: row.profileImageUrl,
        signed_up_at_millis: new Date(row.createdAt + "Z").getTime(),
        client_metadata: row.clientMetadata,
        client_read_only_metadata: row.clientReadOnlyMetadata,
        server_metadata: row.serverMetadata,
        has_password: !!passwordAuth,
        otp_auth_enabled: !!otpAuth,
        auth_with_email: !!passwordAuth || !!otpAuth,
        requires_totp_mfa: row.requiresTotpMfa,
        passkey_auth_enabled: !!passkeyAuth,
        oauth_providers: row.ProjectUserOAuthAccounts.map((a: any) => ({
          id: a.oauthProviderConfigId,
          account_id: a.providerAccountId,
          email: a.email,
        })),
        selected_team_id: row.SelectedTeamMember?.teamId ?? null,
        selected_team: row.SelectedTeamMember ? {
          id: row.SelectedTeamMember.Team.teamId,
          display_name: row.SelectedTeamMember.Team.displayName,
          profile_image_url: row.SelectedTeamMember.Team.profileImageUrl,
          created_at_millis: new Date(row.SelectedTeamMember.Team.createdAt + "Z").getTime(),
          client_metadata: row.SelectedTeamMember.Team.clientMetadata,
          client_read_only_metadata: row.SelectedTeamMember.Team.clientReadOnlyMetadata,
          server_metadata: row.SelectedTeamMember.Team.serverMetadata,
        } : null,
        last_active_at_millis: row.lastActiveAt ? new Date(row.lastActiveAt + "Z").getTime() : new Date(row.createdAt + "Z").getTime(),
      };
    },
  };
}

export async function getUser(options: { userId: string } & ({ projectId: string, branchId: string } | { tenancyId: string })) {
  let tenancy;
  if (!("tenancyId" in options)) {
    tenancy = await getSoleTenancyFromProject(options.projectId);
  } else {
    tenancy = await getTenancy(options.tenancyId) ?? throwErr("Tenancy not found", { tenancyId: options.tenancyId });
  }

  const result = await rawQuery(getUserQuery(tenancy.project.id, tenancy.branchId, options.userId));

  // In non-prod environments, let's also call the legacy function and ensure the result is the same
  if (!getNodeEnvironment().includes("prod")) {
    const legacyResult = await getUserLegacy({ tenancyId: tenancy.id, userId: options.userId });
    if (!deepPlainEquals(result, legacyResult)) {
      throw new StackAssertionError("User result mismatch", {
        result,
        legacyResult,
      });
    }
  }

  return result;
}

async function getUserLegacy(options: { tenancyId: string, userId: string }) {
  const [db, lastActiveAtMillis] = await Promise.all([
    prismaClient.projectUser.findUnique({
      where: {
        tenancyId_projectUserId: {
          tenancyId: options.tenancyId,
          projectUserId: options.userId,
        },
      },
      include: userFullInclude,
    }),
    getUserLastActiveAtMillis(options.tenancyId, options.userId),
  ]);

  if (!db) {
    return null;
  }

  return userPrismaToCrud(db, lastActiveAtMillis ?? db.createdAt.getTime());
}

export const usersCrudHandlers = createLazyProxy(() => createCrudHandlers(usersCrud, {
  paramsSchema: yupObject({
    user_id: userIdOrMeSchema.defined(),
  }),
  querySchema: yupObject({
    team_id: yupString().uuid().optional().meta({ openapiField: { onlyShowInOperations: [ 'List' ], description: "Only return users who are members of the given team" } }),
    limit: yupNumber().integer().min(1).optional().meta({ openapiField: { onlyShowInOperations: [ 'List' ], description: "The maximum number of items to return" } }),
    cursor: yupString().uuid().optional().meta({ openapiField: { onlyShowInOperations: [ 'List' ], description: "The cursor to start the result set from." } }),
    order_by: yupString().oneOf(['signed_up_at']).optional().meta({ openapiField: { onlyShowInOperations: [ 'List' ], description: "The field to sort the results by. Defaults to signed_up_at" } }),
    desc: yupBoolean().optional().meta({ openapiField: { onlyShowInOperations: [ 'List' ], description: "Whether to sort the results in descending order. Defaults to false" } }),
    query: yupString().optional().meta({ openapiField: { onlyShowInOperations: [ 'List' ], description: "A search query to filter the results by. This is a free-text search that is applied to the user's id (exact-match only), display name and primary email." } }),
  }),
  onRead: async ({ auth, params }) => {
    const user = await getUser({ tenancyId: auth.tenancy.id, userId: params.user_id });
    if (!user) {
      throw new KnownErrors.UserNotFound();
    }
    return user;
  },
  onList: async ({ auth, query }) => {
    const queryWithoutSpecialChars = query.query?.replace(/[^a-zA-Z0-9\-_.]/g, '');

    const where = {
      tenancyId: auth.tenancy.id,
      ...query.team_id ? {
        teamMembers: {
          some: {
            teamId: query.team_id,
          },
        },
      } : {},
      ...query.query ? {
        OR: [
          ...isUuid(queryWithoutSpecialChars!) ? [{
            projectUserId: {
              equals: queryWithoutSpecialChars
            },
          }] : [],
          {
            displayName: {
              contains: query.query,
              mode: 'insensitive',
            },
          },
          {
            contactChannels: {
              some: {
                value: {
                  contains: query.query,
                  mode: 'insensitive',
                },
              },
            },
          },
        ] as any,
      } : {},
    };

    const db = await prismaClient.projectUser.findMany({
      where,
      include: userFullInclude,
      orderBy: {
        [({
          signed_up_at: 'createdAt',
        } as const)[query.order_by ?? 'signed_up_at']]: query.desc ? 'desc' : 'asc',
      },
      // +1 because we need to know if there is a next page
      take: query.limit ? query.limit + 1 : undefined,
      ...query.cursor ? {
        cursor: {
          tenancyId_projectUserId: {
            tenancyId: auth.tenancy.id,
            projectUserId: query.cursor,
          },
        },
      } : {},
    });

    const lastActiveAtMillis = await getUsersLastActiveAtMillis(auth.tenancy.id, db.map(user => user.projectUserId), db.map(user => user.createdAt));
    return {
      // remove the last item because it's the next cursor
      items: db.map((user, index) => userPrismaToCrud(user, lastActiveAtMillis[index])).slice(0, query.limit),
      is_paginated: true,
      pagination: {
        // if result is not full length, there is no next cursor
        next_cursor: query.limit && db.length >= query.limit + 1 ? db[db.length - 1].projectUserId : null,
      },
    };
  },
  onCreate: async ({ auth, data }) => {
<<<<<<< HEAD
    // Get password hash outside of transaction
    const passwordHash = await getPasswordHashFromData(data);

    // Check auth data using prismaClient instead of transaction
    await checkAuthData(prismaClient, {
      tenancyId: auth.tenancy.id,
      primaryEmail: data.primary_email,
      primaryEmailVerified: !!data.primary_email_verified,
      primaryEmailAuthEnabled: !!data.primary_email_auth_enabled,
    });

    // Create the user
    const newUser = await prismaClient.projectUser.create({
      data: {
=======
    log("create_user_endpoint_primaryAuthEnabled", {
      value: data.primary_email_auth_enabled,
      email: data.primary_email ?? undefined,
    });
    const result = await retryTransaction(async (tx) => {
      const passwordHash = await getPasswordHashFromData(data);
      await checkAuthData(tx, {
>>>>>>> ef6248dd
        tenancyId: auth.tenancy.id,
        mirroredProjectId: auth.project.id,
        mirroredBranchId: auth.tenancy.branchId,
        displayName: data.display_name === undefined ? undefined : (data.display_name || null),
        clientMetadata: data.client_metadata === null ? Prisma.JsonNull : data.client_metadata,
        clientReadOnlyMetadata: data.client_read_only_metadata === null ? Prisma.JsonNull : data.client_read_only_metadata,
        serverMetadata: data.server_metadata === null ? Prisma.JsonNull : data.server_metadata,
        profileImageUrl: data.profile_image_url,
        totpSecret: data.totp_secret_base64 == null ? data.totp_secret_base64 : Buffer.from(decodeBase64(data.totp_secret_base64)),
      },
      include: userFullInclude,
    });

    // Handle OAuth providers if present
    if (data.oauth_providers) {
      // Get auth method configs
      const authMethodConfigs = await prismaClient.authMethodConfig.findMany({
        where: {
          projectConfigId: auth.tenancy.config.id,
          oauthProviderConfig: {
            isNot: null,
          }
        },
        include: {
          oauthProviderConfig: true,
        }
      });

      // Get connected account configs
      const connectedAccountConfigs = await prismaClient.connectedAccountConfig.findMany({
        where: {
          projectConfigId: auth.tenancy.config.id,
          oauthProviderConfig: {
            isNot: null,
          }
        },
        include: {
          oauthProviderConfig: true,
        }
      });

      // Process each provider
      for (const provider of data.oauth_providers) {
        const connectedAccountConfig = connectedAccountConfigs.find((c) => c.oauthProviderConfig?.id === provider.id);
        const authMethodConfig = authMethodConfigs.find((c) => c.oauthProviderConfig?.id === provider.id);

        let authMethod;
        if (authMethodConfig) {
          authMethod = await prismaClient.authMethod.create({
            data: {
              tenancyId: auth.tenancy.id,
              projectUserId: newUser.projectUserId,
              projectConfigId: auth.tenancy.config.id,
              authMethodConfigId: authMethodConfig.id,
            }
          });
        }

        await prismaClient.projectUserOAuthAccount.create({
          data: {
            tenancyId: auth.tenancy.id,
            projectUserId: newUser.projectUserId,
            projectConfigId: auth.tenancy.config.id,
            oauthProviderConfigId: provider.id,
            providerAccountId: provider.account_id,
            email: provider.email,
            ...connectedAccountConfig ? {
              connectedAccount: {
                create: {
                  connectedAccountConfigId: connectedAccountConfig.id,
                  projectUserId: newUser.projectUserId,
                  projectConfigId: auth.tenancy.config.id,
                }
              }
            } : {},
            ...authMethodConfig ? {
              oauthAuthMethod: {
                create: {
                  projectUserId: newUser.projectUserId,
                  projectConfigId: auth.tenancy.config.id,
                  authMethodId: authMethod?.id || throwErr("authMethodConfig is set but authMethod is not"),
                }
              }
            } : {},
          }
        });
      }
    }

    // Create contact channel for primary email if present
    if (data.primary_email) {
      await prismaClient.contactChannel.create({
        data: {
          projectUserId: newUser.projectUserId,
          tenancyId: auth.tenancy.id,
          type: 'EMAIL' as const,
          value: data.primary_email,
          isVerified: data.primary_email_verified ?? false,
          isPrimary: "TRUE",
          usedForAuth: data.primary_email_auth_enabled ? BooleanTrue.TRUE : null,
        }
      });
    }

    // Handle password auth if password hash is present
    if (passwordHash) {
      const passwordConfig = await getPasswordConfig(prismaClient, auth.tenancy.config.id);

      if (!passwordConfig) {
        throw new StatusError(StatusError.BadRequest, "Password auth not enabled in the project");
      }

      await prismaClient.authMethod.create({
        data: {
          tenancyId: auth.tenancy.id,
          projectConfigId: auth.tenancy.config.id,
          projectUserId: newUser.projectUserId,
          authMethodConfigId: passwordConfig.authMethodConfigId,
          passwordAuthMethod: {
            create: {
              passwordHash,
              projectUserId: newUser.projectUserId,
            }
          }
        }
      });
    }

    // Handle OTP auth if enabled
    if (data.otp_auth_enabled) {
      const otpConfig = await getOtpConfig(prismaClient, auth.tenancy.config.id);

      if (!otpConfig) {
        throw new StatusError(StatusError.BadRequest, "OTP auth not enabled in the project");
      }

      await prismaClient.authMethod.create({
        data: {
          tenancyId: auth.tenancy.id,
          projectConfigId: auth.tenancy.config.id,
          projectUserId: newUser.projectUserId,
          authMethodConfigId: otpConfig.authMethodConfigId,
          otpAuthMethod: {
            create: {
              projectUserId: newUser.projectUserId,
            }
          }
        }
      });
    }

    // Fetch the complete user data
    const user = await prismaClient.projectUser.findUnique({
      where: {
        tenancyId_projectUserId: {
          tenancyId: auth.tenancy.id,
          projectUserId: newUser.projectUserId,
        },
      },
      include: userFullInclude,
    });

    if (!user) {
      throw new StackAssertionError("User was created but not found", newUser);
    }

    // Convert to CRUD format and get last active time
    const result = userPrismaToCrud(user, await getUserLastActiveAtMillis(auth.tenancy.id, user.projectUserId) ?? user.createdAt.getTime());

    if (auth.tenancy.config.create_team_on_sign_up) {
      await teamsCrudHandlers.adminCreate({
        data: {
          display_name: data.display_name ?
            `${data.display_name}'s Team` :
            data.primary_email ?
              `${data.primary_email}'s Team` :
              "Personal Team",
          creator_user_id: 'me',
        },
        tenancy: auth.tenancy,
        user: result,
      });
    }

    runAsynchronouslyAndWaitUntil(sendUserCreatedWebhook({
      projectId: auth.project.id,
      data: result,
    }));

    return result;
  },
  onUpdate: async ({ auth, data, params }) => {
    const passwordHash = await getPasswordHashFromData(data);
    const result = await retryTransaction(async (tx) => {
      await ensureUserExists(tx, { tenancyId: auth.tenancy.id, userId: params.user_id });

      if (data.selected_team_id !== undefined) {
        if (data.selected_team_id !== null) {
          await ensureTeamMembershipExists(tx, {
            tenancyId: auth.tenancy.id,
            teamId: data.selected_team_id,
            userId: params.user_id,
          });
        }

        await tx.teamMember.updateMany({
          where: {
            tenancyId: auth.tenancy.id,
            projectUserId: params.user_id,
            isSelected: BooleanTrue.TRUE,
          },
          data: {
            isSelected: null,
          },
        });

        if (data.selected_team_id !== null) {
          await tx.teamMember.update({
            where: {
              tenancyId_projectUserId_teamId: {
                tenancyId: auth.tenancy.id,
                projectUserId: params.user_id,
                teamId: data.selected_team_id,
              },
            },
            data: {
              isSelected: BooleanTrue.TRUE,
            },
          });
        }
      }

      const oldUser = await tx.projectUser.findUnique({
        where: {
          tenancyId_projectUserId: {
            tenancyId: auth.tenancy.id,
            projectUserId: params.user_id,
          },
        },
        include: userFullInclude,
      });

      if (!oldUser) {
        throw new StackAssertionError("User not found");
      }

      // eslint-disable-next-line @typescript-eslint/no-unnecessary-condition
      const primaryEmailContactChannel = oldUser.contactChannels.find((c) => c.type === 'EMAIL' && c.isPrimary);
      const otpAuth = oldUser.authMethods.find((m) => m.otpAuthMethod)?.otpAuthMethod;
      const passwordAuth = oldUser.authMethods.find((m) => m.passwordAuthMethod)?.passwordAuthMethod;
      const passkeyAuth = oldUser.authMethods.find((m) => m.passkeyAuthMethod)?.passkeyAuthMethod;

      const primaryEmailAuthEnabled = data.primary_email_auth_enabled || !!primaryEmailContactChannel?.usedForAuth;
      const primaryEmailVerified = data.primary_email_verified || !!primaryEmailContactChannel?.isVerified;
      await checkAuthData(tx, {
        tenancyId: auth.tenancy.id,
        oldPrimaryEmail: primaryEmailContactChannel?.value,
        primaryEmail: data.primary_email || primaryEmailContactChannel?.value,
        primaryEmailVerified,
        primaryEmailAuthEnabled,
      });

      // if there is a new primary email
      // - create a new primary email contact channel if it doesn't exist
      // - update the primary email contact channel if it exists
      // if the primary email is null
      // - delete the primary email contact channel if it exists (note that this will also delete the related auth methods)
      if (data.primary_email !== undefined) {
        if (data.primary_email === null) {
          await tx.contactChannel.delete({
            where: {
              tenancyId_projectUserId_type_isPrimary: {
                tenancyId: auth.tenancy.id,
                projectUserId: params.user_id,
                type: 'EMAIL',
                isPrimary: "TRUE",
              },
            },
          });
        } else {
          await tx.contactChannel.upsert({
            where: {
              tenancyId_projectUserId_type_isPrimary: {
                tenancyId: auth.tenancy.id,
                projectUserId: params.user_id,
                type: 'EMAIL',
                isPrimary: "TRUE",
              },
            },
            create: {
              projectUserId: params.user_id,
              tenancyId: auth.tenancy.id,
              type: 'EMAIL' as const,
              value: data.primary_email,
              isVerified: false,
              isPrimary: "TRUE",
              usedForAuth: primaryEmailAuthEnabled ? BooleanTrue.TRUE : null,
            },
            update: {
              value: data.primary_email,
              usedForAuth: primaryEmailAuthEnabled ? BooleanTrue.TRUE : null,
            }
          });
        }
      }

      // if there is a new primary email verified
      // - update the primary email contact channel if it exists
      if (data.primary_email_verified !== undefined) {
        await tx.contactChannel.update({
          where: {
            tenancyId_projectUserId_type_isPrimary: {
              tenancyId: auth.tenancy.id,
              projectUserId: params.user_id,
              type: 'EMAIL',
              isPrimary: "TRUE",
            },
          },
          data: {
            isVerified: data.primary_email_verified,
          },
        });
      }

      // if otp_auth_enabled is true
      // - create a new otp auth method if it doesn't exist
      // if otp_auth_enabled is false
      // - delete the otp auth method if it exists
      if (data.otp_auth_enabled !== undefined) {
        if (data.otp_auth_enabled) {
          if (!otpAuth) {
            const otpConfig = await getOtpConfig(tx, auth.tenancy.config.id);

            if (otpConfig) {
              await tx.authMethod.create({
                data: {
                  tenancyId: auth.tenancy.id,
                  projectConfigId: auth.tenancy.config.id,
                  projectUserId: params.user_id,
                  authMethodConfigId: otpConfig.authMethodConfigId,
                  otpAuthMethod: {
                    create: {
                      projectUserId: params.user_id,
                    }
                  }
                }
              });
            }
          }
        } else {
          if (otpAuth) {
            await tx.authMethod.delete({
              where: {
                tenancyId_id: {
                  tenancyId: auth.tenancy.id,
                  id: otpAuth.authMethodId,
                },
              },
            });
          }
        }
      }


      // Hacky passkey auth method crud, should be replaced by authHandler endpoints in the future
      if (data.passkey_auth_enabled !== undefined) {
        if (data.passkey_auth_enabled) {
          throw new StatusError(StatusError.BadRequest, "Cannot manually enable passkey auth, it is enabled iff there is a passkey auth method");
          // Case: passkey_auth_enabled is set to true. This should only happen after a user added a passkey and is a no-op since passkey_auth_enabled is true iff there is a passkey auth method.
          // Here to update the ui for the settings page.
          // The passkey auth method is created in the registerPasskey endpoint!
        } else {
          // Case: passkey_auth_enabled is set to false. This is how we delete the passkey auth method.
          if (passkeyAuth) {
            await tx.authMethod.delete({
              where: {
                tenancyId_id: {
                  tenancyId: auth.tenancy.id,
                  id: passkeyAuth.authMethodId,
                },
              },
            });
          }
        }
      }

      // if there is a new password
      // - update the password auth method if it exists
      // if the password is null
      // - delete the password auth method if it exists
      if (passwordHash !== undefined) {
        if (passwordHash === null) {
          if (passwordAuth) {
            await tx.authMethod.delete({
              where: {
                tenancyId_id: {
                  tenancyId: auth.tenancy.id,
                  id: passwordAuth.authMethodId,
                },
              },
            });
          }
        } else {
          if (passwordAuth) {
            await tx.passwordAuthMethod.update({
              where: {
                tenancyId_authMethodId: {
                  tenancyId: auth.tenancy.id,
                  authMethodId: passwordAuth.authMethodId,
                },
              },
              data: {
                passwordHash,
              },
            });
          } else {
            const primaryEmailChannel = await tx.contactChannel.findFirst({
              where: {
                tenancyId: auth.tenancy.id,
                projectUserId: params.user_id,
                type: 'EMAIL',
                isPrimary: "TRUE",
              }
            });

            if (!primaryEmailChannel) {
              throw new StackAssertionError("password is set but primary_email is not set");
            }

            const passwordConfig = await getPasswordConfig(tx, auth.tenancy.config.id);

            if (!passwordConfig) {
              throw new StatusError(StatusError.BadRequest, "Password auth not enabled in the project");
            }

            await tx.authMethod.create({
              data: {
                tenancyId: auth.tenancy.id,
                projectConfigId: auth.tenancy.config.id,
                projectUserId: params.user_id,
                authMethodConfigId: passwordConfig.authMethodConfigId,
                passwordAuthMethod: {
                  create: {
                    passwordHash,
                    projectUserId: params.user_id,
                  }
                }
              }
            });
          }
        }
      }

      const db = await tx.projectUser.update({
        where: {
          tenancyId_projectUserId: {
            tenancyId: auth.tenancy.id,
            projectUserId: params.user_id,
          },
        },
        data: {
          displayName: data.display_name === undefined ? undefined : (data.display_name || null),
          clientMetadata: data.client_metadata === null ? Prisma.JsonNull : data.client_metadata,
          clientReadOnlyMetadata: data.client_read_only_metadata === null ? Prisma.JsonNull : data.client_read_only_metadata,
          serverMetadata: data.server_metadata === null ? Prisma.JsonNull : data.server_metadata,
          profileImageUrl: data.profile_image_url,
          requiresTotpMfa: data.totp_secret_base64 === undefined ? undefined : (data.totp_secret_base64 !== null),
          totpSecret: data.totp_secret_base64 == null ? data.totp_secret_base64 : Buffer.from(decodeBase64(data.totp_secret_base64)),
        },
        include: userFullInclude,
      });

      // if user password changed, reset all refresh tokens
      if (passwordHash !== undefined) {
        await prismaClient.projectUserRefreshToken.deleteMany({
          where: {
            tenancyId: auth.tenancy.id,
            projectUserId: params.user_id,
          },
        });
      }

      return userPrismaToCrud(db, await getUserLastActiveAtMillis(auth.tenancy.id, params.user_id) ?? db.createdAt.getTime());
    });


    runAsynchronouslyAndWaitUntil(sendUserUpdatedWebhook({
      projectId: auth.project.id,
      data: result,
    }));

    return result;
  },
  onDelete: async ({ auth, params }) => {
    const { teams } = await retryTransaction(async (tx) => {
      await ensureUserExists(tx, { tenancyId: auth.tenancy.id, userId: params.user_id });

      const teams = await tx.team.findMany({
        where: {
          tenancyId: auth.tenancy.id,
          teamMembers: {
            some: {
              projectUserId: params.user_id,
            },
          },
        },
        orderBy: {
          createdAt: 'asc',
        },
      });

      await tx.projectUser.delete({
        where: {
          tenancyId_projectUserId: {
            tenancyId: auth.tenancy.id,
            projectUserId: params.user_id,
          },
        },
        include: userFullInclude,
      });

      return { teams };
    });

    runAsynchronouslyAndWaitUntil(Promise.all(teams.map(t => sendTeamMembershipDeletedWebhook({
      projectId: auth.project.id,
      data: {
        team_id: t.teamId,
        user_id: params.user_id,
      },
    }))));

    runAsynchronouslyAndWaitUntil(sendUserDeletedWebhook({
      projectId: auth.project.id,
      data: {
        id: params.user_id,
        teams: teams.map((t) => ({
          id: t.teamId,
        })),
      },
    }));
  }
}));

export const currentUserCrudHandlers = createLazyProxy(() => createCrudHandlers(currentUserCrud, {
  paramsSchema: yupObject({} as const),
  async onRead({ auth }) {
    if (!auth.user) {
      throw new KnownErrors.CannotGetOwnUserWithoutUser();
    }
    return auth.user;
  },
  async onUpdate({ auth, data }) {
    if (auth.type === 'client' && data.profile_image_url && !validateBase64Image(data.profile_image_url)) {
      throw new StatusError(400, "Invalid profile image URL");
    }

    return await usersCrudHandlers.adminUpdate({
      tenancy: auth.tenancy,
      user_id: auth.user?.id ?? throwErr(new KnownErrors.CannotGetOwnUserWithoutUser()),
      data,
      allowedErrorTypes: [StatusError],
    });
  },
  async onDelete({ auth }) {
    if (auth.type === 'client' && !auth.tenancy.config.client_user_deletion_enabled) {
      throw new StatusError(StatusError.BadRequest, "Client user deletion is not enabled for this project");
    }

    return await usersCrudHandlers.adminDelete({
      tenancy: auth.tenancy,
      user_id: auth.user?.id ?? throwErr(new KnownErrors.CannotGetOwnUserWithoutUser()),
      allowedErrorTypes: [StatusError]
    });
  },
}));<|MERGE_RESOLUTION|>--- conflicted
+++ resolved
@@ -149,7 +149,6 @@
   if (!data.primaryEmail && data.primaryEmailVerified) {
     throw new StatusError(400, "primary_email_verified cannot be true without primary_email");
   }
-<<<<<<< HEAD
   if (data.primaryEmailAuthEnabled) {
     if (!data.oldPrimaryEmail || data.oldPrimaryEmail !== data.primaryEmail) {
       const existingChannelUsedForAuth = await client.contactChannel.findFirst({
@@ -163,22 +162,8 @@
 
       if (existingChannelUsedForAuth) {
         throw new KnownErrors.UserEmailAlreadyExists();
-=======
-  if (!data.primaryEmailAuthEnabled) return;
-  if (!data.oldPrimaryEmail || data.oldPrimaryEmail !== data.primaryEmail) {
-    const existingChannelUsedForAuth = await tx.contactChannel.findFirst({
-      where: {
-        tenancyId: data.tenancyId,
-        type: 'EMAIL',
-        value: data.primaryEmail || throwErr("primary_email_auth_enabled is true but primary_email is not set"),
-        usedForAuth: BooleanTrue.TRUE,
->>>>>>> ef6248dd
       }
     });
-
-    if (existingChannelUsedForAuth) {
-      throw new KnownErrors.UserEmailAlreadyExists();
-    }
   }
 }
 
@@ -553,9 +538,13 @@
     };
   },
   onCreate: async ({ auth, data }) => {
-<<<<<<< HEAD
     // Get password hash outside of transaction
     const passwordHash = await getPasswordHashFromData(data);
+    
+    log("create_user_endpoint_primaryAuthEnabled", {
+      value: data.primary_email_auth_enabled,
+      email: data.primary_email ?? undefined,
+    });
 
     // Check auth data using prismaClient instead of transaction
     await checkAuthData(prismaClient, {
@@ -568,15 +557,6 @@
     // Create the user
     const newUser = await prismaClient.projectUser.create({
       data: {
-=======
-    log("create_user_endpoint_primaryAuthEnabled", {
-      value: data.primary_email_auth_enabled,
-      email: data.primary_email ?? undefined,
-    });
-    const result = await retryTransaction(async (tx) => {
-      const passwordHash = await getPasswordHashFromData(data);
-      await checkAuthData(tx, {
->>>>>>> ef6248dd
         tenancyId: auth.tenancy.id,
         mirroredProjectId: auth.project.id,
         mirroredBranchId: auth.tenancy.branchId,
