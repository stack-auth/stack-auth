import { createApiKeySet } from "@/lib/internal-api-keys";
import { createOrUpdateProjectWithLegacyConfig } from "@/lib/projects";
import { getPrismaClientForSourceOfTruth, globalPrismaClient } from "@/prisma-client";
import { createSmartRouteHandler } from "@/route-handlers/smart-route-handler";
import { neonAuthorizationHeaderSchema, projectDisplayNameSchema, yupArray, yupNumber, yupObject, yupString, yupTuple } from "@stackframe/stack-shared/dist/schema-fields";
import { decodeBasicAuthorizationHeader } from "@stackframe/stack-shared/dist/utils/http";

export const POST = createSmartRouteHandler({
  metadata: {
    hidden: true,
  },
  request: yupObject({
    body: yupObject({
      display_name: projectDisplayNameSchema.defined(),
      connection_strings: yupArray(yupObject({
        branch_id: yupString().defined(),
        connection_string: yupString().defined(),
      }).defined()).optional(),
    }).defined(),
    headers: yupObject({
      authorization: yupTuple([neonAuthorizationHeaderSchema.defined()]).defined(),
    }).defined(),
  }),
  response: yupObject({
    statusCode: yupNumber().oneOf([200]).defined(),
    bodyType: yupString().oneOf(["json"]).defined(),
    body: yupObject({
      project_id: yupString().defined(),
      super_secret_admin_key: yupString().defined(),
    }).defined(),
  }),
  handler: async (req) => {
    const [clientId] = decodeBasicAuthorizationHeader(req.headers.authorization[0])!;

    const sourceOfTruth = req.body.connection_strings ? {
      type: 'neon',
      connectionString: undefined,
      connectionStrings: Object.fromEntries(req.body.connection_strings.map((c) => [c.branch_id, c.connection_string])),
    } as const : { type: 'hosted', connectionString: undefined, connectionStrings: undefined } as const;

    const createdProject = await createOrUpdateProjectWithLegacyConfig({
<<<<<<< HEAD
      ownerTeamId: null,
      sourceOfTruth: req.body.connection_strings ? {
        type: 'neon',
        connectionStrings: Object.fromEntries(req.body.connection_strings.map((c) => [c.branch_id, c.connection_string])),
      } : { type: 'hosted' },
=======
      ownerIds: [],
      sourceOfTruth,
>>>>>>> 0580a563
      type: 'create',
      data: {
        display_name: req.body.display_name,
        description: "Created with Neon",
        config: {
          oauth_providers: [
            {
              id: "google",
              type: "shared",
            },
            {
              id: "github",
              type: "shared",
            },
          ],
          allow_localhost: true,
          credential_enabled: true
        },
      }
    });


    if (sourceOfTruth.type === 'neon') {
      // Get the Prisma client for all branches in parallel, as doing so will run migrations
      const branchIds = Object.keys(sourceOfTruth.connectionStrings);
      await Promise.all(branchIds.map((branchId) => getPrismaClientForSourceOfTruth(sourceOfTruth, branchId)));
    }


    await globalPrismaClient.provisionedProject.create({
      data: {
        projectId: createdProject.id,
        clientId: clientId,
      },
    });

    const set = await createApiKeySet({
      projectId: createdProject.id,
      description: `Auto-generated for Neon Auth (DO NOT DELETE)`,
      expires_at_millis: new Date(Date.now() + 1000 * 60 * 60 * 24 * 365 * 100).getTime(),
      has_publishable_client_key: false,
      has_secret_server_key: false,
      has_super_secret_admin_key: true,
    });

    return {
      statusCode: 200,
      bodyType: "json",
      body: {
        project_id: createdProject.id,
        super_secret_admin_key: set.super_secret_admin_key!,
      },
    };
  },
});<|MERGE_RESOLUTION|>--- conflicted
+++ resolved
@@ -39,16 +39,8 @@
     } as const : { type: 'hosted', connectionString: undefined, connectionStrings: undefined } as const;
 
     const createdProject = await createOrUpdateProjectWithLegacyConfig({
-<<<<<<< HEAD
       ownerTeamId: null,
-      sourceOfTruth: req.body.connection_strings ? {
-        type: 'neon',
-        connectionStrings: Object.fromEntries(req.body.connection_strings.map((c) => [c.branch_id, c.connection_string])),
-      } : { type: 'hosted' },
-=======
-      ownerIds: [],
       sourceOfTruth,
->>>>>>> 0580a563
       type: 'create',
       data: {
         display_name: req.body.display_name,
