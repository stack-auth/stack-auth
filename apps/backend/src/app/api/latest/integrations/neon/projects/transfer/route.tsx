import { getProject } from "@/lib/projects";
import { DEFAULT_BRANCH_ID, getSoleTenancyFromProjectBranch } from "@/lib/tenancies";
import { globalPrismaClient } from "@/prisma-client";
import { createSmartRouteHandler } from "@/route-handlers/smart-route-handler";
import { neonAuthorizationHeaderSchema, urlSchema, yupNumber, yupObject, yupString, yupTuple } from "@stackframe/stack-shared/dist/schema-fields";
import { getEnvVariable } from "@stackframe/stack-shared/dist/utils/env";
import { StatusError, throwErr } from "@stackframe/stack-shared/dist/utils/errors";
import { decodeBasicAuthorizationHeader } from "@stackframe/stack-shared/dist/utils/http";
import { neonIntegrationProjectTransferCodeHandler } from "./confirm/verification-code-handler";

async function validateAndGetTransferInfo(authorizationHeader: string, projectId: string) {
  const [clientId, clientSecret] = decodeBasicAuthorizationHeader(authorizationHeader)!;
  const internalProject = await getProject("internal") ?? throwErr("Internal project not found");

<<<<<<< HEAD
  const neonProvisionedProject = await globalPrismaClient.neonProvisionedProject.findUnique({
=======
  const provisionedProject = await prismaClient.provisionedProject.findUnique({
>>>>>>> 9b388d91
    where: {
      projectId,
      clientId: clientId,
    },
  });
  if (!provisionedProject) {
    // note: Neon relies on this exact status code and error message, so don't change it without consulting them first
    throw new StatusError(400, "This project either doesn't exist or the current Neon client is not authorized to transfer it. Note that projects can only be transferred once.");
  }

  return {
    provisionedProject,
    internalProject,
  };
}


export const GET = createSmartRouteHandler({
  metadata: {
    hidden: true,
  },
  request: yupObject({
    query: yupObject({
      project_id: yupString().defined(),
    }).defined(),
    headers: yupObject({
      authorization: yupTuple([neonAuthorizationHeaderSchema.defined()]).defined(),
    }).defined(),
  }),
  response: yupObject({
    statusCode: yupNumber().oneOf([200]).defined(),
    bodyType: yupString().oneOf(["json"]).defined(),
    body: yupObject({
      message: yupString().defined(),
    }).defined(),
  }),
  handler: async (req) => {
    await validateAndGetTransferInfo(req.headers.authorization[0], req.query.project_id);

    return {
      statusCode: 200,
      bodyType: "json",
      body: {
        message: "Ready to transfer project; please use the POST method to initiate it.",
      },
    };
  },
});

export const POST = createSmartRouteHandler({
  metadata: {
    hidden: true,
  },
  request: yupObject({
    body: yupObject({
      project_id: yupString().defined(),
    }).defined(),
    headers: yupObject({
      authorization: yupTuple([neonAuthorizationHeaderSchema.defined()]).defined(),
    }).defined(),
  }),
  response: yupObject({
    statusCode: yupNumber().oneOf([200]).defined(),
    bodyType: yupString().oneOf(["json"]).defined(),
    body: yupObject({
      confirmation_url: urlSchema.defined(),
    }).defined(),
  }),
  handler: async (req) => {
    const { provisionedProject } = await validateAndGetTransferInfo(req.headers.authorization[0], req.body.project_id);

    const transferCodeObj = await neonIntegrationProjectTransferCodeHandler.createCode({
      tenancy: await getSoleTenancyFromProjectBranch("internal", DEFAULT_BRANCH_ID),
      method: {},
      data: {
        project_id: provisionedProject.projectId,
        neon_client_id: provisionedProject.clientId,
      },
      callbackUrl: new URL("/integrations/neon/projects/transfer/confirm", getEnvVariable("NEXT_PUBLIC_STACK_DASHBOARD_URL")),
      expiresInMs: 1000 * 60 * 60,
    });

    return {
      statusCode: 200,
      bodyType: "json",
      body: {
        confirmation_url: transferCodeObj.link.toString(),
      },
    };
  },
});<|MERGE_RESOLUTION|>--- conflicted
+++ resolved
@@ -12,11 +12,8 @@
   const [clientId, clientSecret] = decodeBasicAuthorizationHeader(authorizationHeader)!;
   const internalProject = await getProject("internal") ?? throwErr("Internal project not found");
 
-<<<<<<< HEAD
-  const neonProvisionedProject = await globalPrismaClient.neonProvisionedProject.findUnique({
-=======
-  const provisionedProject = await prismaClient.provisionedProject.findUnique({
->>>>>>> 9b388d91
+
+  const provisionedProject = await globalPrismaClient.neonProvisionedProject.findUnique({
     where: {
       projectId,
       clientId: clientId,
