import { ensureItemCustomerTypeMatches, getItemQuantityForCustomer, tryCreateItemQuantityChange } from "@/lib/payments";
import { getPrismaClientForTenancy } from "@/prisma-client";
import { createSmartRouteHandler } from "@/route-handlers/smart-route-handler";
import { KnownErrors } from "@stackframe/stack-shared";
import { adaptSchema, clientOrHigherAuthTypeSchema, serverOrHigherAuthTypeSchema, yupBoolean, yupNumber, yupObject, yupString } from "@stackframe/stack-shared/dist/schema-fields";
import { getOrUndefined } from "@stackframe/stack-shared/dist/utils/objects";


export const GET = createSmartRouteHandler({
  metadata: {
    hidden: true,
  },
  request: yupObject({
    auth: yupObject({
      type: clientOrHigherAuthTypeSchema.defined(),
      project: adaptSchema.defined(),
      tenancy: adaptSchema.defined(),
    }).defined(),
    params: yupObject({
      customer_id: yupString().defined(),
      item_id: yupString().defined(),
    }).defined(),
  }),
  response: yupObject({
    statusCode: yupNumber().oneOf([200]).defined(),
    bodyType: yupString().oneOf(["json"]).defined(),
    body: yupObject({
      id: yupString().defined(),
      display_name: yupString().defined(),
      quantity: yupNumber().defined(),
    }).defined(),
  }),
  handler: async (req) => {
    const { tenancy } = req.auth;
    const paymentsConfig = tenancy.config.payments;

    const itemConfig = getOrUndefined(paymentsConfig.items, req.params.item_id);
    if (!itemConfig) {
      throw new KnownErrors.ItemNotFound(req.params.item_id);
    }

    await ensureItemCustomerTypeMatches(req.params.item_id, itemConfig.customerType, req.params.customer_id, tenancy);
    const prisma = await getPrismaClientForTenancy(tenancy);
    const totalQuantity = await getItemQuantityForCustomer({
      prisma,
      tenancy,
      itemId: req.params.item_id,
      customerId: req.params.customer_id,
    });

    return {
      statusCode: 200,
      bodyType: "json",
      body: {
        id: req.params.item_id,
        display_name: itemConfig.displayName,
        quantity: totalQuantity,
      },
    };
  },
<<<<<<< HEAD
});

export const POST = createSmartRouteHandler({
  metadata: {
    hidden: true,
  },
  request: yupObject({
    auth: yupObject({
      type: serverOrHigherAuthTypeSchema.defined(),
      project: adaptSchema.defined(),
      tenancy: adaptSchema.defined(),
    }).defined(),
    params: yupObject({
      customer_id: yupString().defined(),
      item_id: yupString().defined(),
    }).defined(),
    body: yupObject({
      quantity: yupNumber().integer().defined(),
      expires_at: yupString().optional(),
      description: yupString().optional(),
    }).defined(),
  }),
  response: yupObject({
    statusCode: yupNumber().oneOf([200]).defined(),
    bodyType: yupString().oneOf(["json"]).defined(),
    body: yupObject({
      success: yupBoolean().oneOf([true]).defined(),
    }).defined(),
  }),
  handler: async (req) => {
    const { tenancy } = req.auth;
    const paymentsConfig = tenancy.config.payments;

    const itemConfig = getOrUndefined(paymentsConfig.items, req.params.item_id);
    if (!itemConfig) {
      throw new KnownErrors.ItemNotFound(req.params.item_id);
    }

    await ensureItemCustomerTypeMatches(req.params.item_id, itemConfig.customerType, req.params.customer_id, tenancy);
    const prisma = await getPrismaClientForTenancy(tenancy);
    const success = await tryCreateItemQuantityChange({
      prisma,
      tenancy,
      customerId: req.params.customer_id,
      itemId: req.params.item_id,
      quantity: req.body.quantity,
      expiresAt: req.body.expires_at ? new Date(req.body.expires_at) : null,
      description: req.body.description ?? null,
    });
    if (!success) {
      throw new KnownErrors.ItemQuantityInsufficientAmount(req.params.item_id, req.params.customer_id, req.body.quantity);
    }

    return {
      statusCode: 200,
      bodyType: "json",
      body: { success: true },
    };
  },
=======
>>>>>>> 2c26938e
});<|MERGE_RESOLUTION|>--- conflicted
+++ resolved
@@ -1,8 +1,8 @@
-import { ensureItemCustomerTypeMatches, getItemQuantityForCustomer, tryCreateItemQuantityChange } from "@/lib/payments";
+import { ensureItemCustomerTypeMatches, getItemQuantityForCustomer } from "@/lib/payments";
 import { getPrismaClientForTenancy } from "@/prisma-client";
 import { createSmartRouteHandler } from "@/route-handlers/smart-route-handler";
 import { KnownErrors } from "@stackframe/stack-shared";
-import { adaptSchema, clientOrHigherAuthTypeSchema, serverOrHigherAuthTypeSchema, yupBoolean, yupNumber, yupObject, yupString } from "@stackframe/stack-shared/dist/schema-fields";
+import { adaptSchema, clientOrHigherAuthTypeSchema, yupNumber, yupObject, yupString } from "@stackframe/stack-shared/dist/schema-fields";
 import { getOrUndefined } from "@stackframe/stack-shared/dist/utils/objects";
 
 
@@ -58,66 +58,4 @@
       },
     };
   },
-<<<<<<< HEAD
-});
-
-export const POST = createSmartRouteHandler({
-  metadata: {
-    hidden: true,
-  },
-  request: yupObject({
-    auth: yupObject({
-      type: serverOrHigherAuthTypeSchema.defined(),
-      project: adaptSchema.defined(),
-      tenancy: adaptSchema.defined(),
-    }).defined(),
-    params: yupObject({
-      customer_id: yupString().defined(),
-      item_id: yupString().defined(),
-    }).defined(),
-    body: yupObject({
-      quantity: yupNumber().integer().defined(),
-      expires_at: yupString().optional(),
-      description: yupString().optional(),
-    }).defined(),
-  }),
-  response: yupObject({
-    statusCode: yupNumber().oneOf([200]).defined(),
-    bodyType: yupString().oneOf(["json"]).defined(),
-    body: yupObject({
-      success: yupBoolean().oneOf([true]).defined(),
-    }).defined(),
-  }),
-  handler: async (req) => {
-    const { tenancy } = req.auth;
-    const paymentsConfig = tenancy.config.payments;
-
-    const itemConfig = getOrUndefined(paymentsConfig.items, req.params.item_id);
-    if (!itemConfig) {
-      throw new KnownErrors.ItemNotFound(req.params.item_id);
-    }
-
-    await ensureItemCustomerTypeMatches(req.params.item_id, itemConfig.customerType, req.params.customer_id, tenancy);
-    const prisma = await getPrismaClientForTenancy(tenancy);
-    const success = await tryCreateItemQuantityChange({
-      prisma,
-      tenancy,
-      customerId: req.params.customer_id,
-      itemId: req.params.item_id,
-      quantity: req.body.quantity,
-      expiresAt: req.body.expires_at ? new Date(req.body.expires_at) : null,
-      description: req.body.description ?? null,
-    });
-    if (!success) {
-      throw new KnownErrors.ItemQuantityInsufficientAmount(req.params.item_id, req.params.customer_id, req.body.quantity);
-    }
-
-    return {
-      statusCode: 200,
-      bodyType: "json",
-      body: { success: true },
-    };
-  },
-=======
->>>>>>> 2c26938e
 });