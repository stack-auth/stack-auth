--- conflicted
+++ resolved
@@ -1,10 +1,5 @@
 import { OAuthBaseProvider, TokenSet } from "./base";
-<<<<<<< HEAD
-import { OAuthUserInfo, validateUserInfo } from "../utils";
-import { getEnvVariable } from "@stackframe/stack-shared/dist/utils/env";
-=======
 import { StackAssertionError } from "@stackframe/stack-shared/dist/utils/errors";
->>>>>>> f5c549a5
 
 export class GithubProvider extends OAuthBaseProvider {
   private constructor(
@@ -30,17 +25,6 @@
 
   async postProcessUserInfo(tokenSet: TokenSet): Promise<OAuthUserInfo> {
     const rawUserInfo = await this.oauthClient.userinfo(tokenSet.accessToken);
-<<<<<<< HEAD
-    let email = rawUserInfo.email;
-    if (!email) {
-      const emails = await fetch("https://api.github.com/user/emails", {
-        headers: {
-          Authorization: `token ${tokenSet.accessToken}`,
-        },
-      }).then((res) => res.json());
-      rawUserInfo.email = emails.find((e: any) => e.primary).email;
-    }
-=======
 
     const emails = await fetch("https://api.github.com/user/emails", {
       headers: {
@@ -54,7 +38,6 @@
       });
     }
     const { email, verified } = emails.find((e: any) => e.primary);
->>>>>>> f5c549a5
 
     return validateUserInfo({
       accountId: rawUserInfo.id?.toString(),
