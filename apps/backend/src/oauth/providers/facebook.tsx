--- conflicted
+++ resolved
@@ -48,16 +48,12 @@
       accountId: rawUserInfo.id,
       displayName: rawUserInfo.name,
       email: rawUserInfo.email,
-<<<<<<< HEAD
-      profileImageUrl: `https://graph.facebook.com/v19.0/${rawUserInfo.id}/picture`,
-=======
       profileImageUrl: profileImage?.picture?.data?.url,
       // Even though it seems like that Facebook verifies the email address with the API calls, but the official docs say that it's not verified.
       // To be on the safe side, we'll assume that it's not verified.
       // https://stackoverflow.com/questions/14280535/is-it-possible-to-check-if-an-email-is-confirmed-on-facebook
       // https://developers.facebook.com/docs/facebook-login/guides/advanced/existing-system#associating2
       emailVerified: false,
->>>>>>> f5c549a5
     });
   }
 }