--- conflicted
+++ resolved
@@ -127,15 +127,9 @@
       const validatedData = await options.data.validate(data, {
         strict: true,
       });
-<<<<<<< HEAD
-      
-      if (!validateRedirectUrl(
-        callbackUrl, 
-=======
 
       if (!validateRedirectUrl(
         callbackUrl,
->>>>>>> bbfecfe3
         project.evaluatedConfig.domains,
         project.evaluatedConfig.allowLocalhost
       )) {
