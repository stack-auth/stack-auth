--- conflicted
+++ resolved
@@ -27,15 +27,9 @@
   expiresAt: Date,
 };
 
-<<<<<<< HEAD
-type VerificationCodeHandler<Data, SendCodeExtraOptions extends {}, HasDetails extends boolean> = {
-  createCode<CallbackUrl extends string | URL>(options: CreateCodeOptions<Data, CallbackUrl>): Promise<CodeObject>,
-  sendCode(options: CreateCodeOptions<Data>, sendOptions: SendCodeExtraOptions): Promise<void>,
-=======
 type VerificationCodeHandler<Data, SendCodeExtraOptions extends {}, HasDetails extends boolean, Method extends {}> = {
   createCode<CallbackUrl extends string | URL | undefined>(options: CreateCodeOptions<Data, Method, CallbackUrl>): Promise<CodeObject<CallbackUrl>>,
   sendCode(options: CreateCodeOptions<Data, Method, string | URL>, sendOptions: SendCodeExtraOptions): Promise<void>,
->>>>>>> 7555fa56
   postHandler: SmartRouteHandler<any, any, any>,
   checkHandler: SmartRouteHandler<any, any, any>,
   detailsHandler: HasDetails extends true ? SmartRouteHandler<any, any, any> : undefined,
@@ -49,10 +43,6 @@
   RequestBody extends {} & DeepPartial<SmartRequest["body"]>,
   Response extends SmartResponse,
   DetailsResponse extends SmartResponse | undefined,
-<<<<<<< HEAD
-=======
-  UserRequired extends boolean,
->>>>>>> 7555fa56
   SendCodeExtraOptions extends {},
   Method extends {},
 >(options: {
@@ -65,16 +55,6 @@
   data: yup.Schema<Data>,
   method: yup.Schema<Method>,
   requestBody?: yup.ObjectSchema<RequestBody>,
-<<<<<<< HEAD
-  detailsResponse?: yup.Schema<DetailsResponse>,
-  response: yup.Schema<Response>,
-  send(
-    codeObject: CodeObject,
-    createOptions: CreateCodeOptions<Data>,
-    sendOptions: SendCodeExtraOptions,
-  ): Promise<void>,
-=======
-  userRequired?: UserRequired,
   detailsResponse?: yup.Schema<DetailsResponse>,
   response: yup.Schema<Response>,
   send?(
@@ -87,44 +67,29 @@
     method: Method,
     data: Data,
     body: RequestBody,
-    user: UserRequired extends true ? UsersCrud["Admin"]["Read"] : undefined
+    user:UsersCrud["Admin"]["Read"] | undefined
   ): Promise<void>,
->>>>>>> 7555fa56
   handler(
     project: ProjectsCrud["Admin"]["Read"],
     method: Method,
     data: Data,
     body: RequestBody,
-<<<<<<< HEAD
     user: UsersCrud["Admin"]["Read"] | undefined,
-=======
-    user: UserRequired extends true ? UsersCrud["Admin"]["Read"] : undefined
->>>>>>> 7555fa56
   ): Promise<Response>,
   details?: DetailsResponse extends SmartResponse ? ((
     project: ProjectsCrud["Admin"]["Read"],
     method: Method,
     data: Data,
     body: RequestBody,
-<<<<<<< HEAD
-    user: UsersCrud["Admin"]["Read"] | undefined,
-  ) => Promise<DetailsResponse>) : undefined,
-}): VerificationCodeHandler<Data, SendCodeExtraOptions, DetailsResponse extends SmartResponse ? true : false> {
-=======
-    user: UserRequired extends true ? UsersCrud["Admin"]["Read"] : undefined
+    user: UsersCrud["Admin"]["Read"] | undefined
   ) => Promise<DetailsResponse>) : undefined,
 }): VerificationCodeHandler<Data, SendCodeExtraOptions, DetailsResponse extends SmartResponse ? true : false, Method> {
->>>>>>> 7555fa56
   const createHandler = (type: 'post' | 'check' | 'details') => createSmartRouteHandler({
     metadata: options.metadata?.[type],
     request: yupObject({
       auth: yupObject({
         project: adaptSchema.required(),
-<<<<<<< HEAD
         user: adaptSchema,
-=======
-        user: options.userRequired ? adaptSchema.required() : adaptSchema,
->>>>>>> 7555fa56
       }).required(),
       body: yupObject({
         code: yupString().required(),
@@ -164,13 +129,10 @@
         strict: true,
       });
 
-<<<<<<< HEAD
-=======
       if (options.validate) {
         await options.validate(auth.project, validatedMethod, validatedData, requestBody as any, auth.user as any);
       }
 
->>>>>>> 7555fa56
       switch (type) {
         case 'post': {
           await prismaClient.verificationCode.update({
@@ -185,11 +147,7 @@
             },
           });
 
-<<<<<<< HEAD
-          return await options.handler(auth.project, { email: verificationCode.email }, validatedData as any, requestBody as any, auth.user);
-=======
-          return await options.handler(auth.project, validatedMethod, validatedData, requestBody as any, auth.user as any);
->>>>>>> 7555fa56
+          return await options.handler(auth.project, validatedMethod, validatedData, requestBody as any, auth.user);
         }
         case 'check': {
           return {
@@ -201,11 +159,7 @@
           };
         }
         case 'details': {
-<<<<<<< HEAD
-          return await options.details?.(auth.project, { email: verificationCode.email }, validatedData as any, requestBody as any, auth.user) as any;
-=======
           return await options.details?.(auth.project, validatedMethod, validatedData, requestBody as any, auth.user as any) as any;
->>>>>>> 7555fa56
         }
       }
     },
