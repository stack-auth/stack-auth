import { CrudSchema, CrudTypeOf } from "@stackframe/stack-shared/dist/crud";
import { CrudHandlers, ParamsSchema, QuerySchema, createCrudHandlers } from "./crud-handler";
import { SmartRequestAuth } from "./smart-request";
import { Prisma } from "@prisma/client";
import { GetResult } from "@prisma/client/runtime/library";
import { prismaClient } from "@/prisma-client";
import * as yup from "yup";
import { typedAssign } from "@stackframe/stack-shared/dist/utils/objects";
import { EmailTemplateCrud } from "@stackframe/stack-shared/dist/interface/crud/email-templates";
import { ApiKeysCrud } from "@stackframe/stack-shared/dist/interface/crud/api-keys";

type ReplaceNever<T, R> = [T] extends [never] ? R : T;

type AllPrismaModelNames = Prisma.TypeMap["meta"]["modelProps"];
type WhereUnique<T extends AllPrismaModelNames> = Prisma.TypeMap["model"][Capitalize<T>]["operations"]["findUniqueOrThrow"]["args"]["where"];
type WhereMany<T extends AllPrismaModelNames> = Prisma.TypeMap["model"][Capitalize<T>]["operations"]["findMany"]["args"]["where"];
type Where<T extends AllPrismaModelNames> = { [K in keyof WhereMany<T> as (K extends keyof WhereUnique<T> ? K : never)]: WhereMany<T>[K] };
type Include<T extends AllPrismaModelNames> = (Prisma.TypeMap["model"][Capitalize<T>]["operations"]["findMany"]["args"] & { include?: unknown })["include"];
type BaseFields<T extends AllPrismaModelNames> = Where<T> & Partial<PCreate<T>>;
type PRead<T extends AllPrismaModelNames, W extends Where<T>, I extends Include<T>> = GetResult<Prisma.TypeMap["model"][Capitalize<T>]["payload"], { where: W, include: I }, "findUniqueOrThrow">;
type PUpdate<T extends AllPrismaModelNames> = Prisma.TypeMap["model"][Capitalize<T>]["operations"]["update"]["args"]["data"];
type PCreate<T extends AllPrismaModelNames> = Prisma.TypeMap["model"][Capitalize<T>]["operations"]["create"]["args"]["data"];
type PEitherWrite<T extends AllPrismaModelNames> = (PCreate<T> | PUpdate<T>) & Partial<ReplaceNever<PCreate<T> & PUpdate<T>, unknown>>;

type CRead<T extends CrudTypeOf<any>> = T extends { Admin: { Read: infer R } } ? R : never;
type CCreate<T extends CrudTypeOf<any>> = T extends { Admin: { Create: infer R } } ? R : never;
type CUpdate<T extends CrudTypeOf<any>> = T extends { Admin: { Update: infer R } } ? R : never;
type CEitherWrite<T extends CrudTypeOf<any>> = (CCreate<T> | CUpdate<T>) & Partial<ReplaceNever<CCreate<T> & CUpdate<T>, unknown>>;

type Context<AllParams extends boolean, PS extends ParamsSchema, QS extends QuerySchema> = {
  params: [AllParams] extends [true] ? yup.InferType<PS> : Partial<yup.InferType<PS>>,
  auth: SmartRequestAuth,
  query: yup.InferType<QS>,
};
type CrudToPrismaContext<AllParams extends boolean, PS extends ParamsSchema, QS extends QuerySchema> = Context<AllParams, PS, QS> & { type: 'update' | 'create' };
type OnPrepareContext<AllParams extends boolean, PS extends ParamsSchema, QS extends QuerySchema> = Context<AllParams, PS, QS> & { type: 'list' | 'read' | 'create' | 'update' | 'delete' };

type CrudHandlersFromCrudType<T extends CrudTypeOf<CrudSchema>, PS extends ParamsSchema, QS extends QuerySchema> = CrudHandlers<
  T,
  PS,
  QS,
  | ("Create" extends keyof T["Admin"] ? "Create" : never)
  | ("Read" extends keyof T["Admin"] ? "Read" : never)
  | ("Read" extends keyof T["Admin"] ? "List" : never)
  | ("Update" extends keyof T["Admin"] ? "Update" : never)
  | ("Delete" extends keyof T["Admin"] ? "Delete" : never)
>;

type ExtraDataFromCrudType<
  S extends CrudSchema,
  PrismaModelName extends AllPrismaModelNames,
  PS extends ParamsSchema,
  QS extends QuerySchema,
  W extends Where<PrismaModelName>,
  I extends Include<PrismaModelName>,
  B extends BaseFields<PrismaModelName>,
> = {
  getInclude(params: yup.InferType<PS>, query: yup.InferType<QS>, context: Pick<Context<false, PS, QS>, "auth">): Promise<I>,
  transformPrismaToCrudObject(prismaOrNull: PRead<PrismaModelName, W & B, I> | null, params: yup.InferType<PS>, query: yup.InferType<QS>, context: Pick<Context<false, PS, QS>, "auth">): Promise<CRead<CrudTypeOf<S>>>,
};

export function createPrismaCrudHandlers<
  S extends CrudSchema,
  PrismaModelName extends AllPrismaModelNames,
  PS extends ParamsSchema,
  QS extends QuerySchema,
  W extends Where<PrismaModelName>,
  I extends Include<PrismaModelName>,
  B extends BaseFields<PrismaModelName>,
>(
  crudSchema: S,
  prismaModelName: PrismaModelName,
  options: & {
      paramsSchema: PS,
      querySchema?: QS,
      onPrepare?: (context: OnPrepareContext<false, PS, QS>) => Promise<void>,
      baseFields: (context: Context<false, PS, QS>) => Promise<B>,
      where?: (context: Context<false, PS, QS>) => Promise<W>,
      whereUnique?: (context: Context<true, PS, QS>) => Promise<WhereUnique<PrismaModelName>>,
      orderBy?: (context: Context<false, PS, QS>) => Promise<Prisma.TypeMap["model"][Capitalize<PrismaModelName>]["operations"]["findMany"]["args"]["orderBy"]>,
      include: (context: Context<false, PS, QS>) => Promise<I>,
      crudToPrisma: (crud: CEitherWrite<CrudTypeOf<S>>, context: CrudToPrismaContext<false, PS, QS>) => Promise<PEitherWrite<PrismaModelName>>,
      prismaToCrud: (prisma: PRead<PrismaModelName, W & B, I>, context: Context<false, PS, QS>) => Promise<CRead<CrudTypeOf<S>>>,
      notFoundToCrud: (context: Context<false, PS, QS>) => Promise<CRead<CrudTypeOf<S>> | never>,
      onCreate?: (prisma: PRead<PrismaModelName, W & B, I>, context: Context<false, PS, QS>) => Promise<void>,
    },
): CrudHandlersFromCrudType<CrudTypeOf<S>, PS, QS> & ExtraDataFromCrudType<S, PrismaModelName, PS, QS, W, I, B> {
  const wrapper = <AllParams extends boolean, T>(allParams: AllParams, func: (data: any, context: Context<AllParams, PS, QS>) => Promise<T>): (opts: Context<AllParams, PS, QS> & { data?: unknown }) => Promise<T> => {
    return async (req) => {
      const context: Context<AllParams, PS, QS> = {
        params: req.params,
        auth: req.auth,
        query: req.query,
      };
      return await func(req.data, context);
    };
  };

  const prismaOrNullToCrud = (prismaOrNull: PRead<PrismaModelName, W & B, I> | null, context: Context<false, PS, QS>) => {
    if (prismaOrNull === null) {
      return options.notFoundToCrud(context);
    } else {
      return options.prismaToCrud(prismaOrNull, context);
    }
  };
  const crudToPrisma = options.crudToPrisma;
<<<<<<< HEAD
  
=======

>>>>>>> bbfecfe3
  return typedAssign(createCrudHandlers<any, PS, QS, any>(crudSchema, {
    paramsSchema: options.paramsSchema,
    querySchema: options.querySchema,
    onPrepare: options.onPrepare,
    onRead: wrapper(true, async (data, context) => {
      const prisma = await (prismaClient[prismaModelName].findUnique as any)({
        include: await options.include(context),
        where: {
          ...await options.baseFields(context),
          ...await options.where?.(context),
          ...await options.whereUnique?.(context),
        },
      });
      return await prismaOrNullToCrud(prisma, context);
    }),
    onList: wrapper(false, async (data, context) => {
      const prisma: any[] = await (prismaClient[prismaModelName].findMany as any)({
        include: await options.include(context),
        where: {
          ...await options.baseFields(context),
          ...await options.where?.(context),
        },
        orderBy: await options.orderBy?.(context)
      });
      const items = await Promise.all(prisma.map((p) => prismaOrNullToCrud(p, context)));
      return {
        items,
        is_paginated: false,
      };
    }),
    onCreate: wrapper(false, async (data, context) => {
      const prisma = await (prismaClient[prismaModelName].create as any)({
        include: await options.include(context),
        data: {
          ...await options.baseFields(context),
          ...await crudToPrisma(data, { ...context, type: 'create' }),
        },
      });
      // TODO pass the same transaction to onCreate as the one that creates the user row
      // we should probably do this with all functions and pass a transaction around in the context
      await options.onCreate?.(prisma, context);
      return await prismaOrNullToCrud(prisma, context);
    }),
    onUpdate: wrapper(true, async (data, context) => {
      const baseQuery: any = {
        include: await options.include(context),
        where: {
          ...await options.baseFields(context),
          ...await options.where?.(context),
          ...await options.whereUnique?.(context),
        },
      };
      // TODO transaction here for the read and write
      const prismaRead = await (prismaClient[prismaModelName].findUnique as any)({
        ...baseQuery,
      });
      if (prismaRead === null) {
        return await prismaOrNullToCrud(null, context);
      } else {
        const prisma = await (prismaClient[prismaModelName].update as any)({
          ...baseQuery,
          data: await crudToPrisma(data, { ...context, type: 'update' }),
        });
        return await prismaOrNullToCrud(prisma, context);
      }
    }),
    onDelete: wrapper(true, async (data, context) => {
      const baseQuery: any = {
        include: await options.include(context),
        where: {
          ...await options.baseFields(context),
          ...await options.where?.(context),
          ...await options.whereUnique?.(context),
        },
      };
      // TODO transaction here for the read and write
      const prismaRead = await (prismaClient[prismaModelName].findUnique as any)({
        ...baseQuery,
      });
      if (prismaRead !== null) {
        await (prismaClient[prismaModelName].delete as any)({
          ...baseQuery
        });
      }
    }),
  }), {
    getInclude(params, query, context) {
      return options.include({
        ...context,
        params,
        query,
      });
    },
    transformPrismaToCrudObject(prismaOrNull, params, query, context) {
      return prismaOrNullToCrud(prismaOrNull, {
        ...context,
        params,
        query,
      });
    },
  } satisfies ExtraDataFromCrudType<S, PrismaModelName, PS, QS, W, I, B>);
}<|MERGE_RESOLUTION|>--- conflicted
+++ resolved
@@ -104,11 +104,6 @@
     }
   };
   const crudToPrisma = options.crudToPrisma;
-<<<<<<< HEAD
-  
-=======
-
->>>>>>> bbfecfe3
   return typedAssign(createCrudHandlers<any, PS, QS, any>(crudSchema, {
     paramsSchema: options.paramsSchema,
     querySchema: options.querySchema,
