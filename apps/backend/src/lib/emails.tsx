--- conflicted
+++ resolved
@@ -315,12 +315,8 @@
   extraVariables: Record<string, string | null>,
   version?: 1 | 2,
 }) {
-<<<<<<< HEAD
   const template = getDefaultEmailTemplate(options.tenancy, options.templateType);
-=======
-  const template = getNewEmailTemplate(options.tenancy, options.templateType);
   const themeSource = getEmailThemeForTemplate(options.tenancy, template.themeId);
->>>>>>> 6cd34a88
   const variables = filterUndefined({
     projectDisplayName: options.tenancy.project.display_name,
     userDisplayName: options.user?.display_name || undefined,
