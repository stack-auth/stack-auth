--- conflicted
+++ resolved
@@ -12,22 +12,7 @@
 import { DEFAULT_TEMPLATE_IDS } from '@stackframe/stack-shared/dist/helpers/emails';
 
 
-<<<<<<< HEAD
-export function getDefaultEmailTemplate(tenancy: Tenancy, type: keyof typeof DEFAULT_TEMPLATE_IDS) {
-  const templateList = tenancy.completeConfig.emails.templates;
-  if (type === "email_verification") {
-    return templateList[DEFAULT_TEMPLATE_IDS.email_verification];
-  }
-  if (type === "password_reset") {
-    return templateList[DEFAULT_TEMPLATE_IDS.password_reset];
-  }
-  if (type === "magic_link") {
-    return templateList[DEFAULT_TEMPLATE_IDS.magic_link];
-  }
-  if (type === "team_invitation") {
-    return templateList[DEFAULT_TEMPLATE_IDS.team_invitation];
-=======
-export function getNewEmailTemplate(tenancy: Tenancy, type: keyof typeof EMAIL_TEMPLATES_METADATA) {
+function getDefaultEmailTemplate(tenancy: Tenancy, type: keyof typeof DEFAULT_TEMPLATE_IDS) {
   const templateList = new Map(Object.entries(tenancy.completeConfig.emails.templates));
   const defaultTemplateIdsMap = new Map(Object.entries(DEFAULT_TEMPLATE_IDS));
   const defaultTemplateId = defaultTemplateIdsMap.get(type);
@@ -37,7 +22,6 @@
       throw new StackAssertionError(`Default email template not found: ${type}`);
     }
     return template;
->>>>>>> 16c74fb1
   }
   throw new StackAssertionError(`Unknown email template type: ${type}`);
 }
