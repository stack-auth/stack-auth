import { PrismaClientTransaction } from "@/prisma-client";
import { SubscriptionStatus } from "@prisma/client";
import { KnownErrors } from "@stackframe/stack-shared";
import type { inlineProductSchema, productSchema } from "@stackframe/stack-shared/dist/schema-fields";
import { SUPPORTED_CURRENCIES } from "@stackframe/stack-shared/dist/utils/currency-constants";
import { FAR_FUTURE_DATE, addInterval, getIntervalsElapsed } from "@stackframe/stack-shared/dist/utils/dates";
import { StackAssertionError, StatusError, throwErr } from "@stackframe/stack-shared/dist/utils/errors";
import { getOrUndefined, typedEntries, typedFromEntries, typedKeys } from "@stackframe/stack-shared/dist/utils/objects";
import { typedToUppercase } from "@stackframe/stack-shared/dist/utils/strings";
import { isUuid } from "@stackframe/stack-shared/dist/utils/uuids";
import Stripe from "stripe";
import * as yup from "yup";
import { Tenancy } from "./tenancies";

const DEFAULT_PRODUCT_START_DATE = new Date("1973-01-01T12:00:00.000Z"); // monday

export async function ensureProductIdOrInlineProduct(
  tenancy: Tenancy,
  accessType: "client" | "server" | "admin",
  productId: string | undefined,
  inlineProduct: yup.InferType<typeof inlineProductSchema> | undefined
): Promise<Tenancy["config"]["payments"]["products"][string]> {
  if (productId && inlineProduct) {
    throw new StatusError(400, "Cannot specify both product_id and product_inline!");
  }
  if (inlineProduct && accessType === "client") {
    throw new StatusError(400, "Cannot specify product_inline when calling from client! Please call with a server API key, or use the product_id parameter.");
  }
  if (!productId && !inlineProduct) {
    throw new StatusError(400, "Must specify either product_id or product_inline!");
  }
  if (productId) {
    const product = getOrUndefined(tenancy.config.payments.products, productId);
    if (!product || (product.serverOnly && accessType === "client")) {
      throw new KnownErrors.ProductDoesNotExist(productId, accessType);
    }
    return product;
  } else {
    if (!inlineProduct) {
      throw new StackAssertionError("Inline product does not exist, this should never happen", { inlineProduct, productId });
    }
    return {
      catalogId: undefined,
      isAddOnTo: false,
      displayName: inlineProduct.display_name,
      customerType: inlineProduct.customer_type,
      freeTrial: inlineProduct.free_trial,
      serverOnly: inlineProduct.server_only,
      stackable: false,
      prices: Object.fromEntries(Object.entries(inlineProduct.prices).map(([key, value]) => [key, {
        ...typedFromEntries(SUPPORTED_CURRENCIES.map(c => [c.code, getOrUndefined(value, c.code)])),
        interval: value.interval,
        freeTrial: value.free_trial,
        serverOnly: true,
      }])),
      includedItems: typedFromEntries(Object.entries(inlineProduct.included_items).map(([key, value]) => [key, {
        repeat: value.repeat ?? "never",
        quantity: value.quantity ?? 0,
        expires: value.expires ?? "never",
      }])),
    };
  }
}

type LedgerTransaction = {
  amount: number,
  grantTime: Date,
  expirationTime: Date,
};


function computeLedgerBalanceAtNow(transactions: LedgerTransaction[], now: Date): number {
  const grantedAt = new Map<number, number>();
  const expiredAt = new Map<number, number>();
  const usedAt = new Map<number, number>();
  const timeSet = new Set<number>();

  for (const t of transactions) {
    const grantTime = t.grantTime.getTime();
    if (t.grantTime <= now && t.amount < 0 && t.expirationTime > now) {
      usedAt.set(grantTime, (-1 * t.amount) + (usedAt.get(grantTime) ?? 0));
    }
    if (t.grantTime <= now && t.amount > 0) {
      grantedAt.set(grantTime, (grantedAt.get(grantTime) ?? 0) + t.amount);
    }
    if (t.expirationTime <= now && t.amount > 0) {
      const time2 = t.expirationTime.getTime();
      expiredAt.set(time2, (expiredAt.get(time2) ?? 0) + t.amount);
      timeSet.add(time2);
    }
    timeSet.add(grantTime);
  }
  const times = Array.from(timeSet.values()).sort((a, b) => a - b);
  if (times.length === 0) {
    return 0;
  }

  let grantedSum = 0;
  let expiredSum = 0;
  let usedSum = 0;
  let usedOrExpiredSum = 0;
  for (const t of times) {
    const g = grantedAt.get(t) ?? 0;
    const e = expiredAt.get(t) ?? 0;
    const u = usedAt.get(t) ?? 0;
    grantedSum += g;
    expiredSum += e;
    usedSum += u;
    usedOrExpiredSum = Math.max(usedOrExpiredSum + u, expiredSum);
  }
  return grantedSum - usedOrExpiredSum;
}

function addWhenRepeatedItemWindowTransactions(options: {
  baseQty: number,
  repeat: [number, 'day' | 'week' | 'month' | 'year'],
  anchor: Date,
  nowClamped: Date,
  hardEnd: Date | null,
}): LedgerTransaction[] {
  const { baseQty, repeat, anchor, nowClamped } = options;
  const endLimit = options.hardEnd ?? FAR_FUTURE_DATE;
  const finalNow = nowClamped < endLimit ? nowClamped : endLimit;
  if (finalNow < anchor) return [];

  const entries: LedgerTransaction[] = [];
  const elapsed = getIntervalsElapsed(anchor, finalNow, repeat);

  for (let i = 0; i <= elapsed; i++) {
    const windowStart = addInterval(new Date(anchor), [repeat[0] * i, repeat[1]]);
    const windowEnd = addInterval(new Date(windowStart), repeat);
    entries.push({ amount: baseQty, grantTime: windowStart, expirationTime: windowEnd });
  }

  return entries;
}

export async function getItemQuantityForCustomer(options: {
  prisma: PrismaClientTransaction,
  tenancy: Tenancy,
  itemId: string,
  customerId: string,
  customerType: "user" | "team" | "custom",
}) {
  const now = new Date();
  const transactions: LedgerTransaction[] = [];

  // Quantity changes → ledger entries
  const changes = await options.prisma.itemQuantityChange.findMany({
    where: {
      tenancyId: options.tenancy.id,
      customerId: options.customerId,
      itemId: options.itemId,
    },
    orderBy: { createdAt: "asc" },
  });
  for (const c of changes) {
    transactions.push({
      amount: c.quantity,
      grantTime: c.createdAt,
      expirationTime: c.expiresAt ?? FAR_FUTURE_DATE,
    });
  }
  const oneTimePurchases = await options.prisma.oneTimePurchase.findMany({
    where: {
      tenancyId: options.tenancy.id,
      customerId: options.customerId,
      customerType: typedToUppercase(options.customerType),
    },
  });
  for (const p of oneTimePurchases) {
    const product = p.product as yup.InferType<typeof productSchema>;
    const inc = getOrUndefined(product.includedItems, options.itemId);
    if (!inc) continue;
    const baseQty = inc.quantity * p.quantity;
    if (baseQty <= 0) continue;
    transactions.push({
      amount: baseQty,
      grantTime: p.createdAt,
      expirationTime: FAR_FUTURE_DATE,
    });
  }

  // Subscriptions → ledger entries
  const subscriptions = await getSubscriptions({
    prisma: options.prisma,
    tenancy: options.tenancy,
    customerType: options.customerType,
    customerId: options.customerId,
  });
  for (const s of subscriptions) {
    const product = s.product;
    const inc = getOrUndefined(product.includedItems, options.itemId);
    if (!inc) continue;
    const baseQty = inc.quantity * s.quantity;
    if (baseQty <= 0) continue;
    const pStart = s.currentPeriodStart;
    const pEnd = s.currentPeriodEnd ?? FAR_FUTURE_DATE;
    const nowClamped = now < pEnd ? now : pEnd;
    if (nowClamped < pStart) continue;

    if (!inc.repeat || inc.repeat === "never") {
      if (inc.expires === "when-purchase-expires") {
        transactions.push({ amount: baseQty, grantTime: pStart, expirationTime: pEnd });
      } else if (inc.expires === "when-repeated") {
        // repeat=never + expires=when-repeated → treat as no expiry
        transactions.push({ amount: baseQty, grantTime: pStart, expirationTime: FAR_FUTURE_DATE });
      } else {
        transactions.push({ amount: baseQty, grantTime: pStart, expirationTime: FAR_FUTURE_DATE });
      }
    } else {
      const repeat = inc.repeat;
      if (inc.expires === "when-purchase-expires") {
        const elapsed = getIntervalsElapsed(pStart, nowClamped, repeat);
        const occurrences = elapsed + 1;
        const amount = occurrences * baseQty;
        transactions.push({ amount, grantTime: pStart, expirationTime: pEnd });
      } else if (inc.expires === "when-repeated") {
        const entries = addWhenRepeatedItemWindowTransactions({
          baseQty,
          repeat,
          anchor: s.createdAt,
          nowClamped,
          hardEnd: s.currentPeriodEnd,
        });
        transactions.push(...entries);
      } else {
        const elapsed = getIntervalsElapsed(pStart, nowClamped, repeat);
        const occurrences = elapsed + 1;
        const amount = occurrences * baseQty;
        transactions.push({ amount, grantTime: pStart, expirationTime: FAR_FUTURE_DATE });
      }
    }
  }

  return computeLedgerBalanceAtNow(transactions, now);
}

type Subscription = {
  /**
   * `null` for default subscriptions
   */
  id: string | null,
  /**
   * `null` for inline products
   */
  productId: string | null,
  /**
   * `null` for test mode purchases and catalog default products
   */
  stripeSubscriptionId: string | null,
  product: yup.InferType<typeof productSchema>,
  quantity: number,
  currentPeriodStart: Date,
  currentPeriodEnd: Date | null,
  status: SubscriptionStatus,
  createdAt: Date,
};

export function isActiveSubscription(subscription: Subscription): boolean {
  return subscription.status === SubscriptionStatus.active || subscription.status === SubscriptionStatus.trialing;
}

export async function getSubscriptions(options: {
  prisma: PrismaClientTransaction,
  tenancy: Tenancy,
  customerType: "user" | "team" | "custom",
  customerId: string,
}) {
  const catalogs = options.tenancy.config.payments.catalogs;
  const products = options.tenancy.config.payments.products;
  const subscriptions: Subscription[] = [];
  const dbSubscriptions = await options.prisma.subscription.findMany({
    where: {
      tenancyId: options.tenancy.id,
      customerType: typedToUppercase(options.customerType),
      customerId: options.customerId,
    },
  });

  const catalogsWithDbSubscriptions = new Set<string>();
  for (const s of dbSubscriptions) {
    const product = s.productId ? getOrUndefined(products, s.productId) : s.product as yup.InferType<typeof productSchema>;
    if (!product) continue;
    subscriptions.push({
      id: s.id,
      productId: s.productId,
      product,
      quantity: s.quantity,
      currentPeriodStart: s.currentPeriodStart,
      currentPeriodEnd: s.currentPeriodEnd,
      status: s.status,
      createdAt: s.createdAt,
      stripeSubscriptionId: s.stripeSubscriptionId,
    });
    if (product.catalogId !== undefined) {
      catalogsWithDbSubscriptions.add(product.catalogId);
    }
  }

<<<<<<< HEAD
  for (const groupId of Object.keys(groups)) {
    if (groupsWithDbSubscriptions.has(groupId)) continue;
    const offersInGroup = typedEntries(offers).filter(([_, offer]) => offer.groupId === groupId);
    const defaultGroupOffers = offersInGroup.filter(([_, offer]) => offer.prices === "include-by-default");
    if (defaultGroupOffers.length > 1) {
      throw new StackAssertionError(
        "Multiple include-by-default offers configured in the same group",
        { groupId, offerIds: defaultGroupOffers.map(([id]) => id) },
      );
    }
    if (defaultGroupOffers.length === 1) {
      const [offerId, offer] = defaultGroupOffers[0];
      subscriptions.push({
        id: null,
        offerId,
        offer,
=======
  for (const catalogId of Object.keys(catalogs)) {
    if (catalogsWithDbSubscriptions.has(catalogId)) continue;
    const productsInCatalog = typedEntries(products).filter(([_, product]) => product.catalogId === catalogId);
    const defaultCatalogProduct = productsInCatalog.find(([_, product]) => product.prices === "include-by-default");
    if (defaultCatalogProduct) {
      subscriptions.push({
        id: null,
        productId: defaultCatalogProduct[0],
        product: defaultCatalogProduct[1],
>>>>>>> 259529b2
        quantity: 1,
        currentPeriodStart: DEFAULT_PRODUCT_START_DATE,
        currentPeriodEnd: null,
        status: SubscriptionStatus.active,
        createdAt: DEFAULT_PRODUCT_START_DATE,
        stripeSubscriptionId: null,
      });
    }
  }

  const ungroupedDefaults = typedEntries(offers).filter(([id, offer]) => (
    offer.groupId === undefined && offer.prices === "include-by-default" && !subscriptions.some((s) => s.offerId === id)
  ));
  for (const [offerId, offer] of ungroupedDefaults) {
    subscriptions.push({
      id: null,
      offerId,
      offer,
      quantity: 1,
      currentPeriodStart: DEFAULT_OFFER_START_DATE,
      currentPeriodEnd: null,
      status: SubscriptionStatus.active,
      createdAt: DEFAULT_OFFER_START_DATE,
      stripeSubscriptionId: null,
    });
  }

  return subscriptions;
}

export async function ensureCustomerExists(options: {
  prisma: PrismaClientTransaction,
  tenancyId: string,
  customerType: "user" | "team" | "custom",
  customerId: string,
}) {
  if (options.customerType === "user") {
    if (!isUuid(options.customerId)) {
      throw new KnownErrors.UserNotFound();
    }
    const user = await options.prisma.projectUser.findUnique({
      where: {
        tenancyId_projectUserId: {
          tenancyId: options.tenancyId,
          projectUserId: options.customerId,
        },
      },
    });
    if (!user) {
      throw new KnownErrors.UserNotFound();
    }
  } else if (options.customerType === "team") {
    if (!isUuid(options.customerId)) {
      throw new KnownErrors.TeamNotFound(options.customerId);
    }
    const team = await options.prisma.team.findUnique({
      where: {
        tenancyId_teamId: {
          tenancyId: options.tenancyId,
          teamId: options.customerId,
        },
      },
    });
    if (!team) {
      throw new KnownErrors.TeamNotFound(options.customerId);
    }
  }
}

type Product = yup.InferType<typeof productSchema>;
type SelectedPrice = Exclude<Product["prices"], "include-by-default">[string];

export async function validatePurchaseSession(options: {
  prisma: PrismaClientTransaction,
  tenancy: Tenancy,
  codeData: {
    tenancyId: string,
    customerId: string,
    productId?: string,
    product: Product,
  },
  priceId: string,
  quantity: number,
}): Promise<{
  selectedPrice: SelectedPrice | undefined,
  catalogId: string | undefined,
  subscriptions: Subscription[],
  conflictingCatalogSubscriptions: Subscription[],
}> {
  const { prisma, tenancy, codeData, priceId, quantity } = options;
  const product = codeData.product;
  await ensureCustomerExists({
    prisma,
    tenancyId: tenancy.id,
    customerType: product.customerType,
    customerId: codeData.customerId,
  });

  let selectedPrice: SelectedPrice | undefined = undefined;
  if (product.prices !== "include-by-default") {
    const pricesMap = new Map(typedEntries(product.prices));
    selectedPrice = pricesMap.get(priceId);
    if (!selectedPrice) {
      throw new StatusError(400, "Price not found on product associated with this purchase code");
    }
  }
  if (quantity !== 1 && product.stackable !== true) {
    throw new StatusError(400, "This product is not stackable; quantity must be 1");
  }

  // Block based on prior one-time purchases for same customer and customerType
  const existingOneTimePurchases = await prisma.oneTimePurchase.findMany({
    where: {
      tenancyId: tenancy.id,
      customerId: codeData.customerId,
      customerType: typedToUppercase(product.customerType),
    },
  });

  if (codeData.productId && existingOneTimePurchases.some((p) => p.productId === codeData.productId)) {
    throw new StatusError(400, "Customer already has a one-time purchase for this product");
  }

  const subscriptions = await getSubscriptions({
    prisma,
    tenancy,
    customerType: product.customerType,
    customerId: codeData.customerId,
  });
  if (subscriptions.find((s) => s.productId === codeData.productId) && product.stackable !== true) {
    throw new StatusError(400, "Customer already has a subscription for this product; this product is not stackable");
  }
  const addOnProductIds = product.isAddOnTo ? typedKeys(product.isAddOnTo) : [];
  if (product.isAddOnTo && !subscriptions.some((s) => s.productId && addOnProductIds.includes(s.productId))) {
    throw new StatusError(400, "This product is an add-on to a product that the customer does not have");
  }

  const catalogs = tenancy.config.payments.catalogs;
  const catalogId = typedKeys(catalogs).find((g) => product.catalogId === g);

  // Block purchasing any product in the same catalog if a one-time purchase exists in that catalog
  if (catalogId) {
    const hasOneTimeInCatalog = existingOneTimePurchases.some((p) => {
      const product = p.product as yup.InferType<typeof productSchema>;
      return product.catalogId === catalogId;
    });
    if (hasOneTimeInCatalog) {
      throw new StatusError(400, "Customer already has a one-time purchase in this product catalog");
    }
  }

  let conflictingCatalogSubscriptions: Subscription[] = [];
  if (catalogId) {
    conflictingCatalogSubscriptions = subscriptions.filter((subscription) => (
      subscription.id &&
      subscription.productId &&
      subscription.product.catalogId === catalogId &&
      isActiveSubscription(subscription) &&
      subscription.product.prices !== "include-by-default" &&
      (!product.isAddOnTo || !addOnProductIds.includes(subscription.productId))
    ));
  }

  return { selectedPrice, catalogId, subscriptions, conflictingCatalogSubscriptions };
}

export function getClientSecretFromStripeSubscription(subscription: Stripe.Subscription): string {
  const latestInvoice = subscription.latest_invoice;
  if (latestInvoice && typeof latestInvoice !== "string") {
    type InvoiceWithExtras = Stripe.Invoice & {
      confirmation_secret?: { client_secret?: string },
      payment_intent?: string | (Stripe.PaymentIntent & { client_secret?: string }) | null,
    };
    const invoice = latestInvoice as InvoiceWithExtras;
    const confirmationSecret = invoice.confirmation_secret?.client_secret;
    const piSecret = typeof invoice.payment_intent !== "string" ? invoice.payment_intent?.client_secret : undefined;
    if (typeof confirmationSecret === "string") return confirmationSecret;
    if (typeof piSecret === "string") return piSecret;
  }
  throwErr(500, "No client secret returned from Stripe for subscription");
}<|MERGE_RESOLUTION|>--- conflicted
+++ resolved
@@ -298,24 +298,6 @@
     }
   }
 
-<<<<<<< HEAD
-  for (const groupId of Object.keys(groups)) {
-    if (groupsWithDbSubscriptions.has(groupId)) continue;
-    const offersInGroup = typedEntries(offers).filter(([_, offer]) => offer.groupId === groupId);
-    const defaultGroupOffers = offersInGroup.filter(([_, offer]) => offer.prices === "include-by-default");
-    if (defaultGroupOffers.length > 1) {
-      throw new StackAssertionError(
-        "Multiple include-by-default offers configured in the same group",
-        { groupId, offerIds: defaultGroupOffers.map(([id]) => id) },
-      );
-    }
-    if (defaultGroupOffers.length === 1) {
-      const [offerId, offer] = defaultGroupOffers[0];
-      subscriptions.push({
-        id: null,
-        offerId,
-        offer,
-=======
   for (const catalogId of Object.keys(catalogs)) {
     if (catalogsWithDbSubscriptions.has(catalogId)) continue;
     const productsInCatalog = typedEntries(products).filter(([_, product]) => product.catalogId === catalogId);
@@ -325,7 +307,6 @@
         id: null,
         productId: defaultCatalogProduct[0],
         product: defaultCatalogProduct[1],
->>>>>>> 259529b2
         quantity: 1,
         currentPeriodStart: DEFAULT_PRODUCT_START_DATE,
         currentPeriodEnd: null,
@@ -336,19 +317,19 @@
     }
   }
 
-  const ungroupedDefaults = typedEntries(offers).filter(([id, offer]) => (
-    offer.groupId === undefined && offer.prices === "include-by-default" && !subscriptions.some((s) => s.offerId === id)
+  const ungroupedDefaults = typedEntries(products).filter(([id, product]) => (
+    product.catalogId === undefined && product.prices === "include-by-default" && !subscriptions.some((s) => s.productId === id)
   ));
-  for (const [offerId, offer] of ungroupedDefaults) {
+  for (const [productId, product] of ungroupedDefaults) {
     subscriptions.push({
       id: null,
-      offerId,
-      offer,
+      productId,
+      product,
       quantity: 1,
-      currentPeriodStart: DEFAULT_OFFER_START_DATE,
+      currentPeriodStart: DEFAULT_PRODUCT_START_DATE,
       currentPeriodEnd: null,
       status: SubscriptionStatus.active,
-      createdAt: DEFAULT_OFFER_START_DATE,
+      createdAt: DEFAULT_PRODUCT_START_DATE,
       stripeSubscriptionId: null,
     });
   }
