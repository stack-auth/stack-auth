--- conflicted
+++ resolved
@@ -1,9 +1,5 @@
 import { Freestyle } from '@/lib/freestyle';
 import { emptyEmailTheme } from '@stackframe/stack-shared/dist/helpers/emails';
-<<<<<<< HEAD
-import { getEnvVariable } from '@stackframe/stack-shared/dist/utils/env';
-=======
->>>>>>> f22e1d69
 import { StackAssertionError } from '@stackframe/stack-shared/dist/utils/errors';
 import { bundleJavaScript } from '@stackframe/stack-shared/dist/utils/esbuild';
 import { get, has } from '@stackframe/stack-shared/dist/utils/objects';
@@ -122,20 +118,11 @@
     "@react-email/components": "0.1.1",
     "arktype": "2.1.20",
   };
-<<<<<<< HEAD
-  try {
-    const output = await freestyle.executeScript(result.data, { nodeModules });
-    return Result.ok(output.result as { html: string, text: string, subject: string, notificationCategory: string });
-  } catch (error) {
-    return Result.error("Unable to render email");
-  }
-=======
   const output = await freestyle.executeScript(result.data, { nodeModules });
   if (output.status === "error") {
     return Result.error(`${output.error}`);
   }
   return Result.ok(output.data.result as { html: string, text: string, subject: string, notificationCategory: string });
->>>>>>> f22e1d69
 }
 
 const findComponentValueUtil = `import React from 'react';
