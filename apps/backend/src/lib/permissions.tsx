import { prismaClient } from "@/prisma-client";
import { TeamSystemPermission as DBTeamSystemPermission, Prisma } from "@prisma/client";
import { KnownErrors } from "@stackframe/stack-shared";
import { PermissionDefinitionScopeJson, ProjectJson } from "@stackframe/stack-shared/dist/interface/clientInterface";
import { StackAssertionError, throwErr } from "@stackframe/stack-shared/dist/utils/errors";
import { typedToLowercase, typedToUppercase } from "@stackframe/stack-shared/dist/utils/strings";

export const fullPermissionInclude = {
  parentEdges: {
    include: {
      parentPermission: true,
    },
  },
} as const satisfies Prisma.PermissionInclude;

export function isTeamSystemPermission(permission: string): permission is `$${Lowercase<DBTeamSystemPermission>}` {
  return permission.startsWith('$') && permission.slice(1).toUpperCase() in DBTeamSystemPermission;
}

export function teamSystemPermissionStringToDBType(permission: `$${Lowercase<DBTeamSystemPermission>}`): DBTeamSystemPermission {
  return typedToUppercase(permission.slice(1)) as DBTeamSystemPermission;
}

export function teamDBTypeToSystemPermissionString(permission: DBTeamSystemPermission): `$${Lowercase<DBTeamSystemPermission>}` {
  return '$' + typedToLowercase(permission) as `$${Lowercase<DBTeamSystemPermission>}`;
}

const descriptionMap: Record<DBTeamSystemPermission, string> = {
  "UPDATE_TEAM": "Update the team information",
  "DELETE_TEAM": "Delete the team",
  "READ_MEMBERS": "Read and list the other members of the team",
  "REMOVE_MEMBERS": "Remove other members from the team",
  "INVITE_MEMBERS": "Invite other users to the team",
};

export function permissionDefinitionJsonFromDbType(db: Prisma.PermissionGetPayload<{ include: typeof fullPermissionInclude }>) {
  if (!db.projectConfigId && !db.teamId) throw new StackAssertionError(`Permission DB object should have either projectConfigId or teamId`, { db });
  if (db.projectConfigId && db.teamId) throw new StackAssertionError(`Permission DB object should have either projectConfigId or teamId, not both`, { db });
  if (db.scope === "GLOBAL" && db.teamId) throw new StackAssertionError(`Permission DB object should not have teamId when scope is GLOBAL`, { db });

  return {
    __database_id: db.dbId,
    id: db.queryableId,
    description: db.description || undefined,
    contained_permission_ids: db.parentEdges.map((edge) => {
      if (edge.parentPermission) {
        return edge.parentPermission.queryableId;
      } else if (edge.parentTeamSystemPermission) {
        return '$' + typedToLowercase(edge.parentTeamSystemPermission);
      } else {
        throw new StackAssertionError(`Permission edge should have either parentPermission or parentSystemPermission`, { edge });
      }
    }).sort(),
    scope: (
<<<<<<< HEAD
      db.scope === "GLOBAL" ? { type: "global" } : 
        db.teamId ? { type: "specific-team", teamId: db.teamId } : 
=======
      db.scope === "GLOBAL" ? { type: "global" } :
        db.teamId ? { type: "specific-team", teamId: db.teamId } :
>>>>>>> bbfecfe3
          { type: "any-team" }
    ) as PermissionDefinitionScopeJson,
  } as const;
}

export function permissionDefinitionJsonFromTeamSystemDbType(db: DBTeamSystemPermission) {
  return {
    __database_id: '$' + typedToLowercase(db),
    id: '$' + typedToLowercase(db),
    scope: { type: "any-team" },
    description: descriptionMap[db],
    contained_permission_ids: [] as string[],
  } as const;
}

export async function listPotentialParentPermissions(project: ProjectJson, scope: PermissionDefinitionScopeJson) {
  if (scope.type === "global") {
    return await listPermissionDefinitions(project, { type: "global" });
  } else {
    const scopes: PermissionDefinitionScopeJson[] = [
      { type: "any-team" },
      ...scope.type === "any-team" ? [] : [
        { type: "specific-team", teamId: scope.teamId } as const,
      ],
    ];

    return await Promise.all(scopes.map(s => listPermissionDefinitions(project, s))).then(res => res.flat(1));
  }
}

async function getParentDbIds(project: ProjectJson, containedPermissionIds?: string[]) {
  let parentDbIds = [];
  const potentialParentPermissions = await listPotentialParentPermissions(project, { type: "any-team" });
  for (const parentPermissionId of containedPermissionIds || []) {
    const parentPermission = potentialParentPermissions.find(p => p.id === parentPermissionId);
    if (!parentPermission) {
      throw new KnownErrors.PermissionNotFound(parentPermissionId);
    }
    parentDbIds.push(parentPermission.__database_id);
  }

  return parentDbIds;
}


export async function listUserTeamPermissions(options: {
  project: ProjectJson,
  teamId?: string,
  userId?: string,
  permissionId?: string,
  recursive?: boolean,
}) {
  const allPermissions = await listPermissionDefinitions(options.project, { type: "any-team" });
  const permissionsMap = new Map(allPermissions.map(p => [p.id, p]));
  const results = await prismaClient.teamMemberDirectPermission.findMany({
    where: {
      projectId: options.project.id,
      projectUserId: options.userId,
      teamId: options.teamId,
      permission: options.permissionId ? {
        queryableId: options.permissionId,
      } : undefined
    },
    include: {
      permission: true,
    }
  });

  const groupedResults = new Map<string, typeof results>();
  for (const result of results) {
    if (!groupedResults.has(result.projectUserId)) {
      groupedResults.set(result.projectUserId, []);
    }
    groupedResults.get(result.projectUserId)!.push(result);
  }

  const finalResults: { id: string, team_id: string, user_id: string }[] = [];
  for (const [userId, userResults] of groupedResults) {
    const idsToProcess = [...userResults.map(p =>
      p.permission?.queryableId ||
      (p.systemPermission ? teamDBTypeToSystemPermissionString(p.systemPermission) : null) ||
      throwErr(new StackAssertionError(`Permission should have either queryableId or systemPermission`, { p }))
    )];

    const result = new Map<string, ReturnType<typeof permissionDefinitionJsonFromDbType>>();
    while (idsToProcess.length > 0) {
      const currentId = idsToProcess.pop()!;
      const current = permissionsMap.get(currentId);
      if (!current) throw new StackAssertionError(`Couldn't find permission in DB`, { currentId, result, idsToProcess });
      if (result.has(current.id)) continue;
      result.set(current.id, current);
      if (options.recursive) {
        idsToProcess.push(...current.contained_permission_ids);
      }
    }
    finalResults.push(...[...result.values()].map(p => ({
      id: p.id,
      team_id: userResults[0].teamId,
      user_id: userId,
    })));
  }
<<<<<<< HEAD
  
=======

>>>>>>> bbfecfe3
  return finalResults.sort((a, b) => {
    if (a.team_id !== b.team_id) return a.team_id.localeCompare(b.team_id);
    if (a.user_id !== b.user_id) return a.user_id.localeCompare(b.user_id);
    return a.id.localeCompare(b.id);
  });
}

export async function grantTeamPermission(options: {
  project: ProjectJson,
  teamId: string,
  userId: string,
  permissionId: string,
}) {
  if (isTeamSystemPermission(options.permissionId)) {
    await prismaClient.teamMemberDirectPermission.upsert({
      where: {
        projectId_projectUserId_teamId_systemPermission: {
          projectId: options.project.id,
          projectUserId: options.userId,
          teamId: options.teamId,
          systemPermission: teamSystemPermissionStringToDBType(options.permissionId),
        },
      },
      create: {
        systemPermission: teamSystemPermissionStringToDBType(options.permissionId),
        teamMember: {
          connect: {
            projectId_projectUserId_teamId: {
              projectId: options.project.id,
              projectUserId: options.userId,
              teamId: options.teamId,
            },
          },
        },
      },
      update: {},
    });
  } else {
    const teamSpecificPermission = await prismaClient.permission.findUnique({
      where: {
        projectId_teamId_queryableId: {
          projectId: options.project.id,
          teamId: options.teamId,
          queryableId: options.permissionId,
        },
      }
    });
    const anyTeamPermission = await prismaClient.permission.findUnique({
      where: {
        projectConfigId_queryableId: {
          projectConfigId: options.project.evaluatedConfig.id,
          queryableId: options.permissionId,
        },
      }
    });
<<<<<<< HEAD
  
=======

>>>>>>> bbfecfe3
    const permission = teamSpecificPermission || anyTeamPermission;
    if (!permission) throw new KnownErrors.PermissionNotFound(options.permissionId);

    const result = await prismaClient.teamMemberDirectPermission.upsert({
      where: {
        projectId_projectUserId_teamId_permissionDbId: {
          projectId: options.project.id,
          projectUserId: options.userId,
          teamId: options.teamId,
          permissionDbId: permission.dbId,
        },
      },
      create: {
        permission: {
          connect: {
            dbId: permission.dbId,
          },
        },
        teamMember: {
          connect: {
            projectId_projectUserId_teamId: {
              projectId: options.project.id,
              projectUserId: options.userId,
              teamId: options.teamId,
            },
          },
        },
      },
      update: {},
    });
  }

  return {
    id: options.permissionId,
    user_id: options.userId,
    team_id: options.teamId,
  };
}

export async function revokeTeamPermission(options: {
  project: ProjectJson,
  teamId: string,
  userId: string,
  permissionId: string,
}) {
  if (isTeamSystemPermission(options.permissionId)) {
    await prismaClient.teamMemberDirectPermission.delete({
      where: {
        projectId_projectUserId_teamId_systemPermission: {
          projectId: options.project.id,
          projectUserId: options.userId,
          teamId: options.teamId,
          systemPermission: teamSystemPermissionStringToDBType(options.permissionId),
        },
      },
    });

    return;
  } else {
    const teamSpecificPermission = await prismaClient.permission.findUnique({
      where: {
        projectId_teamId_queryableId: {
          projectId: options.project.id,
          teamId: options.teamId,
          queryableId: options.permissionId,
        },
      }
    });
    const anyTeamPermission = await prismaClient.permission.findUnique({
      where: {
        projectConfigId_queryableId: {
          projectConfigId: options.project.evaluatedConfig.id,
          queryableId: options.permissionId,
        },
      }
    });
<<<<<<< HEAD
  
=======

>>>>>>> bbfecfe3
    const permission = teamSpecificPermission || anyTeamPermission;
    if (!permission) throw new KnownErrors.PermissionNotFound(options.permissionId);

    await prismaClient.teamMemberDirectPermission.delete({
      where: {
        projectId_projectUserId_teamId_permissionDbId: {
          projectId: options.project.id,
          projectUserId: options.userId,
          teamId: options.teamId,
          permissionDbId: permission.dbId,
        }
      },
    });
  }
}


export async function listPermissionDefinitions(project: ProjectJson, scope?: PermissionDefinitionScopeJson) {
  const results = [];
  switch (scope?.type) {
    case "specific-team": {
      const team = await prismaClient.team.findUnique({
        where: {
          projectId_teamId: {
            projectId: project.id,
            teamId: scope.teamId,
          },
        },
        include: {
          permissions: {
            include: fullPermissionInclude,
          },
        },
      });
      if (!team) throw new KnownErrors.TeamNotFound(scope.teamId);
      results.push(...team.permissions.map(permissionDefinitionJsonFromDbType));
      break;
    }
    case "global":
    case "any-team": {
      const res = await prismaClient.permission.findMany({
        where: {
          projectConfig: {
            projects: {
              some: {
                id: project.id,
              }
            }
          },
          scope: scope.type === "global" ? "GLOBAL" : "TEAM",
        },
        orderBy: { queryableId: 'asc' },
        include: fullPermissionInclude,
      });
      results.push(...res.map(permissionDefinitionJsonFromDbType));
      break;
    }
    case undefined: {
      const res = await prismaClient.permission.findMany({
        where: {
          projectConfig: {
            projects: {
              some: {
                id: project.id,
              }
            }
          },
        },
        include: fullPermissionInclude,
      });
      results.push(...res.map(permissionDefinitionJsonFromDbType));
    }
  }

  if (scope === undefined || scope.type === "any-team" || scope.type === "specific-team") {
    for (const systemPermission of Object.values(DBTeamSystemPermission)) {
      results.push(permissionDefinitionJsonFromTeamSystemDbType(systemPermission));
    }
  }

  return results;
}

export async function createPermissionDefinition(options: {
  project: ProjectJson,
<<<<<<< HEAD
  scope: PermissionDefinitionScopeJson, 
=======
  scope: PermissionDefinitionScopeJson,
>>>>>>> bbfecfe3
  data: {
    id: string,
    description?: string,
    contained_permission_ids?: string[],
  },
}) {
  const parentDbIds = await getParentDbIds(options.project, options.data.contained_permission_ids);
  const dbPermission = await prismaClient.permission.create({
    data: {
      scope: options.scope.type === "global" ? "GLOBAL" : "TEAM",
      queryableId: options.data.id,
      description: options.data.description,
      ...options.scope.type === "specific-team" ? {
        projectId: options.project.id,
        teamId: options.scope.teamId,
      } : {
        projectConfigId: options.project.evaluatedConfig.id,
      },
      parentEdges: {
        create: parentDbIds.map(parentDbId => {
          if (isTeamSystemPermission(parentDbId)) {
            return {
              parentTeamSystemPermission: teamSystemPermissionStringToDBType(parentDbId),
            };
          } else {
            return {
              parentPermission: {
                connect: {
                  dbId: parentDbId,
                },
              },
            };
          }
        })
      },
    },
    include: fullPermissionInclude,
  });
  return permissionDefinitionJsonFromDbType(dbPermission);
}

export async function updatePermissionDefinitions(options: {
  project: ProjectJson,
  scope: PermissionDefinitionScopeJson,
<<<<<<< HEAD
  permissionId: string, 
=======
  permissionId: string,
>>>>>>> bbfecfe3
  data: {
    id?: string,
    description?: string,
    contained_permission_ids?: string[],
  },
}) {
  const parentDbIds = await getParentDbIds(options.project, options.data.contained_permission_ids);

  let edgeUpdateData = {};
  if (options.data.contained_permission_ids) {
    edgeUpdateData = {
      parentEdges: {
        deleteMany: {},
        create: parentDbIds.map(parentDbId => {
          if (isTeamSystemPermission(parentDbId)) {
            return {
              parentTeamSystemPermission: teamSystemPermissionStringToDBType(parentDbId),
            };
          } else {
            return {
              parentPermission: {
                connect: {
                  dbId: parentDbId,
                },
              },
            };
          }
        }),
      },
    };
  }

  const db = await prismaClient.permission.update({
    where: {
      projectConfigId_queryableId: {
        projectConfigId: options.project.evaluatedConfig.id,
        queryableId: options.permissionId,
      },
      scope: options.scope.type === "global" ? "GLOBAL" : "TEAM",
      teamId: options.scope.type === "specific-team" ? options.scope.teamId : undefined,
    },
    data: {
      queryableId: options.data.id,
      description: options.data.description,
      ...edgeUpdateData,
    },
    include: fullPermissionInclude,
  });
  return permissionDefinitionJsonFromDbType(db);
}

export async function deletePermissionDefinition(options: {
<<<<<<< HEAD
  project: ProjectJson, 
  scope: PermissionDefinitionScopeJson, 
=======
  project: ProjectJson,
  scope: PermissionDefinitionScopeJson,
>>>>>>> bbfecfe3
  permissionId: string,
}) {
  switch (options.scope.type) {
    case "global":
    case "any-team": {
      const deleted = await prismaClient.permission.deleteMany({
        where: {
          projectConfigId: options.project.evaluatedConfig.id,
          queryableId: options.permissionId,
          scope: options.scope.type === "global" ? "GLOBAL" : "TEAM",
        },
      });
      if (deleted.count < 1) throw new KnownErrors.PermissionNotFound(options.permissionId);
      break;
    }
    case "specific-team": {
      const team = await prismaClient.team.findUnique({
        where: {
          projectId_teamId: {
            projectId: options.project.id,
            teamId: options.scope.teamId,
          },
        },
      });
      if (!team) throw new KnownErrors.TeamNotFound(options.scope.teamId);
      const deleted = await prismaClient.permission.deleteMany({
        where: {
          projectId: options.project.id,
          queryableId: options.permissionId,
          teamId: options.scope.teamId,
          scope: "TEAM",
        },
      });
      if (deleted.count < 1) throw new KnownErrors.PermissionNotFound(options.permissionId);
      break;
    }
  }
}<|MERGE_RESOLUTION|>--- conflicted
+++ resolved
@@ -52,13 +52,8 @@
       }
     }).sort(),
     scope: (
-<<<<<<< HEAD
-      db.scope === "GLOBAL" ? { type: "global" } : 
-        db.teamId ? { type: "specific-team", teamId: db.teamId } : 
-=======
       db.scope === "GLOBAL" ? { type: "global" } :
         db.teamId ? { type: "specific-team", teamId: db.teamId } :
->>>>>>> bbfecfe3
           { type: "any-team" }
     ) as PermissionDefinitionScopeJson,
   } as const;
@@ -160,11 +155,6 @@
       user_id: userId,
     })));
   }
-<<<<<<< HEAD
-  
-=======
-
->>>>>>> bbfecfe3
   return finalResults.sort((a, b) => {
     if (a.team_id !== b.team_id) return a.team_id.localeCompare(b.team_id);
     if (a.user_id !== b.user_id) return a.user_id.localeCompare(b.user_id);
@@ -220,11 +210,6 @@
         },
       }
     });
-<<<<<<< HEAD
-  
-=======
-
->>>>>>> bbfecfe3
     const permission = teamSpecificPermission || anyTeamPermission;
     if (!permission) throw new KnownErrors.PermissionNotFound(options.permissionId);
 
@@ -301,11 +286,6 @@
         },
       }
     });
-<<<<<<< HEAD
-  
-=======
-
->>>>>>> bbfecfe3
     const permission = teamSpecificPermission || anyTeamPermission;
     if (!permission) throw new KnownErrors.PermissionNotFound(options.permissionId);
 
@@ -391,11 +371,7 @@
 
 export async function createPermissionDefinition(options: {
   project: ProjectJson,
-<<<<<<< HEAD
-  scope: PermissionDefinitionScopeJson, 
-=======
   scope: PermissionDefinitionScopeJson,
->>>>>>> bbfecfe3
   data: {
     id: string,
     description?: string,
@@ -440,11 +416,7 @@
 export async function updatePermissionDefinitions(options: {
   project: ProjectJson,
   scope: PermissionDefinitionScopeJson,
-<<<<<<< HEAD
-  permissionId: string, 
-=======
   permissionId: string,
->>>>>>> bbfecfe3
   data: {
     id?: string,
     description?: string,
@@ -497,13 +469,8 @@
 }
 
 export async function deletePermissionDefinition(options: {
-<<<<<<< HEAD
-  project: ProjectJson, 
-  scope: PermissionDefinitionScopeJson, 
-=======
   project: ProjectJson,
   scope: PermissionDefinitionScopeJson,
->>>>>>> bbfecfe3
   permissionId: string,
 }) {
   switch (options.scope.type) {
