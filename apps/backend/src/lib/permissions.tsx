--- conflicted
+++ resolved
@@ -342,17 +342,15 @@
   });
   if (!projectConfig) throw new StackAssertionError(`Couldn't find tenancy config`, { tenancy });
 
-  return getTeamPermissionDefinitionsFromProjectConfig(projectConfig);
+  return getTeamPermissionDefinitionsFromProjectConfig(projectConfig, scope);
 }
 
 export function getTeamPermissionDefinitionsFromProjectConfig(
-  projectConfig: Prisma.ProjectConfigGetPayload<{ include: { permissions: { include: typeof fullPermissionInclude } } }>
+  projectConfig: Prisma.ProjectConfigGetPayload<{ include: { permissions: { include: typeof fullPermissionInclude } } }>,
+  scope: 'TEAM' | 'USER'
 ): ExtendedTeamPermissionDefinition[] {
   const res = projectConfig.permissions;
   const nonSystemPermissions = res.map(db => teamPermissionDefinitionJsonFromDbType(db));
-<<<<<<< HEAD
-  const systemPermissions = Object.values(DBTeamSystemPermission).map(db => teamPermissionDefinitionJsonFromTeamSystemDbType(db, projectConfig));
-=======
 
   const systemPermissions = [
     ...(scope === "TEAM" ?
@@ -360,7 +358,6 @@
       []),
   ];
 
->>>>>>> 1ffd1e3e
   return [...nonSystemPermissions, ...systemPermissions].sort((a, b) => stringCompare(a.id, b.id));
 }
 
