--- conflicted
+++ resolved
@@ -86,10 +86,7 @@
     userId: string,
     permissionId: string,
     errorType: 'required' | 'not-exist',
-<<<<<<< HEAD
-=======
     recursive: boolean,
->>>>>>> f5c549a5
   }
 ) {
   await ensureTeamMembershipExists(tx, {
@@ -103,11 +100,7 @@
     teamId: options.teamId,
     userId: options.userId,
     permissionId: options.permissionId,
-<<<<<<< HEAD
-    recursive: true,
-=======
     recursive: options.recursive,
->>>>>>> f5c549a5
   });
 
   if (result.length === 0) {
