import { RawQuery, prismaClient, rawQuery, retryTransaction } from "@/prisma-client";
import { Prisma, TeamSystemPermission } from "@prisma/client";
import { AdminUserProjectsCrud, ProjectsCrud } from "@stackframe/stack-shared/dist/interface/crud/projects";
import { UsersCrud } from "@stackframe/stack-shared/dist/interface/crud/users";
import { getNodeEnvironment } from "@stackframe/stack-shared/dist/utils/env";
import { StackAssertionError, captureError, throwErr } from "@stackframe/stack-shared/dist/utils/errors";
import { deepPlainEquals, filterUndefined, isNotNull, omit } from "@stackframe/stack-shared/dist/utils/objects";
import { stringCompare, typedToLowercase, typedToUppercase } from "@stackframe/stack-shared/dist/utils/strings";
import { generateUuid } from "@stackframe/stack-shared/dist/utils/uuids";
import { getRenderedOrganizationConfig, renderedOrganizationConfigToProjectCrud } from "./config";
import { fullPermissionInclude, permissionDefinitionJsonFromDbType, permissionDefinitionJsonFromRawDbType, teamPermissionDefinitionJsonFromTeamSystemDbType } from "./permissions";
import { ensureSharedProvider, ensureStandardProvider } from "./request-checks";

export const fullProjectInclude = {
  config: {
    include: {
      oauthProviderConfigs: {
        include: {
          proxiedOAuthConfig: true,
          standardOAuthConfig: true,
        },
      },
      emailServiceConfig: {
        include: {
          proxiedEmailServiceConfig: true,
          standardEmailServiceConfig: true,
        },
      },
      permissions: {
        include: fullPermissionInclude,
      },
      authMethodConfigs: {
        include: {
          oauthProviderConfig: {
            include: {
              proxiedOAuthConfig: true,
              standardOAuthConfig: true,
            },
          },
          otpConfig: true,
          passwordConfig: true,
          passkeyConfig: true,
        }
      },
      connectedAccountConfigs: {
        include: {
          oauthProviderConfig: {
            include: {
              proxiedOAuthConfig: true,
              standardOAuthConfig: true,
            },
          },
        }
      },
      domains: true,
    },
  },
  _count: {
    select: {
      projectUsers: true,
    },
  },
} as const satisfies Prisma.ProjectInclude;

export type DBProject = Prisma.ProjectGetPayload<{ include: typeof fullProjectInclude }>;

export function projectPrismaToCrud(
  prisma: DBProject
): ProjectsCrud["Admin"]["Read"] {
  const oauthProviders = prisma.config.authMethodConfigs
    .map((config) => {
      if (config.oauthProviderConfig) {
        const providerConfig = config.oauthProviderConfig;
        if (providerConfig.proxiedOAuthConfig) {
          return {
            id: typedToLowercase(providerConfig.proxiedOAuthConfig.type),
            enabled: config.enabled,
            type: "shared",
          } as const;
        } else if (providerConfig.standardOAuthConfig) {
          return filterUndefined({
            id: typedToLowercase(providerConfig.standardOAuthConfig.type),
            enabled: config.enabled,
            type: "standard",
            client_id: providerConfig.standardOAuthConfig.clientId,
            client_secret: providerConfig.standardOAuthConfig.clientSecret,
            facebook_config_id: providerConfig.standardOAuthConfig.facebookConfigId ?? undefined,
            microsoft_tenant_id: providerConfig.standardOAuthConfig.microsoftTenantId ?? undefined,
          } as const);
        } else {
          throw new StackAssertionError(`Exactly one of the provider configs should be set on provider config '${config.id}' of project '${prisma.id}'`, { prisma });
        }
      }
    })
    .filter((provider): provider is Exclude<typeof provider, undefined> => !!provider)
    .sort((a, b) => stringCompare(a.id, b.id));

  const passwordAuth = prisma.config.authMethodConfigs.find((config) => config.passwordConfig && config.enabled);
  const otpAuth = prisma.config.authMethodConfigs.find((config) => config.otpConfig && config.enabled);
  const passkeyAuth = prisma.config.authMethodConfigs.find((config) => config.passkeyConfig && config.enabled);

  const result = {
    id: prisma.id,
    display_name: prisma.displayName,
    description: prisma.description,
    created_at_millis: prisma.createdAt.getTime(),
    user_count: prisma._count.projectUsers,
    is_production_mode: prisma.isProductionMode,
    config: {
      id: prisma.config.id,
      allow_localhost: prisma.config.allowLocalhost,
      sign_up_enabled: prisma.config.signUpEnabled,
      credential_enabled: !!passwordAuth,
      magic_link_enabled: !!otpAuth,
      passkey_enabled: !!passkeyAuth,
      create_team_on_sign_up: prisma.config.createTeamOnSignUp,
      client_team_creation_enabled: prisma.config.clientTeamCreationEnabled,
      client_user_deletion_enabled: prisma.config.clientUserDeletionEnabled,
      domains: prisma.config.domains
        .map((domain) => ({
          domain: domain.domain,
          handler_path: domain.handlerPath,
        }))
        .sort((a: any, b: any) => stringCompare(a.domain, b.domain)),
      oauth_providers: oauthProviders,
      enabled_oauth_providers: oauthProviders.filter(provider => provider.enabled),
      oauth_account_merge_strategy: typedToLowercase(prisma.config.oauthAccountMergeStrategy),
      email_config: (() => {
        const emailServiceConfig = prisma.config.emailServiceConfig;
        if (!emailServiceConfig) {
          throw new StackAssertionError(`Email service config should be set on project '${prisma.id}'`, { prisma });
        }
        if (emailServiceConfig.proxiedEmailServiceConfig) {
          return {
            type: "shared"
          } as const;
        } else if (emailServiceConfig.standardEmailServiceConfig) {
          const standardEmailConfig = emailServiceConfig.standardEmailServiceConfig;
          return {
            type: "standard",
            host: standardEmailConfig.host,
            port: standardEmailConfig.port,
            username: standardEmailConfig.username,
            password: standardEmailConfig.password,
            sender_email: standardEmailConfig.senderEmail,
            sender_name: standardEmailConfig.senderName,
          } as const;
        } else {
          throw new StackAssertionError(`Exactly one of the email service configs should be set on project '${prisma.id}'`, { prisma });
        }
      })(),
      team_creator_default_permissions: prisma.config.permissions.filter(perm => perm.isDefaultTeamCreatorPermission)
        .map(permissionDefinitionJsonFromDbType)
        .concat(prisma.config.teamCreateDefaultSystemPermissions.map(db => teamPermissionDefinitionJsonFromTeamSystemDbType(db, prisma.config)))
        .sort((a, b) => stringCompare(a.id, b.id))
        .map(perm => ({ id: perm.id })),
      team_member_default_permissions: prisma.config.permissions.filter(perm => perm.isDefaultTeamMemberPermission)
        .map(permissionDefinitionJsonFromDbType)
        .concat(prisma.config.teamMemberDefaultSystemPermissions.map(db => teamPermissionDefinitionJsonFromTeamSystemDbType(db, prisma.config)))
        .sort((a, b) => stringCompare(a.id, b.id))
        .map(perm => ({ id: perm.id })),
      user_default_permissions: prisma.config.permissions.filter(perm => perm.isDefaultProjectPermission)
<<<<<<< HEAD
        .map(permissionDefinitionJsonFromDbType)
=======
        .map(teamPermissionDefinitionJsonFromDbType)
>>>>>>> 7873dcef
        .sort((a, b) => stringCompare(a.id, b.id))
        .map(perm => ({ id: perm.id })),
    }
  };

  const newResultWithConfigJson = renderedOrganizationConfigToProjectCrud(await getRenderedOrganizationConfig(prisma.tenancy), result.config.id);
  if (!deepPlainEquals(result.config, newResultWithConfigJson)) {
    const errorData = { result: result.config, newResult: newResultWithConfigJson };
    const error = new StackAssertionError("Project config mismatch", errorData);

    if (!getNodeEnvironment().includes("prod")) {
      throw error;
    } else {
      captureError("project-config-migration-checker", error);
    }
  }

  return result;
}

function isStringArray(value: any): value is string[] {
  return Array.isArray(value) && value.every((id) => typeof id === "string");
}

export function listManagedProjectIds(projectUser: UsersCrud["Admin"]["Read"]) {
  const serverMetadata = projectUser.server_metadata;
  if (typeof serverMetadata !== "object") {
    throw new StackAssertionError("Invalid server metadata, did something go wrong?", { serverMetadata });
  }
  const managedProjectIds = (serverMetadata as any)?.managedProjectIds ?? [];
  if (!isStringArray(managedProjectIds)) {
    throw new StackAssertionError("Invalid server metadata, did something go wrong? Expected string array", { managedProjectIds });
  }

  return managedProjectIds;
}

export function getProjectQuery(projectId: string): RawQuery<ProjectsCrud["Admin"]["Read"] | null> {
  const OAuthProviderConfigSelectSql = Prisma.sql`
    (
      to_jsonb("OAuthProviderConfig") ||
      jsonb_build_object(
        'ProxiedOAuthConfig', (
          SELECT (
            to_jsonb("ProxiedOAuthProviderConfig") ||
            jsonb_build_object()
          )
          FROM "ProxiedOAuthProviderConfig"
          WHERE "ProxiedOAuthProviderConfig"."projectConfigId" = "OAuthProviderConfig"."projectConfigId" AND "ProxiedOAuthProviderConfig"."id" = "OAuthProviderConfig"."id"
        ),
        'StandardOAuthConfig', (
          SELECT (
            to_jsonb("StandardOAuthProviderConfig") ||
            jsonb_build_object()
          )
          FROM "StandardOAuthProviderConfig"
          WHERE "StandardOAuthProviderConfig"."projectConfigId" = "OAuthProviderConfig"."projectConfigId" AND "StandardOAuthProviderConfig"."id" = "OAuthProviderConfig"."id"
        )
      )
    )
  `;

  return {
    sql: Prisma.sql`
      SELECT to_json(
        (
          SELECT (
            to_jsonb("Project".*) ||
            jsonb_build_object(
              'ProjectConfig', (
                SELECT (
                  to_jsonb("ProjectConfig".*) ||
                  jsonb_build_object(
                    'OAuthProviderConfigs', (
                      SELECT COALESCE(ARRAY_AGG(
                        ${OAuthProviderConfigSelectSql}
                      ), '{}')
                      FROM "OAuthProviderConfig"
                      WHERE "OAuthProviderConfig"."projectConfigId" = "ProjectConfig"."id"
                    ),
                    'EmailServiceConfig', (
                      SELECT (
                        to_jsonb("EmailServiceConfig") ||
                        jsonb_build_object(
                          'ProxiedEmailServiceConfig', (
                            SELECT (
                              to_jsonb("ProxiedEmailServiceConfig") ||
                              jsonb_build_object()
                            )
                            FROM "ProxiedEmailServiceConfig"
                            WHERE "ProxiedEmailServiceConfig"."projectConfigId" = "EmailServiceConfig"."projectConfigId"
                          ),
                          'StandardEmailServiceConfig', (
                            SELECT (
                              to_jsonb("StandardEmailServiceConfig") ||
                              jsonb_build_object()
                            )
                            FROM "StandardEmailServiceConfig"
                            WHERE "StandardEmailServiceConfig"."projectConfigId" = "EmailServiceConfig"."projectConfigId"
                          )
                        )
                      )
                      FROM "EmailServiceConfig"
                      WHERE "EmailServiceConfig"."projectConfigId" = "ProjectConfig"."id"
                    ),
                    'Permissions', (
                      SELECT COALESCE(ARRAY_AGG(
                        to_jsonb("Permission") ||
                        jsonb_build_object(
                          'ParentEdges', (
                            SELECT COALESCE(ARRAY_AGG(
                              to_jsonb("PermissionEdge") ||
                              jsonb_build_object(
                                'ParentPermission', (
                                  SELECT (
                                    to_jsonb("Permission") ||
                                    jsonb_build_object()
                                  )
                                  FROM "Permission"
                                  WHERE "Permission"."projectConfigId" = "ProjectConfig"."id" AND "Permission"."dbId" = "PermissionEdge"."parentPermissionDbId"
                                )
                              )
                            ), '{}')
                            FROM "PermissionEdge"
                            WHERE "PermissionEdge"."childPermissionDbId" = "Permission"."dbId"
                          )
                        )
                      ), '{}')
                      FROM "Permission"
                      WHERE "Permission"."projectConfigId" = "ProjectConfig"."id"
                    ),
                    'AuthMethodConfigs', (
                      SELECT COALESCE(ARRAY_AGG(
                        to_jsonb("AuthMethodConfig") ||
                        jsonb_build_object(
                          'OAuthProviderConfig', (
                            SELECT ${OAuthProviderConfigSelectSql}
                            FROM "OAuthProviderConfig"
                            WHERE "OAuthProviderConfig"."projectConfigId" = "ProjectConfig"."id" AND "OAuthProviderConfig"."authMethodConfigId" = "AuthMethodConfig"."id"
                          ),
                          'OtpAuthMethodConfig', (
                            SELECT (
                              to_jsonb("OtpAuthMethodConfig") ||
                              jsonb_build_object()
                            )
                            FROM "OtpAuthMethodConfig"
                            WHERE "OtpAuthMethodConfig"."projectConfigId" = "ProjectConfig"."id" AND "OtpAuthMethodConfig"."authMethodConfigId" = "AuthMethodConfig"."id"
                          ),
                          'PasswordAuthMethodConfig', (
                            SELECT (
                              to_jsonb("PasswordAuthMethodConfig") ||
                              jsonb_build_object()
                            )
                            FROM "PasswordAuthMethodConfig"
                            WHERE "PasswordAuthMethodConfig"."projectConfigId" = "ProjectConfig"."id" AND "PasswordAuthMethodConfig"."authMethodConfigId" = "AuthMethodConfig"."id"
                          ),
                          'PasskeyAuthMethodConfig', (
                            SELECT (
                              to_jsonb("PasskeyAuthMethodConfig") ||
                              jsonb_build_object()
                            )
                            FROM "PasskeyAuthMethodConfig"
                            WHERE "PasskeyAuthMethodConfig"."projectConfigId" = "ProjectConfig"."id" AND "PasskeyAuthMethodConfig"."authMethodConfigId" = "AuthMethodConfig"."id"
                          )
                        )
                      ), '{}')
                      FROM "AuthMethodConfig"
                      WHERE "AuthMethodConfig"."projectConfigId" = "ProjectConfig"."id"
                    ),
                    'ConnectedAccountConfigs', (
                      SELECT COALESCE(ARRAY_AGG(
                        to_jsonb("ConnectedAccountConfig") ||
                        jsonb_build_object(
                          'OAuthProviderConfig', (
                            SELECT ${OAuthProviderConfigSelectSql}
                            FROM "OAuthProviderConfig"
                            WHERE "OAuthProviderConfig"."projectConfigId" = "ProjectConfig"."id" AND "OAuthProviderConfig"."connectedAccountConfigId" = "ConnectedAccountConfig"."id"
                          )
                        )
                      ), '{}')
                      FROM "ConnectedAccountConfig"
                      WHERE "ConnectedAccountConfig"."projectConfigId" = "ProjectConfig"."id"
                    ),
                    'Domains', (
                      SELECT COALESCE(ARRAY_AGG(
                        to_jsonb("ProjectDomain") ||
                        jsonb_build_object()
                      ), '{}')
                      FROM "ProjectDomain"
                      WHERE "ProjectDomain"."projectConfigId" = "ProjectConfig"."id"
                    )
                  )
                )
                FROM "ProjectConfig"
                WHERE "ProjectConfig"."id" = "Project"."configId"
              )
            )
          )
          FROM "Project"
          WHERE "Project"."id" = ${projectId}
        )
      ) AS "row_data_json"
    `,
    postProcess: (queryResult) => {
      if (queryResult.length !== 1) {
        throw new StackAssertionError(`Expected 1 project with id ${projectId}, got ${queryResult.length}`, { queryResult });
      }

      const row = queryResult[0].row_data_json;
      if (!row) {
        return null;
      }

      const teamPermissions = [
        ...row.ProjectConfig.Permissions.map((perm: any) => permissionDefinitionJsonFromRawDbType(perm)),
        ...Object.values(TeamSystemPermission).map(systemPermission => teamPermissionDefinitionJsonFromTeamSystemDbType(systemPermission, row.ProjectConfig)),
      ].sort((a, b) => stringCompare(a.id, b.id));

      const oauthProviderAuthMethods = row.ProjectConfig.AuthMethodConfigs
        .map((authMethodConfig: any) => {
          if (authMethodConfig.OAuthProviderConfig) {
            const providerConfig = authMethodConfig.OAuthProviderConfig;
            if (providerConfig.ProxiedOAuthConfig) {
              return {
                id: typedToLowercase(providerConfig.ProxiedOAuthConfig.type),
                enabled: authMethodConfig.enabled,
                type: "shared",
              } as const;
            } else if (providerConfig.StandardOAuthConfig) {
              return {
                id: typedToLowercase(providerConfig.StandardOAuthConfig.type),
                enabled: authMethodConfig.enabled,
                type: "standard",
                client_id: providerConfig.StandardOAuthConfig.clientId,
                client_secret: providerConfig.StandardOAuthConfig.clientSecret,
                facebook_config_id: providerConfig.StandardOAuthConfig.facebookConfigId ?? undefined,
                microsoft_tenant_id: providerConfig.StandardOAuthConfig.microsoftTenantId ?? undefined,
              } as const;
            } else {
              throw new StackAssertionError(`Exactly one of the OAuth provider configs should be set on auth method config ${authMethodConfig.id} of project ${row.id}`, { row });
            }
          }
        })
        .filter(isNotNull)
        .sort((a: any, b: any) => stringCompare(a.id, b.id));

      return {
        id: row.id,
        display_name: row.displayName,
        description: row.description,
        created_at_millis: new Date(row.createdAt + "Z").getTime(),
        user_count: row.userCount,
        is_production_mode: row.isProductionMode,
        config: {
          id: row.ProjectConfig.id,
          allow_localhost: row.ProjectConfig.allowLocalhost,
          sign_up_enabled: row.ProjectConfig.signUpEnabled,
          credential_enabled: row.ProjectConfig.AuthMethodConfigs.some((config: any) => config.PasswordAuthMethodConfig && config.enabled),
          magic_link_enabled: row.ProjectConfig.AuthMethodConfigs.some((config: any) => config.OtpAuthMethodConfig && config.enabled),
          passkey_enabled: row.ProjectConfig.AuthMethodConfigs.some((config: any) => config.PasskeyAuthMethodConfig && config.enabled),
          create_team_on_sign_up: row.ProjectConfig.createTeamOnSignUp,
          client_team_creation_enabled: row.ProjectConfig.clientTeamCreationEnabled,
          client_user_deletion_enabled: row.ProjectConfig.clientUserDeletionEnabled,
          domains: row.ProjectConfig.Domains
            .sort((a: any, b: any) => new Date(a.createdAt + "Z").getTime() - new Date(b.createdAt + "Z").getTime())
            .map((domain: any) => ({
              domain: domain.domain,
              handler_path: domain.handlerPath,
            })),
          oauth_providers: oauthProviderAuthMethods,
          enabled_oauth_providers: oauthProviderAuthMethods.filter((provider: any) => provider.enabled),
          oauth_account_merge_strategy: typedToLowercase(row.ProjectConfig.oauthAccountMergeStrategy) as "link_method" | "raise_error" | "allow_duplicates",
          email_config: (() => {
            const emailServiceConfig = row.ProjectConfig.EmailServiceConfig;
            if (!emailServiceConfig) {
              throw new StackAssertionError(`Email service config should be set on project ${row.id}`, { row });
            }
            if (emailServiceConfig.ProxiedEmailServiceConfig) {
              return {
                type: "shared"
              } as const;
            } else if (emailServiceConfig.StandardEmailServiceConfig) {
              const standardEmailConfig = emailServiceConfig.StandardEmailServiceConfig;
              return {
                type: "standard",
                host: standardEmailConfig.host,
                port: standardEmailConfig.port,
                username: standardEmailConfig.username,
                password: standardEmailConfig.password,
                sender_email: standardEmailConfig.senderEmail,
                sender_name: standardEmailConfig.senderName,
              } as const;
            } else {
              throw new StackAssertionError(`Exactly one of the email service configs should be set on project ${row.id}`, { row });
            }
          })(),
          team_creator_default_permissions: teamPermissions
            .filter(perm => perm.__is_default_team_creator_permission)
            .map(perm => ({ id: perm.id })),
          team_member_default_permissions: teamPermissions
            .filter(perm => perm.__is_default_team_member_permission)
            .map(perm => ({ id: perm.id })),
          user_default_permissions: teamPermissions
            .filter(perm => perm.__is_default_project_permission)
            .map(perm => ({ id: perm.id })),
        },
      };
    },
  } as const;
}

export async function getProject(projectId: string): Promise<ProjectsCrud["Admin"]["Read"] | null> {
  const result = await rawQuery(getProjectQuery(projectId));

  // In non-prod environments, let's also call the legacy function and ensure the result is the same
  if (!getNodeEnvironment().includes("prod")) {
    const legacyResult = await getProjectLegacy(projectId);
    if (!deepPlainEquals(omit(result ?? {}, ["user_count"] as any), omit(legacyResult ?? {}, ["user_count"] as any))) {
      throw new StackAssertionError("Project result mismatch", {
        result,
        legacyResult,
      });
    }
  }

  return result;
}

async function getProjectLegacy(projectId: string): Promise<ProjectsCrud["Admin"]["Read"] | null> {
  const rawProject = await prismaClient.project.findUnique({
    where: { id: projectId },
    include: fullProjectInclude,
  });

  if (!rawProject) {
    return null;
  }

  return projectPrismaToCrud(rawProject);
}

export async function createProject(ownerIds: string[], data: AdminUserProjectsCrud["Admin"]["Create"]) {
  const result = await retryTransaction(async (tx) => {
    const project = await tx.project.create({
      data: {
        id: generateUuid(),
        displayName: data.display_name,
        description: data.description ?? "",
        isProductionMode: data.is_production_mode ?? false,
        config: {
          create: {
            signUpEnabled: data.config?.sign_up_enabled,
            allowLocalhost: data.config?.allow_localhost ?? true,
            createTeamOnSignUp: data.config?.create_team_on_sign_up ?? false,
            clientTeamCreationEnabled: data.config?.client_team_creation_enabled ?? false,
            clientUserDeletionEnabled: data.config?.client_user_deletion_enabled ?? false,
            oauthAccountMergeStrategy: data.config?.oauth_account_merge_strategy ? typedToUppercase(data.config.oauth_account_merge_strategy): 'LINK_METHOD',
            domains: data.config?.domains ? {
              create: data.config.domains.map(item => ({
                domain: item.domain,
                handlerPath: item.handler_path,
              }))
            } : undefined,
            oauthProviderConfigs: data.config?.oauth_providers ? {
              create: data.config.oauth_providers.map(item => ({
                id: item.id,
                proxiedOAuthConfig: item.type === "shared" ? {
                  create: {
                    type: typedToUppercase(ensureSharedProvider(item.id)),
                  }
                } : undefined,
                standardOAuthConfig: item.type === "standard" ? {
                  create: {
                    type: typedToUppercase(ensureStandardProvider(item.id)),
                    clientId: item.client_id ?? throwErr('client_id is required'),
                    clientSecret: item.client_secret ?? throwErr('client_secret is required'),
                    facebookConfigId: item.facebook_config_id,
                    microsoftTenantId: item.microsoft_tenant_id,
                  }
                } : undefined,
              }))
            } : undefined,
            emailServiceConfig: data.config?.email_config ? {
              create: {
                proxiedEmailServiceConfig: data.config.email_config.type === "shared" ? {
                  create: {}
                } : undefined,
                standardEmailServiceConfig: data.config.email_config.type === "standard" ? {
                  create: {
                    host: data.config.email_config.host ?? throwErr('host is required'),
                    port: data.config.email_config.port ?? throwErr('port is required'),
                    username: data.config.email_config.username ?? throwErr('username is required'),
                    password: data.config.email_config.password ?? throwErr('password is required'),
                    senderEmail: data.config.email_config.sender_email ?? throwErr('sender_email is required'),
                    senderName: data.config.email_config.sender_name ?? throwErr('sender_name is required'),
                  }
                } : undefined,
              }
            } : {
              create: {
                proxiedEmailServiceConfig: {
                  create: {}
                },
              },
            },
          },
        }
      },
      include: fullProjectInclude,
    });

    const tenancy = await tx.tenancy.create({
      data: {
        projectId: project.id,
        branchId: "main",
        organizationId: null,
        hasNoOrganization: "TRUE",
      },
    });

    // all oauth providers are created as auth methods for backwards compatibility
    await tx.projectConfig.update({
      where: {
        id: project.config.id,
      },
      data: {
        authMethodConfigs: {
          create: [
            ...data.config?.oauth_providers ? project.config.oauthProviderConfigs.map(item => ({
              enabled: (data.config?.oauth_providers?.find(p => p.id === item.id) ?? throwErr("oauth provider not found")).enabled,
              oauthProviderConfig: {
                connect: {
                  projectConfigId_id: {
                    projectConfigId: project.config.id,
                    id: item.id,
                  }
                }
              }
            })) : [],
            ...data.config?.magic_link_enabled ? [{
              enabled: true,
              otpConfig: {
                create: {
                  contactChannelType: 'EMAIL',
                }
              },
            }] : [],
            ...(data.config?.credential_enabled ?? true) ? [{
              enabled: true,
              passwordConfig: {
                create: {}
              },
            }] : [],
            ...data.config?.passkey_enabled ? [{
              enabled: true,
              passkeyConfig: {
                create: {}
              },
            }] : [],
          ]
        }
      }
    });

    // all standard oauth providers are created as connected accounts for backwards compatibility
    await tx.projectConfig.update({
      where: {
        id: project.config.id,
      },
      data: {
        connectedAccountConfigs: data.config?.oauth_providers ? {
          create: project.config.oauthProviderConfigs.map(item => ({
            enabled: (data.config?.oauth_providers?.find(p => p.id === item.id) ?? throwErr("oauth provider not found")).enabled,
            oauthProviderConfig: {
              connect: {
                projectConfigId_id: {
                  projectConfigId: project.config.id,
                  id: item.id,
                }
              }
            }
          })),
        } : undefined,
      }
    });

    await tx.permission.create({
      data: {
        tenancyId: tenancy.id,
        projectConfigId: project.config.id,
        queryableId: "member",
        description: "Default permission for team members",
        scope: 'TEAM',
        parentEdges: {
          createMany: {
            data: (['READ_MEMBERS', 'INVITE_MEMBERS'] as const).map(p => ({ parentTeamSystemPermission: p })),
          },
        },
        isDefaultTeamMemberPermission: true,
      },
    });

    await tx.permission.create({
      data: {
        tenancyId: tenancy.id,
        projectConfigId: project.config.id,
        queryableId: "admin",
        description: "Default permission for team creators",
        scope: 'TEAM',
        parentEdges: {
          createMany: {
            data: (['UPDATE_TEAM', 'DELETE_TEAM', 'READ_MEMBERS', 'REMOVE_MEMBERS', 'INVITE_MEMBERS'] as const).map(p =>({ parentTeamSystemPermission: p }))
          },
        },
        isDefaultTeamCreatorPermission: true,
      },
    });

    // Update owner metadata
    for (const userId of ownerIds) {
      const projectUserTx = await tx.projectUser.findUnique({
        where: {
          mirroredProjectId_mirroredBranchId_projectUserId: {
            mirroredProjectId: "internal",
            mirroredBranchId: "main",
            projectUserId: userId,
          },
        },
      });
      if (!projectUserTx) {
        captureError("project-creation-owner-not-found", new StackAssertionError(`Attempted to create project, but owner user ID ${userId} not found. Did they delete their account? Continuing silently, but if the user is coming from an owner pack you should probably update it.`, { ownerIds }));
        continue;
      }

      const serverMetadataTx: any = projectUserTx.serverMetadata ?? {};

      await tx.projectUser.update({
        where: {
          mirroredProjectId_mirroredBranchId_projectUserId: {
            mirroredProjectId: "internal",
            mirroredBranchId: "main",
            projectUserId: projectUserTx.projectUserId,
          },
        },
        data: {
          serverMetadata: {
            ...serverMetadataTx ?? {},
            managedProjectIds: [
              ...serverMetadataTx?.managedProjectIds ?? [],
              project.id,
            ],
          },
        },
      });
    }

    const result = await tx.project.findUnique({
      where: { id: project.id },
      include: fullProjectInclude,
    });

    if (!result) {
      throw new StackAssertionError(`Project with id '${project.id}' not found after creation`, { project });
    }
    return result;
  });

  return projectPrismaToCrud(result);
}<|MERGE_RESOLUTION|>--- conflicted
+++ resolved
@@ -160,11 +160,7 @@
         .sort((a, b) => stringCompare(a.id, b.id))
         .map(perm => ({ id: perm.id })),
       user_default_permissions: prisma.config.permissions.filter(perm => perm.isDefaultProjectPermission)
-<<<<<<< HEAD
         .map(permissionDefinitionJsonFromDbType)
-=======
-        .map(teamPermissionDefinitionJsonFromDbType)
->>>>>>> 7873dcef
         .sort((a, b) => stringCompare(a.id, b.id))
         .map(perm => ({ id: perm.id })),
     }
