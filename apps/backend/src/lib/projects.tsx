import { uploadAndGetUrl } from "@/s3";
import { Prisma } from "@prisma/client";
import { KnownErrors } from "@stackframe/stack-shared";
import { CompleteConfig, EnvironmentConfigOverrideOverride, ProjectConfigOverrideOverride } from "@stackframe/stack-shared/dist/config/schema";
import { AdminUserProjectsCrud, ProjectsCrud } from "@stackframe/stack-shared/dist/interface/crud/projects";
import { UsersCrud } from "@stackframe/stack-shared/dist/interface/crud/users";
import { getEnvVariable } from "@stackframe/stack-shared/dist/utils/env";
import { StackAssertionError } from "@stackframe/stack-shared/dist/utils/errors";
import { filterUndefined, typedFromEntries } from "@stackframe/stack-shared/dist/utils/objects";
import { generateUuid } from "@stackframe/stack-shared/dist/utils/uuids";
import { getPrismaClientForTenancy, RawQuery, globalPrismaClient, rawQuery, retryTransaction } from "../prisma-client";
import { overrideEnvironmentConfigOverride, overrideProjectConfigOverride } from "./config";
import { DEFAULT_BRANCH_ID, getSoleTenancyFromProjectBranch } from "./tenancies";

export async function listManagedProjectIds(projectUser: UsersCrud["Admin"]["Read"]) {
  const internalTenancy = await getSoleTenancyFromProjectBranch("internal", DEFAULT_BRANCH_ID);
  const internalPrisma = await getPrismaClientForTenancy(internalTenancy);
  const teams = await internalPrisma.team.findMany({
    where: {
      tenancyId: internalTenancy.id,
      teamMembers: {
        some: {
          projectUserId: projectUser.id,
        }
      }
    },
  });
  const projectIds = await globalPrismaClient.project.findMany({
    where: {
      ownerTeamId: {
        in: teams.map((team) => team.teamId),
      },
    },
    select: {
      id: true,
    },
  });
  return projectIds.map((project) => project.id);
}

export function getProjectQuery(projectId: string): RawQuery<Promise<Omit<ProjectsCrud["Admin"]["Read"], "config"> | null>> {
  return {
    supportedPrismaClients: ["global"],
    sql: Prisma.sql`
          SELECT "Project".*
          FROM "Project"
          WHERE "Project"."id" = ${projectId}
        `,
    postProcess: async (queryResult) => {
      if (queryResult.length > 1) {
        throw new StackAssertionError(`Expected 0 or 1 projects with id ${projectId}, got ${queryResult.length}`, { queryResult });
      }
      if (queryResult.length === 0) {
        return null;
      }
      const row = queryResult[0];
      return {
        id: row.id,
        display_name: row.displayName,
        description: row.description,
        logo_url: row.logoUrl,
        full_logo_url: row.fullLogoUrl,
        created_at_millis: new Date(row.createdAt + "Z").getTime(),
        is_production_mode: row.isProductionMode,
        owner_team_id: row.ownerTeamId,
      };
    },
  };
}

export async function getProject(projectId: string): Promise<Omit<ProjectsCrud["Admin"]["Read"], "config"> | null> {
  const result = await rawQuery(globalPrismaClient, getProjectQuery(projectId));
  return result;
}

export async function createOrUpdateProjectWithLegacyConfig(
  options: {
    sourceOfTruth?: ProjectConfigOverrideOverride["sourceOfTruth"],
  } & ({
    type: "create",
    projectId?: string,
    data: Omit<AdminUserProjectsCrud["Admin"]["Create"], "owner_team_id"> & { owner_team_id: string | null },
  } | {
    type: "update",
    projectId: string,
    /** The old config is specific to a tenancy, so this branchId specifies which tenancy it will update */
    branchId: string,
    data: ProjectsCrud["Admin"]["Update"],
  })
) {
  let logoUrl: string | null | undefined;
  if (options.data.logo_url !== undefined) {
    logoUrl = await uploadAndGetUrl(options.data.logo_url, "project-logos");
  }

  let fullLogoUrl: string | null | undefined;
  if (options.data.full_logo_url !== undefined) {
    fullLogoUrl = await uploadAndGetUrl(options.data.full_logo_url, "project-logos");
  }

  const [projectId, branchId] = await retryTransaction(globalPrismaClient, async (tx) => {
    let project: Prisma.ProjectGetPayload<{}>;
    let branchId: string;
    if (options.type === "create") {
      branchId = DEFAULT_BRANCH_ID;
      project = await tx.project.create({
        data: {
          id: options.projectId ?? generateUuid(),
          displayName: options.data.display_name,
          description: options.data.description ?? "",
          isProductionMode: options.data.is_production_mode ?? false,
<<<<<<< HEAD
          ownerTeamId: options.data.owner_team_id,
=======
          logoUrl,
          fullLogoUrl,
>>>>>>> 1e0abf0c
        },
      });

      await tx.tenancy.create({
        data: {
          projectId: project.id,
          branchId,
          organizationId: null,
          hasNoOrganization: "TRUE",
        },
      });
    } else {
      const projectFound = await tx.project.findUnique({
        where: {
          id: options.projectId,
        },
      });

      if (!projectFound) {
        throw new KnownErrors.ProjectNotFound(options.projectId);
      }

      project = await tx.project.update({
        where: {
          id: projectFound.id,
        },
        data: {
          displayName: options.data.display_name,
          description: options.data.description === null ? "" : options.data.description,
          isProductionMode: options.data.is_production_mode,
          logoUrl,
          fullLogoUrl,
        },
      });
      branchId = options.branchId;
    }

    return [project.id, branchId];
  });

  // Update project config override
  await overrideProjectConfigOverride({
    projectId: projectId,
    projectConfigOverrideOverride: {
      sourceOfTruth: options.sourceOfTruth || (JSON.parse(getEnvVariable("STACK_OVERRIDE_SOURCE_OF_TRUTH", "null")) ?? undefined),
    },
  });

  // Update environment config override
  const translateDefaultPermissions = (permissions: { id: string }[] | undefined) => {
    return permissions ? typedFromEntries(permissions.map((permission) => [permission.id, true])) : undefined;
  };
  const dataOptions = options.data.config || {};
  const configOverrideOverride: EnvironmentConfigOverrideOverride = filterUndefined({
    // ======================= auth =======================
    'auth.allowSignUp': dataOptions.sign_up_enabled,
    'auth.password.allowSignIn': dataOptions.credential_enabled,
    'auth.otp.allowSignIn': dataOptions.magic_link_enabled,
    'auth.passkey.allowSignIn': dataOptions.passkey_enabled,
    'auth.oauth.accountMergeStrategy': dataOptions.oauth_account_merge_strategy,
    'auth.oauth.providers': dataOptions.oauth_providers ? typedFromEntries(dataOptions.oauth_providers
      .map((provider) => {
        return [
          provider.id,
          {
            type: provider.id,
            isShared: provider.type === "shared",
            clientId: provider.client_id,
            clientSecret: provider.client_secret,
            facebookConfigId: provider.facebook_config_id,
            microsoftTenantId: provider.microsoft_tenant_id,
            allowSignIn: true,
            allowConnectedAccounts: true,
          } satisfies CompleteConfig['auth']['oauth']['providers'][string]
        ];
      })) : undefined,
    // ======================= users =======================
    'users.allowClientUserDeletion': dataOptions.client_user_deletion_enabled,
    // ======================= teams =======================
    'teams.allowClientTeamCreation': dataOptions.client_team_creation_enabled,
    'teams.createPersonalTeamOnSignUp': dataOptions.create_team_on_sign_up,
    // ======================= domains =======================
    'domains.allowLocalhost': dataOptions.allow_localhost,
    'domains.trustedDomains': dataOptions.domains ? typedFromEntries(dataOptions.domains.map((domain) => {
      return [
        generateUuid(),
        {
          baseUrl: domain.domain,
          handlerPath: domain.handler_path,
        } satisfies CompleteConfig['domains']['trustedDomains'][string],
      ];
    })) : undefined,
    // ======================= api keys =======================
    'apiKeys.enabled.user': dataOptions.allow_user_api_keys,
    'apiKeys.enabled.team': dataOptions.allow_team_api_keys,
    // ======================= emails =======================
    'emails.server': dataOptions.email_config ? {
      isShared: dataOptions.email_config.type === 'shared',
      host: dataOptions.email_config.host,
      port: dataOptions.email_config.port,
      username: dataOptions.email_config.username,
      password: dataOptions.email_config.password,
      senderName: dataOptions.email_config.sender_name,
      senderEmail: dataOptions.email_config.sender_email,
    } satisfies CompleteConfig['emails']['server'] : undefined,
    'emails.selectedThemeId': dataOptions.email_theme,
    // ======================= rbac =======================
    'rbac.defaultPermissions.teamMember': translateDefaultPermissions(dataOptions.team_member_default_permissions),
    'rbac.defaultPermissions.teamCreator': translateDefaultPermissions(dataOptions.team_creator_default_permissions),
    'rbac.defaultPermissions.signUp': translateDefaultPermissions(dataOptions.user_default_permissions),
  });

  if (options.type === "create") {
    configOverrideOverride['rbac.permissions.team_member'] ??= {
      description: "Default permission for team members",
      scope: "team",
      containedPermissionIds: {
        '$read_members': true,
        '$invite_members': true,
      },
    } satisfies CompleteConfig['rbac']['permissions'][string];
    configOverrideOverride['rbac.permissions.team_admin'] ??= {
      description: "Default permission for team admins",
      scope: "team",
      containedPermissionIds: {
        '$update_team': true,
        '$delete_team': true,
        '$read_members': true,
        '$remove_members': true,
        '$invite_members': true,
        '$manage_api_keys': true,
      },
    } satisfies CompleteConfig['rbac']['permissions'][string];

    configOverrideOverride['rbac.defaultPermissions.teamCreator'] ??= { 'team_admin': true };
    configOverrideOverride['rbac.defaultPermissions.teamMember'] ??= { 'team_member': true };

    configOverrideOverride['auth.password.allowSignIn'] ??= true;
  }
  await overrideEnvironmentConfigOverride({
    projectId: projectId,
    branchId: branchId,
    environmentConfigOverrideOverride: configOverrideOverride,
  });


  const result = await getProject(projectId);
  if (!result) {
    throw new StackAssertionError("Project not found after creation/update", { projectId });
  }
  return result;
}<|MERGE_RESOLUTION|>--- conflicted
+++ resolved
@@ -109,12 +109,9 @@
           displayName: options.data.display_name,
           description: options.data.description ?? "",
           isProductionMode: options.data.is_production_mode ?? false,
-<<<<<<< HEAD
           ownerTeamId: options.data.owner_team_id,
-=======
           logoUrl,
           fullLogoUrl,
->>>>>>> 1e0abf0c
         },
       });
 
