--- conflicted
+++ resolved
@@ -137,13 +137,8 @@
       return { type: 'object', ...openapiFieldExtra };
     }
     case 'object': {
-<<<<<<< HEAD
-      return { 
-        type: 'object', 
-=======
       return {
         type: 'object',
->>>>>>> bbfecfe3
         properties: typedFromEntries(typedEntries((field as any).fields)
           .map(([key, field]) => [key, getFieldSchema(field)])),
         required: typedEntries((field as any).fields)
