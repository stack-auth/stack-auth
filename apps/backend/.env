# Basic
NEXT_PUBLIC_STACK_API_URL=# the base URL of Stack's backend/API. For local development, this is `http://localhost:8102`; for the managed service, this is `https://api.stack-auth.com`.
NEXT_PUBLIC_STACK_DASHBOARD_URL=# the URL of Stack's dashboard. For local development, this is `http://localhost:8101`; for the managed service, this is `https://app.stack-auth.com`.
STACK_SECRET_SERVER_KEY=# a random, unguessable secret key generated by `pnpm generate-keys`

# seed script settings
STACK_SEED_INTERNAL_PROJECT_SIGN_UP_ENABLED=# true to enable user sign up to the dashboard when seeding
STACK_SEED_INTERNAL_PROJECT_OTP_ENABLED=# true to add OTP auth to the dashboard when seeding
STACK_SEED_INTERNAL_PROJECT_ALLOW_LOCALHOST=# true to allow running dashboard on the localhost, set this to true only in development
STACK_SEED_INTERNAL_PROJECT_OAUTH_PROVIDERS=# list of oauth providers to add to the dashboard when seeding, separated by comma, for example "github,google,facebook"
STACK_SEED_INTERNAL_PROJECT_USER_EMAIL=# default user added to the dashboard
STACK_SEED_INTERNAL_PROJECT_USER_PASSWORD=# default user's password, paired with STACK_SEED_INTERNAL_PROJECT_USER_EMAIL
STACK_SEED_INTERNAL_PROJECT_USER_INTERNAL_ACCESS=# if the default user has access to the internal dashboard project
STACK_SEED_INTERNAL_PROJECT_USER_GITHUB_ID=# add github oauth id to the default user
STACK_SEED_INTERNAL_PROJECT_PUBLISHABLE_CLIENT_KEY=# default publishable client key for the internal project
STACK_SEED_INTERNAL_PROJECT_SECRET_SERVER_KEY=# default secret server key for the internal project
STACK_SEED_INTERNAL_PROJECT_SUPER_SECRET_ADMIN_KEY=# default super secret admin key for the internal project

# OAuth mock provider settings
STACK_OAUTH_MOCK_URL=# enter the URL of the mock OAuth provider here. For local development, use `http://localhost:8114`.

# OAuth shared keys
# Can be set to MOCK to use mock OAuth providers
STACK_GITHUB_CLIENT_ID=# client
STACK_GITHUB_CLIENT_SECRET=# client secret
STACK_GOOGLE_CLIENT_ID=# client id
STACK_GOOGLE_CLIENT_SECRET=# client secret
STACK_MICROSOFT_CLIENT_ID=# client id
STACK_MICROSOFT_CLIENT_SECRET=# client secret
STACK_SPOTIFY_CLIENT_ID=# client id
STACK_SPOTIFY_CLIENT_SECRET=# client secret

STACK_ALLOW_SHARED_OAUTH_ACCESS_TOKENS=# allow shared oauth provider to also use connected account access token, this should only be used for development and testing

# Email
# For local development, you can spin up a local SMTP server like inbucket
STACK_EMAIL_HOST=# for local inbucket: 127.0.0.1
STACK_EMAIL_PORT=# for local inbucket: 2500
STACK_EMAIL_USERNAME=# for local inbucket: test
STACK_EMAIL_PASSWORD=# for local inbucket: none
STACK_EMAIL_SENDER=# for local inbucket: noreply@test.com
STACK_EMAILABLE_API_KEY=# for Emailable email validation, see https://emailable.com

# Database
# For local development: `docker run -it --rm -e POSTGRES_PASSWORD=password -p "5432:5432" postgres`
STACK_DATABASE_CONNECTION_STRING=# enter your connection string here. For local development: `postgres://postgres:PASSWORD-PLACEHOLDER--uqfEC1hmmv@localhost:5432/stackframe`
STACK_DIRECT_DATABASE_CONNECTION_STRING=# enter your direct (unpooled or session mode) database connection string here. For local development: same as above

# Webhooks
STACK_SVIX_SERVER_URL=# For prod, leave it empty. For local development, use `http://localhost:8113`
STACK_SVIX_API_KEY=# enter the API key for the Svix webhook service here. Use `eyJhbGciOiJIUzI1NiIsInR5cCI6IkpXVCJ9.eyJpYXQiOjE2NTUxNDA2MzksImV4cCI6MTk3MDUwMDYzOSwibmJmIjoxNjU1MTQwNjM5LCJpc3MiOiJzdml4LXNlcnZlciIsInN1YiI6Im9yZ18yM3JiOFlkR3FNVDBxSXpwZ0d3ZFhmSGlyTXUifQ.En8w77ZJWbd0qrMlHHupHUB-4cx17RfzFykseg95SUk` for local development

# Misc, optional
STACK_ACCESS_TOKEN_EXPIRATION_TIME=# enter the expiration time for the access token here. Optional, don't specify it for default value
STACK_SETUP_ADMIN_GITHUB_ID=# enter the account ID of the admin user here, and after running the seed script they will be able to access the internal project in the Stack dashboard. Optional, don't specify it for default value
OTEL_EXPORTER_OTLP_ENDPOINT=# enter the OpenTelemetry endpoint here. Optional, default is `http://localhost:4318`
STACK_INTEGRATION_CLIENTS_CONFIG=# a list of oidc-provider clients for integrations. If not provided, disables integrations
STACK_FREESTYLE_API_KEY=# enter your freestyle.sh api key
<<<<<<< HEAD
OPENAI_API_KEY=# enter your openai api key
FEATUREBASE_API_KEY=# enter your featurebase api key
=======
STACK_OPENAI_API_KEY=# enter your openai api key
>>>>>>> 6a58bb03
<|MERGE_RESOLUTION|>--- conflicted
+++ resolved
@@ -56,9 +56,5 @@
 OTEL_EXPORTER_OTLP_ENDPOINT=# enter the OpenTelemetry endpoint here. Optional, default is `http://localhost:4318`
 STACK_INTEGRATION_CLIENTS_CONFIG=# a list of oidc-provider clients for integrations. If not provided, disables integrations
 STACK_FREESTYLE_API_KEY=# enter your freestyle.sh api key
-<<<<<<< HEAD
-OPENAI_API_KEY=# enter your openai api key
-FEATUREBASE_API_KEY=# enter your featurebase api key
-=======
 STACK_OPENAI_API_KEY=# enter your openai api key
->>>>>>> 6a58bb03
+FEATUREBASE_API_KEY=# enter your featurebase api key