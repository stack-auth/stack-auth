# Basic
NEXT_PUBLIC_STACK_API_URL=# the base URL of Stack's backend/API. For local development, this is `http://localhost:8102`; for the managed service, this is `https://api.stack-auth.com`.
NEXT_PUBLIC_STACK_DASHBOARD_URL=# the URL of Stack's dashboard. For local development, this is `http://localhost:8101`; for the managed service, this is `https://app.stack-auth.com`.
STACK_SECRET_SERVER_KEY=# a random, unguessable secret key generated by `pnpm generate-keys`

# seed script settings
STACK_SEED_INTERNAL_PROJECT_SIGN_UP_ENABLED=# true to enable user sign up to the dashboard when seeding
STACK_SEED_INTERNAL_PROJECT_OTP_ENABLED=# true to add OTP auth to the dashboard when seeding
STACK_SEED_INTERNAL_PROJECT_ALLOW_LOCALHOST=# true to allow running dashboard on the localhost, set this to true only in development
STACK_SEED_INTERNAL_PROJECT_OAUTH_PROVIDERS=# list of oauth providers to add to the dashboard when seeding, separated by comma, for example "github,google,facebook"
STACK_SEED_INTERNAL_PROJECT_USER_EMAIL=# default user added to the dashboard
STACK_SEED_INTERNAL_PROJECT_USER_PASSWORD=# default user's password, paired with STACK_SEED_INTERNAL_PROJECT_USER_EMAIL
STACK_SEED_INTERNAL_PROJECT_USER_INTERNAL_ACCESS=# if the default user has access to the internal dashboard project
STACK_SEED_INTERNAL_PROJECT_USER_GITHUB_ID=# add github oauth id to the default user
STACK_SEED_INTERNAL_PROJECT_PUBLISHABLE_CLIENT_KEY=# default publishable client key for the internal project
STACK_SEED_INTERNAL_PROJECT_SECRET_SERVER_KEY=# default secret server key for the internal project
STACK_SEED_INTERNAL_PROJECT_SUPER_SECRET_ADMIN_KEY=# default super secret admin key for the internal project

# OAuth mock provider settings
STACK_OAUTH_MOCK_URL=# enter the URL of the mock OAuth provider here. For local development, use `http://localhost:8114`.

# OAuth shared keys
# Can be set to MOCK to use mock OAuth providers
STACK_GITHUB_CLIENT_ID=# client
STACK_GITHUB_CLIENT_SECRET=# client secret
STACK_GOOGLE_CLIENT_ID=# client id
STACK_GOOGLE_CLIENT_SECRET=# client secret
STACK_MICROSOFT_CLIENT_ID=# client id
STACK_MICROSOFT_CLIENT_SECRET=# client secret
STACK_SPOTIFY_CLIENT_ID=# client id
STACK_SPOTIFY_CLIENT_SECRET=# client secret

# Email
# For local development, you can spin up a local SMTP server like inbucket
STACK_EMAIL_HOST=# for local inbucket: 127.0.0.1
STACK_EMAIL_PORT=# for local inbucket: 2500
STACK_EMAIL_USERNAME=# for local inbucket: test
STACK_EMAIL_PASSWORD=# for local inbucket: none
STACK_EMAIL_SENDER=# for local inbucket: noreply@test.com
STACK_EMAILABLE_API_KEY=# for Emailable email validation, see https://emailable.com

# Database
# For local development: `docker run -it --rm -e POSTGRES_PASSWORD=password -p "5432:5432" postgres`
STACK_DATABASE_CONNECTION_STRING=# enter your connection string here. For local development: `postgres://postgres:PASSWORD-PLACEHOLDER--uqfEC1hmmv@localhost:5432/stackframe`
STACK_DIRECT_DATABASE_CONNECTION_STRING=# enter your direct (unpooled or session mode) database connection string here. For local development: same as above

# Webhooks
STACK_SVIX_SERVER_URL=# For prod, leave it empty. For local development, use `http://localhost:8113`
STACK_SVIX_API_KEY=# enter the API key for the Svix webhook service here. Use `eyJhbGciOiJIUzI1NiIsInR5cCI6IkpXVCJ9.eyJpYXQiOjE2NTUxNDA2MzksImV4cCI6MTk3MDUwMDYzOSwibmJmIjoxNjU1MTQwNjM5LCJpc3MiOiJzdml4LXNlcnZlciIsInN1YiI6Im9yZ18yM3JiOFlkR3FNVDBxSXpwZ0d3ZFhmSGlyTXUifQ.En8w77ZJWbd0qrMlHHupHUB-4cx17RfzFykseg95SUk` for local development

# Misc, optional
STACK_ACCESS_TOKEN_EXPIRATION_TIME=# enter the expiration time for the access token here. Optional, don't specify it for default value
STACK_SETUP_ADMIN_GITHUB_ID=# enter the account ID of the admin user here, and after running the seed script they will be able to access the internal project in the Stack dashboard. Optional, don't specify it for default value
OTEL_EXPORTER_OTLP_ENDPOINT=# enter the OpenTelemetry endpoint here. Optional, default is `http://localhost:4318`
STACK_INTEGRATION_CLIENTS_CONFIG=# a list of oidc-provider clients for integrations. If not provided, disables integrations
<<<<<<< HEAD
STACK_FREESTYLE_API_KEY=# enter you freestyle.sh api key. Only needed for sending custom emails
=======
STACK_FREESTYLE_API_KEY=# enter you freestyle.sh api key
>>>>>>> 0de94ada
<|MERGE_RESOLUTION|>--- conflicted
+++ resolved
@@ -53,8 +53,4 @@
 STACK_SETUP_ADMIN_GITHUB_ID=# enter the account ID of the admin user here, and after running the seed script they will be able to access the internal project in the Stack dashboard. Optional, don't specify it for default value
 OTEL_EXPORTER_OTLP_ENDPOINT=# enter the OpenTelemetry endpoint here. Optional, default is `http://localhost:4318`
 STACK_INTEGRATION_CLIENTS_CONFIG=# a list of oidc-provider clients for integrations. If not provided, disables integrations
-<<<<<<< HEAD
-STACK_FREESTYLE_API_KEY=# enter you freestyle.sh api key. Only needed for sending custom emails
-=======
-STACK_FREESTYLE_API_KEY=# enter you freestyle.sh api key
->>>>>>> 0de94ada
+STACK_FREESTYLE_API_KEY=# enter you freestyle.sh api key