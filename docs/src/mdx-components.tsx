--- conflicted
+++ resolved
@@ -18,12 +18,9 @@
 
 import { SDKOverview } from './components/sdk/overview';
 
-<<<<<<< HEAD
 import { CursorIcon, StackAuthIcon } from './components/icons';
 import { Button } from './components/mdx/button';
-=======
 import { JWTViewer } from './components/mdx/jwt-viewer';
->>>>>>> f5a3a99f
 import { Mermaid } from './components/mdx/mermaid';
 import { Accordion, AccordionGroup, ClickableTableOfContents, CodeBlocks, Icon, Markdown, ParamField } from './components/mdx/sdk-components';
 import { PropTable } from './components/prop-table';
@@ -85,14 +82,11 @@
     CollapsibleTypesSection,
     SDKOverview,
     AppleSecretGenerator,
-<<<<<<< HEAD
     // Logo Icons
     StackAuthIcon,
     CursorIcon,
     // UI Components
-    Button
-=======
+    Button,
     JWTViewer
->>>>>>> f5a3a99f
   } as MDXComponents;
 }