/**
 * DOCS BASE LAYOUT
 *
 * This file contains the core documentation layout structure and styling.
 * It provides the foundational DocsLayout component that handles the actual
 * rendering of the documentation interface.
 *
 * ARCHITECTURE:
 * 1. app/docs/layout.tsx
 *    ↓ imports DynamicDocsLayout
 * 2. docs-layout-router.tsx (ROUTER)
 *    ↓ routes to appropriate config → imports DocsLayout
 * 3. docs.tsx (THIS FILE - BASE LAYOUT)
 *    ↓ renders the actual layout structure
 *
 * RESPONSIBILITIES:
 * - Core layout structure (sidebar, main content, navigation)
 * - Sidebar rendering with custom content injection
 * - Platform tab integration
 * - Page tree navigation for general docs
 * - Theme and responsive behavior
 *
 * EXPORTED COMPONENTS:
 * - DocsLayout: Main layout component used by router
 * - SdkSidebarContent: SDK-specific navigation content
 * - DocsLayoutSidebar: Fixed sidebar with custom content support
 * - DocsLayoutSidebarFooter: Sidebar footer with theme toggle
 *
 * CUSTOM UI COMPONENTS:
 * - DocsSidebarLink: Styled navigation links
 * - DocsSeparator: Section dividers
 * - CollapsibleSection: Expandable navigation groups
 * - PageTreeItem: Recursive page tree rendering
 */

"use client";

import Link from 'fumadocs-core/link';
import type { PageTree } from 'fumadocs-core/server';
import {
  NavProvider,
  StylesProvider,
  type PageStyles,
} from 'fumadocs-ui/contexts/layout';
import { TreeContextProvider } from 'fumadocs-ui/contexts/tree';
import { ChevronDown, ChevronRight, Languages, Sidebar as SidebarIcon } from 'lucide-react';
import { usePathname, useRouter } from 'next/navigation';
import { createContext, useContext, useEffect, useRef, useState, type HTMLAttributes, type ReactNode } from 'react';
import { createPortal } from 'react-dom';
import { CodeOverlayProvider, useCodeOverlay } from '../../hooks/use-code-overlay';
import { cn } from '../../lib/cn';
import { AIChatDrawer } from '../chat/ai-chat';
import { CustomSearchDialog } from '../layout/custom-search-dialog';
import {
  SearchInputToggle
} from '../layout/custom-search-toggle';
import {
  LanguageToggle,
  LanguageToggleText,
} from '../layout/language-toggle';
import { ThemeToggle } from '../layout/theme-toggle';
import { DynamicCodeblockOverlay } from '../mdx/dynamic-code-block-overlay';
import { buttonVariants } from '../ui/button';
import { HideIfEmpty } from '../ui/hide-if-empty';
import { ScrollArea, ScrollViewport } from '../ui/scroll-area';
import {
  CollapsibleControl,
  Navbar,
  NavbarSidebarTrigger,
} from './docs-client';
import {
  layoutVariables,
  type SidebarOptions
} from './docs/shared';
import {
  BaseLinkItem,
  type IconItemType,
  type LinkItemType,
} from './links';
import { getLinks, omit, slot, slots, type BaseLayoutProps } from './shared';
import { isInApiSection } from './shared-header';
import { useSidebar as useCustomSidebar } from './sidebar-context';

// Import chat context

// Context for persisting accordion state
type AccordionContextType = {
  accordionState: Record<string, boolean>,
  setAccordionState: (key: string, isOpen: boolean) => void,
};

const AccordionContext = createContext<AccordionContextType | null>(null);

export function AccordionProvider({ children }: { children: ReactNode }) {
  const [accordionState, setAccordionStateInternal] = useState<Record<string, boolean>>({});

  const setAccordionState = (key: string, isOpen: boolean) => {
    setAccordionStateInternal(prev => ({ ...prev, [key]: isOpen }));
  };

  return (
    <AccordionContext.Provider value={{ accordionState, setAccordionState }}>
      {children}
    </AccordionContext.Provider>
  );
}

export function useAccordionState(key: string, defaultValue: boolean) {
  const context = useContext(AccordionContext);
  if (!context) {
    throw new Error('useAccordionState must be used within AccordionProvider');
  }

  const { accordionState, setAccordionState } = context;
  const isOpen = accordionState[key] ?? defaultValue;

  const setIsOpen = (value: boolean) => {
    setAccordionState(key, value);
  };

  return [isOpen, setIsOpen] as const;
}

// Custom Link Component for docs sidebar - matches API sidebar
function DocsSidebarLink({
  href,
  children,
  external = false
}: {
  href: string,
  children: ReactNode,
  external?: boolean,
}) {
  const pathname = usePathname();
  const isActive = pathname === href;

  return (
    <Link
      href={href}
      className={`flex items-center gap-2 px-2 py-1.5 rounded-md text-xs transition-colors ${
        isActive
          ? 'bg-fd-primary/10 text-fd-primary font-medium'
          : 'text-fd-muted-foreground hover:text-fd-foreground hover:bg-fd-muted/50'
      }`}
      {...(external && { target: '_blank', rel: 'noopener noreferrer' })}
    >
      <span className="flex-1">{children}</span>
    </Link>
  );
}

// Custom separator component - matches API sidebar
function DocsSeparator({ children }: { children: ReactNode }) {
  return (
    <div className="mt-6 mb-3 first:mt-2">
      <span className="text-xs font-bold text-fd-foreground uppercase tracking-wider">
        {children}
      </span>
    </div>
  );
}

// Custom collapsible section component - matches API sidebar
function CollapsibleSection({
  title,
  children,
  defaultOpen = false
}: {
  title: string,
  children: ReactNode,
  defaultOpen?: boolean,
}) {
  // Use context for persistent state
  const accordionKey = `section-${title.toLowerCase().replace(/\s+/g, '-')}`;
  const [isOpen, setIsOpen] = useAccordionState(accordionKey, defaultOpen);

  return (
    <div className="space-y-1">
      <button
        onClick={() => setIsOpen(!isOpen)}
        className="flex items-center gap-2 w-full text-left px-2 py-1.5 text-xs font-medium text-fd-muted-foreground hover:text-fd-foreground transition-colors"
      >
        {isOpen ? (
          <ChevronDown className="h-3 w-3" />
        ) : (
          <ChevronRight className="h-3 w-3" />
        )}
        {title}
      </button>
      {isOpen && (
        <div className="ml-4 space-y-1">
          {children}
        </div>
      )}
    </div>
  );
}

// Clickable collapsible section component - for folders with index pages
function ClickableCollapsibleSection({
  title,
  href,
  children,
  defaultOpen = false
}: {
  title: string,
  href: string,
  children: ReactNode,
  defaultOpen?: boolean,
}) {
  const pathname = usePathname();
  const isActive = pathname === href || pathname.startsWith(href + '/');

  // Use context for persistent state
  const accordionKey = `collapsible-${href}`;
  const [isOpen, setIsOpen] = useAccordionState(accordionKey, defaultOpen || isActive);

  const containerRef = useRef<HTMLDivElement>(null);

  // Note: Removed outside click detection as it was interfering with navigation
  // The accordion should stay open when user navigates within the section

  return (
    <div className="space-y-1" ref={containerRef}>
      <div className="group">
        <Link
          href={href}
          className={`flex items-center justify-between w-full px-2 py-1.5 rounded-md text-xs transition-colors ${
            isActive
              ? 'bg-fd-primary/10 text-fd-primary font-medium'
              : 'text-fd-muted-foreground hover:text-fd-foreground hover:bg-fd-muted/50'
          }`}
          onClick={() => {
            if (!isOpen) {
              setIsOpen(true);
            }
          }}
        >
          <span className="flex-1">{title}</span>
          <button
            onClick={(e) => {
              e.preventDefault();
              e.stopPropagation();
              setIsOpen(!isOpen);
            }}
            className="transition-opacity p-0.5 rounded hover:bg-fd-muted/30"
          >
            {isOpen ? (
              <ChevronDown className="h-3 w-3" />
            ) : (
              <ChevronRight className="h-3 w-3" />
            )}
          </button>
        </Link>
      </div>
      {isOpen && (
        <div className="ml-4 space-y-1">
          {children}
        </div>
      )}
    </div>
  );
}

<<<<<<< HEAD
// Function to find platform-specific content in the page tree
export function findPlatformContent(tree: PageTree.Root, platform: string): PageTree.Node[] {
  // Platform folder name mappings
  const platformMappings: Record<string, string[]> = {
    'next': ['next.js', 'nextjs'],
    'react': ['react'],
    'js': ['javascript'],
    'python': ['python']
  };

  const platformKey = platform.toLowerCase();
  const possibleNames = platformKey in platformMappings ? platformMappings[platformKey] : [platformKey];

  for (const item of tree.children) {
    if (item.type === 'folder') {
      const itemName = String(item.name).toLowerCase();

      if (possibleNames.some(name => {
        const normalizedName = name.trim().toLowerCase();
        return itemName === normalizedName || itemName.includes(normalizedName);
      })) {
        return item.children;
      }
    }
  }

  return [];
}

// Recursive component to render page tree items with API styling
export function PageTreeItem({ item, currentPlatform }: { item: PageTree.Node, currentPlatform?: string }) {
=======
// Recursive component to render page tree items with API styling
function PageTreeItem({ item }: { item: PageTree.Node }) {
>>>>>>> 8c805a8b
  const pathname = usePathname();

  if (item.type === 'separator') {
    return <DocsSeparator>{item.name}</DocsSeparator>;
  }

  if (item.type === 'folder') {
    const hasIndexPage = 'index' in item && item.index;
    const folderUrl = hasIndexPage ? item.index!.url : '';
    const isCurrentPath = folderUrl && pathname.startsWith(folderUrl);
    const itemName = typeof item.name === 'string' ? item.name : '';

    // If folder has an index page, make the title clickable
    if (hasIndexPage) {
      return (
        <ClickableCollapsibleSection
          title={itemName || 'Folder'}
          href={item.index!.url}
          defaultOpen={!!isCurrentPath}
        >
          {item.children.map((child, index) => (
            <PageTreeItem key={child.type === 'page' ? child.url : index} item={child} />
          ))}
        </ClickableCollapsibleSection>
      );
    }

    // If no index page, use regular accordion trigger
    return (
      <CollapsibleSection
        title={itemName || 'Folder'}
        defaultOpen={!!isCurrentPath}
      >
        {item.children.map((child, index) => (
          <PageTreeItem key={child.type === 'page' ? child.url : index} item={child} />
        ))}
      </CollapsibleSection>
    );
  }

  return (
    <DocsSidebarLink href={item.url} external={item.external}>
      {item.name}
    </DocsSidebarLink>
  );
}

// Function to render sidebar content based on context
<<<<<<< HEAD
export function renderSidebarContent(tree: PageTree.Root, pathname: string) {
  const currentPlatform = getCurrentPlatform(pathname) || undefined;

  // For API section, don't show anything (API has its own sidebar)
=======
function renderSidebarContent(tree: PageTree.Root, pathname: string) {
>>>>>>> 8c805a8b
  if (isInApiSection(pathname)) {
    return null;
  }

  return (
    <>
      {tree.children.map((item, index) => (
        <PageTreeItem key={item.type === 'page' ? item.url : index} item={item} />
      ))}
    </>
  );
}

// Enhanced page dot tooltips
function CollapsedPageDot({
  href,
  title,
}: {
  href: string,
  title: string,
}) {
  const [isHovered, setIsHovered] = useState(false);
  const [dotRect, setDotRect] = useState<DOMRect | null>(null);
  const dotRef = useRef<HTMLDivElement>(null);
  const router = useRouter();
  const pathname = usePathname();

  // Determine if this page is currently active based on current pathname
  const isCurrentlyActive = pathname === href;

  const platformColor = 'rgb(59, 130, 246)';

  // Update dot position when hovered
  useEffect(() => {
    if (isHovered && dotRef.current) {
      setDotRect(dotRef.current.getBoundingClientRect());
    }
  }, [isHovered]);

  const handleClick = () => {
    router.push(href);
  };

  // Enhanced tooltip with more context
  const tooltipContent = isHovered && dotRect ? (
    <div
      className="fixed px-3 py-2 bg-fd-popover text-fd-popover-foreground text-sm rounded-md shadow-lg border border-fd-border whitespace-nowrap pointer-events-none"
      style={{
        left: dotRect.right + 8,
        top: dotRect.top + (dotRect.height / 2) - 16,
        zIndex: 9999,
      }}
    >
      <div className="font-medium">{title}</div>
      <div className="text-xs text-fd-muted-foreground mt-1">
        {isCurrentlyActive ? 'Current page' : 'Click to navigate'}
      </div>
    </div>
  ) : null;

  return (
    <div
      ref={dotRef}
      className="group relative flex justify-center"
      onMouseEnter={() => setIsHovered(true)}
      onMouseLeave={() => setIsHovered(false)}
    >
      <button
        onClick={handleClick}
        className={cn(
          "flex items-center justify-center w-6 h-6 rounded transition-all duration-200",
          "hover:scale-125"
        )}
        title={title}
      >
        <div
          className={cn(
            "w-2 h-2 rounded-full transition-all duration-200",
            isCurrentlyActive
              ? "scale-125"
              : "group-hover:scale-110"
          )}
          style={{
            backgroundColor: isCurrentlyActive ? platformColor : 'rgb(100, 116, 139)',
            opacity: isCurrentlyActive ? 1 : 0.6,
          }}
        />
      </button>

      {/* Render tooltip as portal to avoid clipping */}
      {typeof window !== 'undefined' && tooltipContent && createPortal(tooltipContent, document.body)}
    </div>
  );
}

// Enhanced types for hierarchical structure
type CollapsedItem = {
  type: 'page' | 'section' | 'separator',
  href?: string,
  title: string,
  level: number, // 0 = top level, 1 = nested, etc.
  children?: CollapsedItem[],
  isCollapsible?: boolean,
  defaultOpen?: boolean,
};

// Section Header Dot Component - for collapsible sections
function CollapsedSectionDot({
  title,
  href,
  level = 0,
  items = [],
  defaultOpen = false
}: {
  title: string,
  href?: string,
  level?: number,
  items?: CollapsedItem[],
  defaultOpen?: boolean,
}) {
  const [isOpen, setIsOpen] = useState(defaultOpen);
  const [isHovered, setIsHovered] = useState(false);
  const [dotRect, setDotRect] = useState<DOMRect | null>(null);
  const dotRef = useRef<HTMLDivElement>(null);
  const router = useRouter();
  const pathname = usePathname();

  // Determine if this section is currently active based on current pathname
  const isActive = href ? pathname === href : false;

  const platformColor = 'rgb(59, 130, 246)';

  useEffect(() => {
    if (isHovered && dotRef.current) {
      setDotRect(dotRef.current.getBoundingClientRect());
    }
  }, [isHovered]);

  const handleNavigation = () => {
    setIsOpen(true);

    if (href) {
      router.push(href);
    }
  };

  const handleToggle = (e: React.MouseEvent) => {
    e.stopPropagation();
    setIsOpen(!isOpen);
  };

  // Enhanced tooltip with more context
  const itemsCount = items.length;
  const tooltipText = href
    ? `${title} (${itemsCount} items) - Click to open section`
    : `${title} section (${itemsCount} items)`;

  const tooltipContent = isHovered && dotRect ? (
    <div
      className="fixed px-3 py-2 bg-fd-popover text-fd-popover-foreground text-sm rounded-md shadow-lg border border-fd-border whitespace-nowrap pointer-events-none"
      style={{
        left: dotRect.right + 8,
        top: dotRect.top + (dotRect.height / 2) - 16,
        zIndex: 9999,
      }}
    >
      <div className="font-medium">{title}</div>
      <div className="text-xs text-fd-muted-foreground mt-1">
        {itemsCount} item{itemsCount !== 1 ? 's' : ''} • {isOpen ? 'Expanded' : 'Collapsed'}
        {isActive && <span className="text-fd-primary"> • Active</span>}
      </div>
    </div>
  ) : null;

  return (
    <>
      <div
        ref={dotRef}
        className="group relative flex items-center justify-center"
        onMouseEnter={() => setIsHovered(true)}
        onMouseLeave={() => setIsHovered(false)}
        style={{ marginLeft: level * 8 }}
      >
        {isOpen ? (
          // Expanded state: show navigation dot + close button
          <>
            {/* Main navigation dot */}
            <button
              onClick={handleNavigation}
              className={cn(
                "flex items-center justify-center w-6 h-6 rounded transition-all duration-200",
                "hover:scale-110"
              )}
              title={`Go to ${title}`}
            >
              <div
                key={`${title}-${pathname}-${isActive}`}
                className="w-2 h-2 rounded-full transition-all duration-200"
                style={{
                  backgroundColor: isActive ? platformColor : 'rgb(100, 116, 139)',
                  opacity: isActive ? 1 : 0.6
                }}
              />
            </button>

            {/* Close button */}
            <button
              onClick={handleToggle}
              className={cn(
                "flex items-center justify-center w-4 h-4 rounded transition-all duration-200 ml-1",
                "hover:scale-110 opacity-60 hover:opacity-100"
              )}
              title={`Collapse ${title}`}
            >
              <div
                className="w-2 h-2 rounded transition-all duration-200 flex items-center justify-center rotate-90"
                style={{
                  backgroundColor: `${platformColor}40`,
                  border: `1px solid ${platformColor}`,
                }}
              >
                <ChevronRight
                  className="w-1.5 h-1.5"
                  style={{ color: platformColor }}
                />
              </div>
            </button>
          </>
        ) : (
          // Collapsed state: show centered dot with internal indicator
          <button
            onClick={handleNavigation}
            className={cn(
              "flex items-center justify-center w-6 h-6 rounded transition-all duration-200",
              "hover:scale-110"
            )}
            title={tooltipText}
          >
            <div
              key={`${title}-collapsed-${pathname}-${isActive}`}
              className="w-3 h-3 rounded-full transition-all duration-200 flex items-center justify-center relative"
              data-active={isActive}
              style={{
                backgroundColor: isActive ? platformColor : `${platformColor}40`,
                border: `1px solid ${platformColor}`,
              }}
            >
              {/* Internal indicator - small chevron */}
              <ChevronRight
                key={`${title}-chevron-${pathname}-${isActive}`}
                className="w-2 h-2"
                style={{ color: isActive ? 'white' : platformColor }}
              />
            </div>
          </button>
        )}

        {typeof window !== 'undefined' && tooltipContent && createPortal(tooltipContent, document.body)}
      </div>

      {/* Render items when expanded */}
      {isOpen && items.map((child, index) => (
        <CollapsedHierarchicalItem
          key={child.href || `${child.title}-${index}`}
          item={child}
          nextItems={[]}
        />
      ))}
    </>
  );
}

// Enhanced Separator Dot Component - with hover tooltip showing section contents
function CollapsedSeparatorDot({
  title,
  level = 0,
  sectionItems = []
}: {
  title: string,
  level?: number,
  sectionItems?: string[],
}) {
  const [isHovered, setIsHovered] = useState(false);
  const [dotRect, setDotRect] = useState<DOMRect | null>(null);
  const dotRef = useRef<HTMLDivElement>(null);

  const platformColor = 'rgb(59, 130, 246)';

  // Update position when hovered
  useEffect(() => {
    if (isHovered && dotRef.current) {
      setDotRect(dotRef.current.getBoundingClientRect());
    }
  }, [isHovered]);

  // Enhanced tooltip with section contents
  const tooltipContent = isHovered && dotRect && sectionItems.length > 0 ? (
    <div
      className="fixed px-4 py-3 bg-fd-popover text-fd-popover-foreground text-sm rounded-lg shadow-lg border border-fd-border pointer-events-none min-w-[200px] max-w-[300px]"
      style={{
        left: dotRect.right + 8,
        top: dotRect.top + (dotRect.height / 2) - 20,
        zIndex: 9999,
      }}
    >
      <div className="font-semibold mb-2" style={{ color: platformColor }}>
        {title}
      </div>
      <div className="space-y-1">
        {sectionItems.slice(0, 6).map((item, index) => (
          <div key={index} className="text-xs text-fd-muted-foreground flex items-center gap-2">
            <div
              className="w-1.5 h-1.5 rounded-full flex-shrink-0"
              style={{ backgroundColor: platformColor, opacity: 0.6 }}
            />
            {item}
          </div>
        ))}
        {sectionItems.length > 6 && (
          <div className="text-xs text-fd-muted-foreground opacity-75 mt-2">
            +{sectionItems.length - 6} more items
          </div>
        )}
      </div>
      <div className="text-xs text-fd-muted-foreground mt-2 opacity-75">
        {sectionItems.length} item{sectionItems.length !== 1 ? 's' : ''}
      </div>
    </div>
  ) : null;

  return (
    <div
      ref={dotRef}
      className="flex items-center justify-center py-3 cursor-help"
      style={{ marginLeft: level * 8 }}
      onMouseEnter={() => setIsHovered(true)}
      onMouseLeave={() => setIsHovered(false)}
    >
      <div
        className={cn(
          "w-8 h-1 rounded-full opacity-75 transition-all duration-200",
          isHovered && "opacity-100 scale-110"
        )}
        style={{ backgroundColor: platformColor }}
      />

      {/* Render tooltip as portal to avoid clipping */}
      {typeof window !== 'undefined' && tooltipContent && createPortal(tooltipContent, document.body)}
    </div>
  );
}

// Main hierarchical item renderer
function CollapsedHierarchicalItem({
  item,
  nextItems = []
}: {
  item: CollapsedItem,
  nextItems?: CollapsedItem[],
}) {

  if (item.type === 'separator') {
    // Find items that come after this separator until the next separator
    const sectionItems: string[] = [];
    for (const nextItem of nextItems) {
      if (nextItem.type === 'separator') break;
      if (nextItem.type === 'page') {
        sectionItems.push(nextItem.title);
      } else {
        // For sections, add the section title and optionally first few children
        sectionItems.push(nextItem.title);
        (nextItem.children ?? []).slice(0, 2).forEach(child => {
          if (child.type === 'page') {
            sectionItems.push(`  ${child.title}`);
          }
        });
        if ((nextItem.children ?? []).length > 2) {
          sectionItems.push(`  +${(nextItem.children ?? []).length - 2} more`);
        }
      }
    }

    return (
      <CollapsedSeparatorDot
        title={item.title}
        level={item.level}
        sectionItems={sectionItems}
      />
    );
  }

  if (item.type === 'section' && item.children) {
    return (
      <CollapsedSectionDot
        title={item.title}
        href={item.href}
        level={item.level}
        items={item.children}
        defaultOpen={item.defaultOpen}
      />
    );
  }

  // Regular page dot
  return (
    <div style={{ marginLeft: item.level * 8 }}>
      <CollapsedPageDot
        href={item.href!}
        title={item.title}
      />
    </div>
  );
}

// Function to convert page tree to hierarchical structure
function convertToHierarchicalStructure(nodes: PageTree.Node[], currentPath: string, level: number = 0): CollapsedItem[] {
  const items: CollapsedItem[] = [];

  for (const node of nodes) {
    if (node.type === 'separator') {
      items.push({
        type: 'separator',
        title: String(node.name || 'Section'),
        level,
      });
    } else if (node.type === 'folder') {
      const hasIndexPage = 'index' in node && node.index;
      const folderUrl = hasIndexPage ? node.index!.url : '';
      const isCurrentPath = folderUrl && currentPath.startsWith(folderUrl);
      const itemName = String(node.name || 'Folder');

      const children = convertToHierarchicalStructure(node.children, currentPath, level + 1);

      if (hasIndexPage) {
        // Clickable section with index page
        items.push({
          type: 'section',
          href: folderUrl,
          title: itemName,
          level,
          children,
          isCollapsible: true,
          defaultOpen: !!isCurrentPath,
        });
      } else {
        // Non-clickable section
        items.push({
          type: 'section',
          title: itemName,
          level,
          children,
          isCollapsible: true,
          defaultOpen: !!isCurrentPath,
        });
      }
    } else {
      items.push({
        type: 'page',
        href: node.url,
        title: String(node.name || 'Page'),
        level,
      });
    }
  }

  return items;
}

// Updated collapsed sidebar renderer - uses platform content
function renderCollapsedSidebarContent(tree: PageTree.Root, pathname: string) {
  const hierarchicalItems = convertToHierarchicalStructure(tree.children, pathname);

  return (
    <div className="flex flex-col items-start space-y-2 py-4 w-full">
      <div className="flex flex-col space-y-1 w-full">
        {hierarchicalItems.map((item, index) => (
          <CollapsedHierarchicalItem
            key={item.href || `${item.title}-${index}`}
            item={item}
            nextItems={hierarchicalItems.slice(index + 1)}
          />
        ))}
      </div>
    </div>
  );
}

export type DocsLayoutProps = {
  tree: PageTree.Root,

  sidebar?: Partial<SidebarOptions> & {
    enabled?: boolean,
    component?: ReactNode,
  },

  /**
   * Props for the `div` container
   */
  containerProps?: HTMLAttributes<HTMLDivElement>,
} & BaseLayoutProps

export function DocsLayout({
  nav: { transparentMode, ...nav } = {},
  sidebar = {},
  searchToggle,
  disableThemeSwitch = false,
  themeSwitch = { enabled: !disableThemeSwitch },
  i18n = false,
  children,
  ...props
}: DocsLayoutProps): ReactNode {
  const [searchOpen, setSearchOpen] = useState(false);

  const links = getLinks(props.links ?? [], props.githubUrl);

  const variables = cn(
    '[--fd-tocnav-height:36px] [--fd-sidebar-width:268px] [--fd-toc-width:200px]',
    !nav.component && nav.enabled !== false
      ? '[--fd-nav-height:56px] md:[--fd-nav-height:56px]'
      : undefined,
  );

  const pageStyles: PageStyles = {
    tocNav: cn('xl:hidden'),
    toc: cn('max-xl:hidden'),
    article: cn('max-w-none'),
  };

  return (
    <CodeOverlayProvider>
      <AccordionProvider>
        <TreeContextProvider tree={props.tree}>
          <NavProvider transparentMode={transparentMode}>
            {slot(
              nav,
              <Navbar className="h-14 md:hidden">
                <Link
                  href={nav.url ?? '/'}
                  className="inline-flex items-center gap-2.5 font-semibold"
                >
                  {nav.title}
                </Link>
                <div className="flex-1">{nav.children}</div>
                {slots('sm', searchToggle, <SearchInputToggle onOpen={() => setSearchOpen(true)} />)}
                <NavbarSidebarTrigger className="-me-2 md:hidden" />
              </Navbar>,
            )}
            <CustomSearchDialog
              open={searchOpen}
              onOpenChange={setSearchOpen}
            />
            <main
              id="nd-docs-layout"
              {...props.containerProps}
              className={cn(
                'flex flex-1 flex-row min-w-0 items-start',
                variables,
                props.containerProps?.className,
              )}
              style={{
                ...layoutVariables,
                ...props.containerProps?.style,
              }}
            >
              {slot(
                sidebar,
                <DocsLayoutSidebar
                  {...omit(sidebar, 'enabled', 'component', 'tabs')}
                  links={links}
                  tree={props.tree}
                  onSearchOpen={() => setSearchOpen(true)}
                  nav={
                    <>
                      <Link
                        href={nav.url ?? '/'}
                        className="inline-flex text-[15px] items-center gap-2.5 font-medium"
                      >
                        {nav.title}
                      </Link>
                      {nav.children}
                    </>
                  }
                  banner={sidebar.banner}
                  footer={
                    <>
                      <DocsLayoutSidebarFooter
                        links={links.filter((item) => item.type === 'icon')}
                        i18n={i18n}
                        themeSwitch={themeSwitch}
                      />
                      {sidebar.footer}
                    </>
                  }
                />,
              )}
              <div className={cn(
                'flex-1 transition-all duration-300 min-w-0'
              )}>
                <StylesProvider {...pageStyles}>{children}</StylesProvider>
                <CodeOverlayRenderer />
              </div>
            </main>
            <AIChatDrawer />
          </NavProvider>
        </TreeContextProvider>
      </AccordionProvider>
    </CodeOverlayProvider>
  );
}

// Docs Sidebar Collapse Trigger Button
function DocsSidebarCollapseTrigger() {
  const customSidebarContext = useCustomSidebar();
  const { isMainSidebarCollapsed, toggleMainSidebar } = customSidebarContext || {
    isMainSidebarCollapsed: false,
    toggleMainSidebar: () => {},
  };

  return (
    <button
      type="button"
      onClick={toggleMainSidebar}
      className={cn(
        'px-2 py-1 text-xs font-medium rounded-md transition-colors',
        'bg-fd-muted/50 hover:bg-fd-muted text-fd-muted-foreground hover:text-fd-foreground',
        'border border-fd-border/50'
      )}
      title={isMainSidebarCollapsed ? 'Expand sidebar' : 'Zen mode'}
    >
      {isMainSidebarCollapsed ? <SidebarIcon className="h-3 w-3" /> : 'Zen'}
    </button>
  );
}

export function DocsLayoutSidebar({
  collapsible = true,
  banner,
  onSearchOpen,
  ...props
}: Omit<SidebarOptions, 'tabs'> & {
  links?: LinkItemType[],
  nav?: ReactNode,
  tree?: PageTree.Root,
  onSearchOpen?: () => void,
}) {
  const pathname = usePathname();
  const customSidebarContext = useCustomSidebar();
  const { isMainSidebarCollapsed } = customSidebarContext || {
    isMainSidebarCollapsed: false,
  };

  return (
    <>
      {collapsible ? <CollapsibleControl onSearchOpen={onSearchOpen} /> : null}
      {/* Sidebar positioned under the header */}
      <div className={cn(
        "hidden md:block sticky left-0 top-14 lg:top-26 z-30 transition-all duration-300 ease-out",
        isMainSidebarCollapsed ? "w-16" : "w-64"
      )}>
        <div className="h-[calc(100vh-3.5rem)] lg:h-[calc(100vh-6.5rem)] flex flex-col">
          {/* Scrollable content area */}
          <div className="flex-1 min-h-0 pt-4 overflow-hidden">
            <ScrollArea className="h-full">
              <ScrollViewport className={isMainSidebarCollapsed ? "p-2" : "p-4"}>
                {/* Platform tabs/banner */}
                {banner && !isMainSidebarCollapsed && (
                  <div className="mb-4">
                    {banner}
                  </div>
                )}

                {/* Page tree content */}
                <div className="space-y-1">
                  {isMainSidebarCollapsed ? (
                    // Collapsed state - show actual navigation with tooltips
                    renderCollapsedSidebarContent(props.tree || { name: 'root', children: [] } as PageTree.Root, pathname)
                  ) : (
                    renderSidebarContent(props.tree || { name: 'root', children: [] } as PageTree.Root, pathname)
                  )}
                </div>
              </ScrollViewport>
            </ScrollArea>
          </div>

          {/* Footer - with zen button and theme toggle */}
          <div className="border-t border-fd-border p-4 flex-shrink-0">
            {isMainSidebarCollapsed ? (
              <div className="flex flex-col items-center gap-2">
                <DocsSidebarCollapseTrigger />
                <ThemeToggle mode="light-dark" />
              </div>
            ) : (
              <div className="flex items-center justify-between gap-2">
                <span className="text-xs text-fd-muted-foreground flex-1">Stack Auth Docs</span>
                <div className="flex items-center gap-2">
                  <DocsSidebarCollapseTrigger />
                  <ThemeToggle mode="light-dark" />
                </div>
              </div>
            )}
          </div>
        </div>
      </div>
    </>
  );
}

export function DocsLayoutSidebarFooter({
  i18n,
  themeSwitch,
  links = [],
}: {
  i18n?: DocsLayoutProps['i18n'],
  links?: IconItemType[],
  themeSwitch?: DocsLayoutProps['themeSwitch'],
}) {
  return (
    <HideIfEmpty>
      <div className="flex items-center justify-end">
        <div className="flex items-center flex-1 empty:hidden">
          {links.map((item, i) => (
            <BaseLinkItem
              key={i}
              item={item}
              className={cn(
                buttonVariants({ size: 'icon', color: 'ghost' }),
                'text-fd-muted-foreground md:[&_svg]:size-4.5',
              )}
              aria-label={item.label}
            >
              {item.icon}
            </BaseLinkItem>
          ))}
        </div>
        {i18n ? (
          <LanguageToggle className="me-1.5">
            <Languages className="size-4.5" />
            <LanguageToggleText className="md:hidden" />
          </LanguageToggle>
        ) : null}
        {slot(
          themeSwitch,
          <ThemeToggle className="p-0" mode={themeSwitch?.mode} />,
        )}
      </div>
    </HideIfEmpty>
  );
}

// Component to render the code overlay
function CodeOverlayRenderer() {
  const { isOpen, code, language, title, closeOverlay } = useCodeOverlay();

  return (
    <DynamicCodeblockOverlay
      isOpen={isOpen}
      code={code}
      language={language}
      title={title}
      onToggle={(open: boolean) => {
        if (!open) closeOverlay();
      }}
    />
  );
}

export { getSidebarTabsFromOptions } from './docs/shared';
export { CollapsibleControl, Navbar, NavbarSidebarTrigger, type LinkItemType };
<|MERGE_RESOLUTION|>--- conflicted
+++ resolved
@@ -262,42 +262,8 @@
   );
 }
 
-<<<<<<< HEAD
-// Function to find platform-specific content in the page tree
-export function findPlatformContent(tree: PageTree.Root, platform: string): PageTree.Node[] {
-  // Platform folder name mappings
-  const platformMappings: Record<string, string[]> = {
-    'next': ['next.js', 'nextjs'],
-    'react': ['react'],
-    'js': ['javascript'],
-    'python': ['python']
-  };
-
-  const platformKey = platform.toLowerCase();
-  const possibleNames = platformKey in platformMappings ? platformMappings[platformKey] : [platformKey];
-
-  for (const item of tree.children) {
-    if (item.type === 'folder') {
-      const itemName = String(item.name).toLowerCase();
-
-      if (possibleNames.some(name => {
-        const normalizedName = name.trim().toLowerCase();
-        return itemName === normalizedName || itemName.includes(normalizedName);
-      })) {
-        return item.children;
-      }
-    }
-  }
-
-  return [];
-}
-
-// Recursive component to render page tree items with API styling
-export function PageTreeItem({ item, currentPlatform }: { item: PageTree.Node, currentPlatform?: string }) {
-=======
 // Recursive component to render page tree items with API styling
 function PageTreeItem({ item }: { item: PageTree.Node }) {
->>>>>>> 8c805a8b
   const pathname = usePathname();
 
   if (item.type === 'separator') {
@@ -346,14 +312,7 @@
 }
 
 // Function to render sidebar content based on context
-<<<<<<< HEAD
-export function renderSidebarContent(tree: PageTree.Root, pathname: string) {
-  const currentPlatform = getCurrentPlatform(pathname) || undefined;
-
-  // For API section, don't show anything (API has its own sidebar)
-=======
 function renderSidebarContent(tree: PageTree.Root, pathname: string) {
->>>>>>> 8c805a8b
   if (isInApiSection(pathname)) {
     return null;
   }
