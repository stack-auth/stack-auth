'use client';

<<<<<<< HEAD
import { AlignLeft, ExternalLink, FileText, Hash, Search, X } from 'lucide-react';
=======
import { AlignLeft, ChevronDown, ExternalLink, FileText, Hash, Search, Sparkles, X } from 'lucide-react';
>>>>>>> 6b08d8bf
import Link from 'next/link';
import { useCallback, useEffect, useRef, useState } from 'react';
import { cn } from '../../lib/cn';
import { useSidebar } from '../layouts/sidebar-context';

type SearchResult = {
  id: string,
  type: 'page' | 'heading' | 'text',
  content: string,
  url: string,
};

type GroupedResult = {
  basePath: string,
  title: string,
  results: SearchResult[],
};

function extractBasePathFromUrl(url: string): string {
  // Extract everything after the platform but before any hash
  const match = url.match(/\/docs\/(.+?)(?:#|$)/);
  return match?.[1] || '';
}

function groupResultsByPage(results: SearchResult[]): GroupedResult[] {
  const grouped = new Map<string, GroupedResult>();
  const groupOrder: string[] = []; // Track the order groups are first encountered

  for (const result of results) {
    const basePath = extractBasePathFromUrl(result.url);
    const baseUrl = result.url.split('#')[0];

    if (!grouped.has(baseUrl)) {
      // Find the page title from page-type results, fallback to path-based title
      const pageResult = results.find(r => r.url === baseUrl && r.type === 'page');
      const title = pageResult?.content || basePath.split('/').pop()?.replace(/-/g, ' ') || 'Unknown';

      grouped.set(baseUrl, {
        basePath,
        title,
        results: []
      });

      // Track the order this group was first encountered (preserves relevance order)
      groupOrder.push(baseUrl);
    }

    const groupedResult = grouped.get(baseUrl);
    if (groupedResult) {
      groupedResult.results.push(result);
    }
  }

  // Return groups in the order they were first encountered (preserves API scoring order)
  // This maintains the relevance ranking from our search API
  return groupOrder.map(url => grouped.get(url)!);
}

function SearchResultIcon({ type }: { type: string }) {
  switch (type) {
    case 'page': {
      return <FileText className="w-4 h-4" />;
    }
    case 'heading': {
      return <Hash className="w-4 h-4" />;
    }
    case 'text': {
      return <AlignLeft className="w-4 h-4" />;
    }
    default: {
      return <FileText className="w-4 h-4" />;
    }
  }
}

type CustomSearchDialogProps = {
  open: boolean,
  onOpenChange: (open: boolean) => void,
};

export function CustomSearchDialog({ open, onOpenChange }: CustomSearchDialogProps) {
  const [query, setQuery] = useState('');
  const [results, setResults] = useState<SearchResult[]>([]);
  const [loading, setLoading] = useState(false);
  const [selectedIndex, setSelectedIndex] = useState(0);
  const inputRef = useRef<HTMLInputElement>(null);

  const searchTimeoutRef = useRef<NodeJS.Timeout>();
  const sidebarContext = useSidebar();

<<<<<<< HEAD
=======
  // Available platforms for the dropdown
  const availablePlatforms = ['all', 'next', 'react', 'js', 'python', 'api'];

  // Handle AI chat opening
  const handleOpenAIChat = () => {
    onOpenChange(false); // Close search dialog first
    if (!sidebarContext) {
      return;
    }

    const { toggleChat } = sidebarContext;

          // Small delay to ensure search dialog closes smoothly
          setTimeout(() => {
            if (!sidebarContext.isChatOpen) {
              toggleChat();
            }
          }, 100);
  };

  // Close dropdown when clicking outside
  useEffect(() => {
    const handleClickOutside = (event: MouseEvent) => {
      if (dropdownRef.current && !dropdownRef.current.contains(event.target as Node)) {
        setDropdownOpen(false);
      }
    };

    if (dropdownOpen) {
      document.addEventListener('mousedown', handleClickOutside);
    }

    return () => {
      document.removeEventListener('mousedown', handleClickOutside);
    };
  }, [dropdownOpen]);

>>>>>>> 6b08d8bf
  const performSearch = useCallback(async (searchQuery: string) => {
    if (!searchQuery.trim()) {
      setResults([]);
      return;
    }

    setLoading(true);
    try {
      const response = await fetch(`/api/search?q=${encodeURIComponent(searchQuery)}`);
      if (response.ok) {
        const data = await response.json();
        setResults(data || []);
        setSelectedIndex(0);
      } else {
        console.error('Search response not ok:', response.status, response.statusText);
        setResults([]);
      }
    } catch (error) {
      console.error('Search failed:', error);
      setResults([]);
    } finally {
      setLoading(false);
    }
  }, []);

  useEffect(() => {
    if (searchTimeoutRef.current) {
      clearTimeout(searchTimeoutRef.current);
    }

    searchTimeoutRef.current = setTimeout(() => {
      // eslint-disable-next-line no-restricted-syntax
      performSearch(query).catch((error) => {
        console.error('Search failed:', error);
      });
    }, 300);

    return () => {
      if (searchTimeoutRef.current) {
        clearTimeout(searchTimeoutRef.current);
      }
    };
  }, [query, performSearch]);

  const groupedResults = groupResultsByPage(results);

  // Filter by selected platform
  const filteredResults = groupedResults;

  // Flatten results for keyboard navigation
  const flatResults = filteredResults.flatMap(group =>
    group.results.map(result => ({
      ...result,
      groupTitle: group.title,
    }))
  );

  const handleKeyDown = (e: React.KeyboardEvent) => {
    switch (e.key) {
      case 'Escape': {
        onOpenChange(false);
        break;
      }
      case 'ArrowDown': {
        e.preventDefault();
        setSelectedIndex(prev => Math.min(prev + 1, flatResults.length - 1));
        break;
      }
      case 'ArrowUp': {
        e.preventDefault();
        setSelectedIndex(prev => Math.max(prev - 1, 0));
        break;
      }
      case 'Enter': {
        e.preventDefault();
        const selectedResult = flatResults.at(selectedIndex);
        if (selectedResult) {
          window.location.href = selectedResult.url;
          onOpenChange(false);
        }
        break;
      }
    }
  };

  // Focus input when dialog opens
  useEffect(() => {
    if (open && inputRef.current) {
      inputRef.current.focus();
    }
  }, [open]);

  // Reset state when dialog opens
  useEffect(() => {
    if (open) {
      setQuery('');
      setResults([]);
      setSelectedIndex(0);
    }
  }, [open]);

  if (!open) return null;

  return (
    <div
      className="fixed inset-0 z-50 bg-black/50 backdrop-blur-sm"
      onClick={() => onOpenChange(false)}
    >
      <div
        className="fixed left-1/2 top-1/2 -translate-x-1/2 -translate-y-1/2 w-full max-w-2xl max-h-[80vh] bg-fd-background border border-fd-border rounded-lg shadow-2xl"
        onClick={(e) => e.stopPropagation()}
        onKeyDown={handleKeyDown}
      >
        {/* Search Input Header */}
        <div className="flex items-center border-b border-fd-border px-3">
          <Search className="w-4 h-4 text-fd-muted-foreground mr-3" />
          <input
            ref={inputRef}
            value={query}
            onChange={(e) => setQuery(e.target.value)}
            placeholder="Search documentation..."
            className="flex-1 px-0 py-4 text-sm bg-transparent outline-none placeholder:text-fd-muted-foreground"
          />
          <button
            onClick={() => onOpenChange(false)}
            className="ml-3 p-1 hover:bg-fd-muted rounded-md"
          >
            <X className="w-4 h-4 text-fd-muted-foreground" />
          </button>
        </div>

        {/* Results */}
        <div className="max-h-[500px] overflow-y-auto p-2">
          {loading && (
            <div className="flex items-center justify-center py-8">
              <div className="animate-spin w-6 h-6 border-2 border-fd-primary border-t-transparent rounded-full" />
            </div>
          )}

          {!loading && query && filteredResults.length === 0 && (
            <div className="flex flex-col items-center justify-center py-8 text-center">
              <Search className="w-8 h-8 text-fd-muted-foreground mb-2" />
              <p className="text-sm text-fd-muted-foreground">No results found for &ldquo;{query}&rdquo;</p>
            </div>
          )}

          {!loading && filteredResults.map((group, groupIndex) => (
            <div key={group.basePath || groupIndex} className="mb-6">
              {/* Group Header */}
              <div className="flex items-center gap-3 px-3 py-2 mb-3 bg-fd-muted/30 rounded-lg">
                <h3 className="text-sm font-semibold text-fd-foreground">
                  {group.title}
                </h3>
                <div className="flex-1" />
                <span className="text-xs text-fd-muted-foreground">
                  {group.results.length} result{group.results.length !== 1 ? 's' : ''}
                </span>
              </div>

              {/* Results in this group */}
              <div className="space-y-1 pl-3">
                {group.results.map((result, resultIndex) => {
                  const flatIndex = filteredResults
                    .slice(0, groupIndex)
                    .reduce((acc, g) => acc + g.results.length, 0) + resultIndex;
                  const isSelected = flatIndex === selectedIndex;

                  return (
                    <Link
                      key={result.id}
                      href={result.url}
                      onClick={() => onOpenChange(false)}
                      className={cn(
                        "flex items-start gap-3 px-3 py-3 rounded-lg transition-colors cursor-pointer group",
                        isSelected
                          ? "bg-fd-primary/10 border border-fd-primary/20"
                          : "hover:bg-fd-muted/50"
                      )}
                    >
                      <div className="flex-shrink-0 mt-0.5 text-fd-muted-foreground">
                        <SearchResultIcon type={result.type} />
                      </div>
                      <div className="flex-1 min-w-0">
                        <p className={cn(
                          "text-sm line-clamp-2 transition-colors",
                          isSelected
                            ? "text-fd-primary font-medium"
                            : "text-fd-foreground group-hover:text-fd-primary"
                        )}>
                          {result.content}
                        </p>
                        <p className="text-xs text-fd-muted-foreground mt-1 truncate">
                          {result.url}
                        </p>
                      </div>
                      {result.url.includes('#') && (
                        <ExternalLink className={cn(
                          "w-3 h-3 transition-colors",
                          isSelected
                            ? "text-fd-primary"
                            : "text-fd-muted-foreground group-hover:text-fd-primary"
                        )} />
                      )}
                    </Link>
                  );
                })}
              </div>
            </div>
          ))}

          {!query && (
            <div className="flex flex-col items-center justify-center py-8 text-center">
              <Search className="w-8 h-8 text-fd-muted-foreground mb-2" />
              <p className="text-sm text-fd-muted-foreground">Start typing to search documentation...</p>
            </div>
          )}
        </div>

        {/* Footer */}
<<<<<<< HEAD
        <div className="border-t border-fd-border px-3 py-2 text-xs text-fd-muted-foreground flex justify-between items-center">
          <span>Use ↑↓ to navigate, Enter to select, Esc to close</span>
          <span>
            {filteredResults.length} result group{filteredResults.length !== 1 ? 's' : ''}
          </span>
=======
        <div className="border-t border-fd-border px-3 py-2 text-xs text-fd-muted-foreground">
          <div className="flex justify-between items-center mb-2">
            <span>Use ↑↓ to navigate, Enter to select, Esc to close</span>
            <span>
              {filteredResults.length} result group{filteredResults.length !== 1 ? 's' : ''}
              {selectedPlatformFilter !== 'all' && filteredResults.length > 0 && (
                <span className="ml-2 text-fd-primary">
                  • {PLATFORM_NAMES[selectedPlatformFilter as keyof typeof PLATFORM_NAMES]} only
                </span>
              )}
            </span>
          </div>

          {/* AI Chat Fallback */}
          <div className="flex justify-center items-center gap-2">
            <span className="text-fd-muted-foreground">Can&apos;t find what you&apos;re looking for?</span>
            <button
              onClick={handleOpenAIChat}
              className="flex items-center gap-1 px-2 py-1 text-xs rounded-md transition-all duration-300 ease-out relative overflow-hidden text-white chat-gradient-active hover:scale-105 hover:brightness-110 hover:shadow-lg"
            >
              <Sparkles className="h-3 w-3 relative z-10" />
              <span className="font-medium relative z-10">Ask AI</span>
            </button>
          </div>
>>>>>>> 6b08d8bf
        </div>
      </div>
    </div>
  );
}<|MERGE_RESOLUTION|>--- conflicted
+++ resolved
@@ -1,10 +1,6 @@
 'use client';
 
-<<<<<<< HEAD
-import { AlignLeft, ExternalLink, FileText, Hash, Search, X } from 'lucide-react';
-=======
-import { AlignLeft, ChevronDown, ExternalLink, FileText, Hash, Search, Sparkles, X } from 'lucide-react';
->>>>>>> 6b08d8bf
+import { AlignLeft, ExternalLink, FileText, Hash, Search, Sparkles, X } from 'lucide-react';
 import Link from 'next/link';
 import { useCallback, useEffect, useRef, useState } from 'react';
 import { cn } from '../../lib/cn';
@@ -95,11 +91,6 @@
   const searchTimeoutRef = useRef<NodeJS.Timeout>();
   const sidebarContext = useSidebar();
 
-<<<<<<< HEAD
-=======
-  // Available platforms for the dropdown
-  const availablePlatforms = ['all', 'next', 'react', 'js', 'python', 'api'];
-
   // Handle AI chat opening
   const handleOpenAIChat = () => {
     onOpenChange(false); // Close search dialog first
@@ -109,32 +100,13 @@
 
     const { toggleChat } = sidebarContext;
 
-          // Small delay to ensure search dialog closes smoothly
-          setTimeout(() => {
-            if (!sidebarContext.isChatOpen) {
-              toggleChat();
-            }
-          }, 100);
+    // Small delay to ensure search dialog closes smoothly
+    setTimeout(() => {
+      if (!sidebarContext.isChatOpen) {
+        toggleChat();
+      }
+    }, 100);
   };
-
-  // Close dropdown when clicking outside
-  useEffect(() => {
-    const handleClickOutside = (event: MouseEvent) => {
-      if (dropdownRef.current && !dropdownRef.current.contains(event.target as Node)) {
-        setDropdownOpen(false);
-      }
-    };
-
-    if (dropdownOpen) {
-      document.addEventListener('mousedown', handleClickOutside);
-    }
-
-    return () => {
-      document.removeEventListener('mousedown', handleClickOutside);
-    };
-  }, [dropdownOpen]);
-
->>>>>>> 6b08d8bf
   const performSearch = useCallback(async (searchQuery: string) => {
     if (!searchQuery.trim()) {
       setResults([]);
@@ -181,7 +153,7 @@
 
   const groupedResults = groupResultsByPage(results);
 
-  // Filter by selected platform
+  // Use all results (no platform filtering)
   const filteredResults = groupedResults;
 
   // Flatten results for keyboard navigation
@@ -354,29 +326,15 @@
         </div>
 
         {/* Footer */}
-<<<<<<< HEAD
         <div className="border-t border-fd-border px-3 py-2 text-xs text-fd-muted-foreground flex justify-between items-center">
           <span>Use ↑↓ to navigate, Enter to select, Esc to close</span>
-          <span>
-            {filteredResults.length} result group{filteredResults.length !== 1 ? 's' : ''}
-          </span>
-=======
-        <div className="border-t border-fd-border px-3 py-2 text-xs text-fd-muted-foreground">
-          <div className="flex justify-between items-center mb-2">
-            <span>Use ↑↓ to navigate, Enter to select, Esc to close</span>
+          <div className="flex items-center gap-2">
             <span>
               {filteredResults.length} result group{filteredResults.length !== 1 ? 's' : ''}
-              {selectedPlatformFilter !== 'all' && filteredResults.length > 0 && (
-                <span className="ml-2 text-fd-primary">
-                  • {PLATFORM_NAMES[selectedPlatformFilter as keyof typeof PLATFORM_NAMES]} only
-                </span>
-              )}
             </span>
-          </div>
-
-          {/* AI Chat Fallback */}
-          <div className="flex justify-center items-center gap-2">
-            <span className="text-fd-muted-foreground">Can&apos;t find what you&apos;re looking for?</span>
+
+            {/* AI Chat Fallback */}
+            <span className="text-fd-muted-foreground">•</span>
             <button
               onClick={handleOpenAIChat}
               className="flex items-center gap-1 px-2 py-1 text-xs rounded-md transition-all duration-300 ease-out relative overflow-hidden text-white chat-gradient-active hover:scale-105 hover:brightness-110 hover:shadow-lg"
@@ -385,7 +343,6 @@
               <span className="font-medium relative z-10">Ask AI</span>
             </button>
           </div>
->>>>>>> 6b08d8bf
         </div>
       </div>
     </div>
