import { createMcpHandler } from "@vercel/mcp-adapter";
import { readFile } from "node:fs/promises";
import { z } from "zod";
import { apiSource, source } from "../../../../../lib/source";

import { PostHog } from "posthog-node";
import type { CallToolResult } from "@modelcontextprotocol/sdk/types.js";

const nodeClient = process.env.NEXT_PUBLIC_POSTHOG_KEY
  ? new PostHog(process.env.NEXT_PUBLIC_POSTHOG_KEY)
  : null;

// Helper function to extract OpenAPI details from Enhanced API Page content
async function extractOpenApiDetails(
  content: string,
  page: { data: { title: string, description?: string } },
) {
  const componentMatch = content.match(/<EnhancedAPIPage\s+([^>]+)>/);
  if (componentMatch) {
    const props = componentMatch[1];
    const documentMatch = props.match(/document=\{"([^"]+)"\}/);
    const operationsMatch = props.match(/operations=\{(\[[^\]]+\])\}/);

    if (documentMatch && operationsMatch) {
      const specFile = documentMatch[1];
      const operations = operationsMatch[1];

      try {
        const specPath = specFile;
        const specContent = await readFile(specPath, "utf-8");
        const spec = JSON.parse(specContent);
        const parsedOps = JSON.parse(operations);
        let apiDetails = '';

        for (const op of parsedOps) {
          const { path: opPath, method } = op;
          const pathSpec = spec.paths?.[opPath];
          const methodSpec = pathSpec?.[method.toLowerCase()];

          if (methodSpec) {
            // Add human-readable summary first
            const fullUrl = methodSpec['x-full-url'] || `https://api.stack-auth.com/api/v1${opPath}`;

            apiDetails += `\n## ${method.toUpperCase()} ${opPath}\n`;
            apiDetails += `**Full URL:** ${fullUrl}\n`;
            apiDetails += `**Summary:** ${methodSpec.summary || 'No summary available'}\n\n`;

            // Then include the complete OpenAPI spec with all examples and schemas
            const endpointJson = {
              [opPath]: {
                [method.toLowerCase()]: methodSpec
              }
            };
            apiDetails += "**Complete API Specification:**\n```json\n";
            apiDetails += JSON.stringify(endpointJson, null, 2);
            apiDetails += "\n```\n\n---\n";
          }
        }

        const resultText = `Title: ${page.data.title}\nDescription: ${page.data.description || ''}\n\n${apiDetails}`;

        return {
          content: [
            {
              type: "text" as const,
              text: resultText,
            },
          ],
        };
      } catch (specError) {
        const errorText = `Title: ${page.data.title}\nDescription: ${page.data.description || ''}\nError reading OpenAPI spec: ${specError instanceof Error ? specError.message : "Unknown error"}`;

        return {
          content: [
            {
              type: "text" as const,
              text: errorText,
            },
          ],
        };
      }
    }
  }

  // If no component match or missing props, return regular content
  const fallbackText = `Title: ${page.data.title}\nDescription: ${page.data.description || ''}\nContent:\n${content}`;

  return {
    content: [
      {
        type: "text" as const,
        text: fallbackText,
      },
    ],
  };
}

// Get pages from both main docs and API docs
const pages = source.getPages();
const apiPages = apiSource.getPages();

// Filter out admin API pages from the MCP server
const filteredApiPages = apiPages.filter((page) => {
  // Exclude admin API pages - they should not be accessible via MCP
  return !page.url.startsWith('/api/admin/');
});

const allPages = [...pages, ...filteredApiPages];

const pageSummaries = allPages
  .filter((v) => {
    return !(v.slugs[0] == "API-Reference");
  })
  .map((page) =>
    `
Title: ${page.data.title}
Description: ${page.data.description}
ID: ${page.url}
`.trim()
  )
  .join("\n");

async function getDocsById({ id }: { id: string }): Promise<CallToolResult> {
  nodeClient?.capture({
    event: "get_docs_by_id",
    properties: { id },
    distinctId: "mcp-handler",
  });
  const page = allPages.find((page) => page.url === id);
  if (!page) {
    return { content: [{ type: "text", text: "Page not found." }] };
  }
  // Check if this is an API page and handle OpenAPI spec extraction
  const isApiPage = page.url.startsWith("/api/");

  // Try primary path first, then fallback to docs/ prefix or api/ prefix
  const filePath = `content/${page.file.path}`;
  try {
    const content = await readFile(filePath, "utf-8");

    if (isApiPage && content.includes("<EnhancedAPIPage")) {
      // Extract OpenAPI information from API pages
      try {
        return await extractOpenApiDetails(content, page);
      } catch {
        return {
          content: [
            {
              type: "text",
              text: `Title: ${page.data.title}\nDescription: ${page.data.description}\nContent:\n${content}`,
            },
          ],
        };
      }
<<<<<<< HEAD
    } else {
      // Regular doc page - return content as before
      return {
        content: [
          {
            type: "text",
            text: `Title: ${page.data.title}\nDescription: ${page.data.description}\nContent:\n${content}`,
          },
        ],
      };
    }
  } catch {
    // Try alternative paths
    const altPaths = [
      `content/docs/${page.file.path}`,
      `content/api/${page.file.path}`,
    ];
=======
    );
    server.tool(
      "search_docs",
      "Search through all Stack Auth documentation including API docs, guides, and examples. Returns ranked results with snippets and relevance scores.",
      {
        search_query: z.string().describe("The search query to find relevant documentation"),
        result_limit: z.number().optional().describe("Maximum number of results to return (default: 50)")
      },
      async ({ search_query, result_limit = 50 }) => {
        nodeClient?.capture({
          event: "search_docs",
          properties: { search_query, result_limit },
          distinctId: "mcp-handler",
        });

        const results = [];
        const queryLower = search_query.toLowerCase().trim();

        // Search through all pages
        for (const page of allPages) {
          // Skip admin API endpoints
          if (page.url.startsWith('/api/admin/')) {
            continue;
          }

          let score = 0;
          const title = page.data.title || '';
          const description = page.data.description || '';

          // Title matching (highest priority)
          if (title.toLowerCase().includes(queryLower)) {
            if (title.toLowerCase() === queryLower) {
              score += 100; // Exact match
            } else if (title.toLowerCase().startsWith(queryLower)) {
              score += 80; // Starts with
            } else {
              score += 60; // Contains
            }
          }

          // Description matching
          if (description.toLowerCase().includes(queryLower)) {
            score += 40;
          }
          // TOC/heading matching
          for (const tocItem of page.data.toc) {
            if (typeof tocItem.title === 'string' && tocItem.title.toLowerCase().includes(queryLower)) {
              score += 30;
            }
          }

          // Content matching (try to read the actual file)
          try {
            const filePath = `content/${page.file.path}`;
            const content = await readFile(filePath, "utf-8");
            const textContent = content
              .replace(/^---[\s\S]*?---/, '') // Remove frontmatter
              .replace(/<[^>]*>/g, ' ') // Remove JSX tags
              .replace(/\{[^}]*\}/g, ' ') // Remove JSX expressions
              .replace(/```[a-zA-Z]*\n/g, ' ') // Remove code block markers
              .replace(/```/g, ' ')
              .replace(/`([^`]*)`/g, '$1') // Remove inline code backticks
              .replace(/\[([^\]]*)\]\([^)]*\)/g, '$1') // Extract link text
              .replace(/[#*_~]/g, '') // Remove markdown formatting
              .replace(/\s+/g, ' ')
              .trim();

            if (textContent.toLowerCase().includes(queryLower)) {
              score += 20;

              // Find snippet around the match
              const matchIndex = textContent.toLowerCase().indexOf(queryLower);
              const start = Math.max(0, matchIndex - 50);
              const end = Math.min(textContent.length, matchIndex + 100);
              const snippet = textContent.slice(start, end);

              results.push({
                title,
                description,
                url: page.url,
                score,
                snippet: `...${snippet}...`,
                type: page.url.startsWith('/api/') ? 'api' : 'docs'
              });
            } else if (score > 0) {
              // Add without snippet if title/description matched
              results.push({
                title,
                description,
                url: page.url,
                score,
                snippet: description || title,
                type: page.url.startsWith('/api/') ? 'api' : 'docs'
              });
            }
          } catch {
            // If file reading fails but we have title/description matches
            if (score > 0) {
              results.push({
                title,
                description,
                url: page.url,
                score,
                snippet: description || title,
                type: page.url.startsWith('/api/') ? 'api' : 'docs'
              });
            }
          }
        }

        // Sort by score (highest first) and limit results
        const sortedResults = results
          .sort((a, b) => b.score - a.score)
          .slice(0, result_limit);

        const searchResultText = sortedResults.length > 0
          ? sortedResults.map(result =>
              `Title: ${result.title}\nDescription: ${result.description}\nURL: ${result.url}\nType: ${result.type}\nScore: ${result.score}\nSnippet: ${result.snippet}\n`
            ).join('\n---\n')
          : `No results found for "${search_query}"`;

        return {
          content: [{ type: "text", text: searchResultText }],
        };
      }
    );
    server.tool(
      "get_docs_by_id",
      "Use this tool to retrieve a specific Stack Auth Documentation page by its ID. It gives you the full content of the page so you can know exactly how to use specific Stack Auth APIs. Whenever using Stack Auth, you should always check the documentation first to have the most up-to-date information. When you write code using Stack Auth documentation you should reference the content you used in your comments.",
      { id: z.string() },
      async ({ id }) => {
        nodeClient?.capture({
          event: "get_docs_by_id",
          properties: { id },
          distinctId: "mcp-handler",
        });
        const page = allPages.find((page) => page.url === id);
        if (!page) {
          return { content: [{ type: "text", text: "Page not found." }] };
        }
        // Check if this is an API page and handle OpenAPI spec extraction
        const isApiPage = page.url.startsWith('/api/');
>>>>>>> 6af55895

    for (const altPath of altPaths) {
      try {
        const content = await readFile(altPath, "utf-8");

        if (isApiPage && content.includes("<EnhancedAPIPage")) {
          // Same OpenAPI extraction logic for alternative path
          try {
            return await extractOpenApiDetails(content, page);
          } catch {
            // If parsing fails, return the raw content
            return {
              content: [
                {
                  type: "text",
                  text: `Title: ${page.data.title}\nDescription: ${page.data.description}\nContent:\n${content}`,
                },
              ],
            };
          }
        } else {
          return {
            content: [
              {
                type: "text",
                text: `Title: ${page.data.title}\nDescription: ${page.data.description}\nContent:\n${content}`,
              },
            ],
          };
        }
      } catch {
        // Continue to next path
        continue;
      }
    }

    // If all paths fail
    return {
      content: [
        {
          type: "text",
          text: `Title: ${page.data.title}\nDescription: ${page.data.description}\nError: Could not read file at any of the attempted paths: ${filePath}, ${altPaths.join(", ")}`,
        },
      ],
      isError: true,
    };
  }
}

const handler = createMcpHandler(
  async (server) => {
    server.tool(
      "list_available_docs",
      "Use this tool to learn about what Stack Auth is, available documentation, and see if you can use it for what you're working on. It returns a list of all available Stack Auth Documentation pages.",
      {},
      async ({}) => {
        nodeClient?.capture({
          event: "list_available_docs",
          properties: {},
          distinctId: "mcp-handler",
        });
        return {
          content: [{ type: "text", text: pageSummaries }],
        };
      },
    );
    server.tool(
      "get_docs_by_id",
      "Use this tool to retrieve a specific Stack Auth Documentation page by its ID. It gives you the full content of the page so you can know exactly how to use specific Stack Auth APIs. Whenever using Stack Auth, you should always check the documentation first to have the most up-to-date information. When you write code using Stack Auth documentation you should reference the content you used in your comments.",
      { id: z.string() },
      getDocsById,
    );
    server.tool(
      "get_stack_auth_setup_instructions",
      "Use this tool when the user wants to set up authentication in a new project. It provides step-by-step instructions for installing and configuring Stack Auth authentication.",
      {},
      async () => {
        nodeClient?.capture({
          event: "get_stack_auth_setup_instructions",
          properties: {},
          distinctId: "mcp-handler",
        });

        try {
          const instructionsFromCurrentFile = "content/setup-instructions.md";
          const instructions = await readFile(instructionsFromCurrentFile, "utf-8");

          return {
            content: [
              {
                type: "text" as const,
                text: instructions,
              },
            ],
          };
        } catch (error) {
          return {
            content: [
              {
                type: "text" as const,
                text: `Error reading setup instructions: ${error instanceof Error ? error.message : "Unknown error"}`,
              },
            ],
            isError: true,
          };
        }
      },
    );

    // Search tool for ChatGPT deep research
    // Reference: https://platform.openai.com/docs/mcp#search-tool
    server.tool(
      "search",
      "Search for Stack Auth documentation pages.\n\nUse this tool to find documentation pages that contain a specific keyword or phrase.",
      { query: z.string() },
      async ({ query }) => {
        const q = query.toLowerCase();
        const results = allPages
          .filter(
            (page) =>
              page.data.title.toLowerCase().includes(q) ||
              page.data.description?.toLowerCase().includes(q) ||
              page.data.content.toLowerCase().includes(q),
          )
          .map((page) => ({
            id: page.url,
            title: page.data.title,
            url: page.url,
          }));
        return {
          content: [
            {
              type: "text",
              text: JSON.stringify({ results }),
            },
          ],
        };
      },
    );

    // Fetch tool for ChatGPT deep research
    // Reference: https://platform.openai.com/docs/mcp#fetch-tool
    server.tool(
      "fetch",
      "Fetch a particular Stack Auth Documentation page by its ID.\n\nThis tool is identical to `get_docs_by_id`.",
      { id: z.string() },
      getDocsById,
    );
  },
  {
    capabilities: {
      tools: {
        listAvailableDocs: {
          description:
            "Use this tool to learn about what Stack Auth is, available documentation, and see if you can use it for what you're working on. It returns a list of all available Stack Auth Documentation pages.",
        },
        getDocById: {
          description:
            "Use this tool to retrieve a specific Stack Auth Documentation page by its ID. It gives you the full content of the page so you can know exactly how to use specific Stack Auth APIs. Whenever using Stack Auth, you should always check the documentation first to have the most up-to-date information. When you write code using Stack Auth documentation you should reference the content you used in your comments.",
          parameters: {
            type: "object",
            properties: {
              id: {
                type: "string",
                description: "The ID of the documentation page to retrieve.",
              },
            },
            required: ["id"],
          },
        },
        getStackAuthSetupInstructions: {
          description:
            "Use this tool when the user wants to set up Stack Auth in a new project. It provides step-by-step instructions for installing and configuring Stack Auth authentication, including environment setup, file scaffolding, and verification steps.",
          parameters: {
            type: "object",
            properties: {},
            required: [],
          },
        },
        search: {
          description:
            "Search for Stack Auth documentation pages.\n\nUse this tool to find documentation pages that contain a specific keyword or phrase.",
          parameters: {
            type: "object",
            properties: {
              query: {
                type: "string",
                description: "The search query to use.",
              },
            },
            required: ["query"],
          },
        },
        fetch: {
          description:
            "Fetch a particular Stack Auth Documentation page by its ID.\n\nThis tool is identical to `get_docs_by_id`.",
          parameters: {
            type: "object",
            properties: {
              id: {
                type: "string",
                description: "The ID of the documentation page to retrieve.",
              },
            },
            required: ["id"],
          },
        },
      },
    },
  },
  {
    basePath: "/api/internal",
    verboseLogs: true,
    maxDuration: 60,
  }
);

export { handler as DELETE, handler as GET, handler as POST };<|MERGE_RESOLUTION|>--- conflicted
+++ resolved
@@ -152,7 +152,6 @@
           ],
         };
       }
-<<<<<<< HEAD
     } else {
       // Regular doc page - return content as before
       return {
@@ -170,7 +169,71 @@
       `content/docs/${page.file.path}`,
       `content/api/${page.file.path}`,
     ];
-=======
+
+    for (const altPath of altPaths) {
+      try {
+        const content = await readFile(altPath, "utf-8");
+
+        if (isApiPage && content.includes("<EnhancedAPIPage")) {
+          // Same OpenAPI extraction logic for alternative path
+          try {
+            return await extractOpenApiDetails(content, page);
+          } catch {
+            // If parsing fails, return the raw content
+            return {
+              content: [
+                {
+                  type: "text",
+                  text: `Title: ${page.data.title}\nDescription: ${page.data.description}\nContent:\n${content}`,
+                },
+              ],
+            };
+          }
+        } else {
+          return {
+            content: [
+              {
+                type: "text",
+                text: `Title: ${page.data.title}\nDescription: ${page.data.description}\nContent:\n${content}`,
+              },
+            ],
+          };
+        }
+      } catch {
+        // Continue to next path
+        continue;
+      }
+    }
+
+    // If all paths fail
+    return {
+      content: [
+        {
+          type: "text",
+          text: `Title: ${page.data.title}\nDescription: ${page.data.description}\nError: Could not read file at any of the attempted paths: ${filePath}, ${altPaths.join(", ")}`,
+        },
+      ],
+      isError: true,
+    };
+  }
+}
+
+const handler = createMcpHandler(
+  async (server) => {
+    server.tool(
+      "list_available_docs",
+      "Use this tool to learn about what Stack Auth is, available documentation, and see if you can use it for what you're working on. It returns a list of all available Stack Auth Documentation pages.",
+      {},
+      async ({}) => {
+        nodeClient?.capture({
+          event: "list_available_docs",
+          properties: {},
+          distinctId: "mcp-handler",
+        });
+        return {
+          content: [{ type: "text", text: pageSummaries }],
+        };
+      },
     );
     server.tool(
       "search_docs",
@@ -301,89 +364,6 @@
       "get_docs_by_id",
       "Use this tool to retrieve a specific Stack Auth Documentation page by its ID. It gives you the full content of the page so you can know exactly how to use specific Stack Auth APIs. Whenever using Stack Auth, you should always check the documentation first to have the most up-to-date information. When you write code using Stack Auth documentation you should reference the content you used in your comments.",
       { id: z.string() },
-      async ({ id }) => {
-        nodeClient?.capture({
-          event: "get_docs_by_id",
-          properties: { id },
-          distinctId: "mcp-handler",
-        });
-        const page = allPages.find((page) => page.url === id);
-        if (!page) {
-          return { content: [{ type: "text", text: "Page not found." }] };
-        }
-        // Check if this is an API page and handle OpenAPI spec extraction
-        const isApiPage = page.url.startsWith('/api/');
->>>>>>> 6af55895
-
-    for (const altPath of altPaths) {
-      try {
-        const content = await readFile(altPath, "utf-8");
-
-        if (isApiPage && content.includes("<EnhancedAPIPage")) {
-          // Same OpenAPI extraction logic for alternative path
-          try {
-            return await extractOpenApiDetails(content, page);
-          } catch {
-            // If parsing fails, return the raw content
-            return {
-              content: [
-                {
-                  type: "text",
-                  text: `Title: ${page.data.title}\nDescription: ${page.data.description}\nContent:\n${content}`,
-                },
-              ],
-            };
-          }
-        } else {
-          return {
-            content: [
-              {
-                type: "text",
-                text: `Title: ${page.data.title}\nDescription: ${page.data.description}\nContent:\n${content}`,
-              },
-            ],
-          };
-        }
-      } catch {
-        // Continue to next path
-        continue;
-      }
-    }
-
-    // If all paths fail
-    return {
-      content: [
-        {
-          type: "text",
-          text: `Title: ${page.data.title}\nDescription: ${page.data.description}\nError: Could not read file at any of the attempted paths: ${filePath}, ${altPaths.join(", ")}`,
-        },
-      ],
-      isError: true,
-    };
-  }
-}
-
-const handler = createMcpHandler(
-  async (server) => {
-    server.tool(
-      "list_available_docs",
-      "Use this tool to learn about what Stack Auth is, available documentation, and see if you can use it for what you're working on. It returns a list of all available Stack Auth Documentation pages.",
-      {},
-      async ({}) => {
-        nodeClient?.capture({
-          event: "list_available_docs",
-          properties: {},
-          distinctId: "mcp-handler",
-        });
-        return {
-          content: [{ type: "text", text: pageSummaries }],
-        };
-      },
-    );
-    server.tool(
-      "get_docs_by_id",
-      "Use this tool to retrieve a specific Stack Auth Documentation page by its ID. It gives you the full content of the page so you can know exactly how to use specific Stack Auth APIs. Whenever using Stack Auth, you should always check the documentation first to have the most up-to-date information. When you write code using Stack Auth documentation you should reference the content you used in your comments.",
-      { id: z.string() },
       getDocsById,
     );
     server.tool(
