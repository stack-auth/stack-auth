--- conflicted
+++ resolved
@@ -83,11 +83,7 @@
 
 ## HTML + JS + Vite Example
 
-<<<<<<< HEAD
-Here is how to use Stack Auth with Vite, other frameworks work with the same principle. The full example code is available [here](https://github.com/stack-auth/stack/tree/main/examples/js-example).
-=======
 Here is how to use Stack Auth with Vite, other frameworks work with the same principle. The full example code is available [here](https://github.com/stack-auth/stack-auth/tree/main/examples/js-example).
->>>>>>> 4df77497
 
 ### Initialize the app
 
