import { CodeExample } from '../lib/code-examples';
import { apiKeysExamples } from './api-keys';
import { paymentsExamples } from './payments';
import { setupExamples } from './setup';
import { viteExamples } from './vite-example';

const allExamples: Record<string, Record<string, Record<string, CodeExample[]>>> = {
  'setup': setupExamples,
<<<<<<< HEAD
  'apps': { ...apiKeysExamples, ...paymentsExamples },
=======
  'apps': apiKeysExamples,
  'getting-started': viteExamples,
>>>>>>> f3d0a687
  // Add more sections here as needed:
  // 'auth': authExamples,
  // 'customization': customizationExamples,
};

export function getExample(documentPath: string, exampleName: string): CodeExample[] | undefined {
  const [section, ...rest] = documentPath.split('/');
  const subsection = rest.join('/');
  return allExamples[section]?.[subsection]?.[exampleName];
}

export function getDocumentExamples(documentPath: string): Record<string, CodeExample[]> | undefined {
  const [section, ...rest] = documentPath.split('/');
  const subsection = rest.join('/');
  return allExamples[section]?.[subsection];
}
<|MERGE_RESOLUTION|>--- conflicted
+++ resolved
@@ -6,12 +6,8 @@
 
 const allExamples: Record<string, Record<string, Record<string, CodeExample[]>>> = {
   'setup': setupExamples,
-<<<<<<< HEAD
-  'apps': { ...apiKeysExamples, ...paymentsExamples },
-=======
-  'apps': apiKeysExamples,
+  'apps': {...apiKeysExamples, ...paymentsExamples },
   'getting-started': viteExamples,
->>>>>>> f3d0a687
   // Add more sections here as needed:
   // 'auth': authExamples,
   // 'customization': customizationExamples,
