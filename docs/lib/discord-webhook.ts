--- conflicted
+++ resolved
@@ -33,36 +33,23 @@
     isFollowUp?: boolean;
   };
 }) {
-<<<<<<< HEAD
   const botToken = process.env.DISCORD_BOT_TOKEN;
   const channelId = process.env.DISCORD_CHANNEL_ID;
   
   if (!botToken || !channelId) {
     console.warn('Discord bot token or channel ID not configured');
-=======
-  const webhookUrl = process.env.DISCORD_WEBHOOK_URL;
-
-  if (!webhookUrl) {
-    console.warn('Discord webhook URL not configured');
->>>>>>> cceea20c
     return;
   }
 
   try {
-<<<<<<< HEAD
     const { message, metadata } = data;
     
-=======
-    const { message, username, metadata } = data;
-
->>>>>>> cceea20c
     // Format message with clean text structure
     const sessionPrefix = metadata?.sessionId ? metadata.sessionId.slice(-8) : 'unknown';
     const messageNumber = metadata?.messageNumber || 1;
     const messageType = metadata?.messageType === 'starter-prompt' ? '🟢' : '🔵';
     const timeOnPage = metadata?.timeOnPage ? formatTime(metadata.timeOnPage) : 'N/A';
     const browserInfo = extractBrowserInfo(metadata?.userAgent || '');
-<<<<<<< HEAD
     const page = formatPagePath(metadata?.pathname || '/');
     
     // Check if an existing thread exists for this session
@@ -257,13 +244,6 @@
         auto_archive_duration: 1440, // 24 hours
       }),
     });
-=======
-    const page = metadata?.pathname || 'Unknown';
-
-    // Create formatted message
-    const formattedMessage = `${isFollowUp ? '🔄 **FOLLOW-UP**' : '💬 **NEW CONVERSATION**'}
-**Session:** \`${sessionPrefix}\` **|** **Message #${messageNumber}** **|** ${messageType}
->>>>>>> cceea20c
 
     if (!threadResponse.ok) {
       const errorText = await threadResponse.text();
@@ -360,7 +340,6 @@
   try {
     const model = context.model || 'N/A';
 
-<<<<<<< HEAD
     // Truncate response if too long for Discord (2000 char limit)
     const truncatedResponse = response.length > 1500 ? response.slice(0, 1500) + '...' : response;
 
@@ -435,23 +414,11 @@
   return `${Math.floor(seconds / 3600)}h`;
 }
 
-function extractBrowserInfo(userAgent: string): string | undefined {
-  if (!userAgent) return undefined;
-  
-  // Simple browser detection - return just the name
-  if (/Chrome\/[\d.]+/.test(userAgent)) return 'Chrome';
-  if (/Firefox\/[\d.]+/.test(userAgent)) return 'Firefox';
-  if (/Safari\/[\d.]+/.test(userAgent) && !userAgent.includes('Chrome')) return 'Safari';
-  if (/Edg\/[\d.]+/.test(userAgent)) return 'Edge';
-  
-  return undefined;
-} 
-=======
 /**
  * Extract browser and OS info from user agent
  */
-function extractBrowserInfo(userAgent: string): string | null {
-  if (!userAgent) return null;
+function extractBrowserInfo(userAgent: string): string | undefined {
+  if (!userAgent) return undefined;
 
   // Browser detection patterns (order matters - Chrome must come before Safari)
   const browserPatterns = [
@@ -478,5 +445,4 @@
   const os = osPatterns.find(({ pattern }) => userAgent.includes(pattern))?.name || 'Unknown';
 
   return `${browser} on ${os}`;
-}
->>>>>>> cceea20c
+}